﻿/**
 * @file lv_label.c
 *
 */

/*********************
 *      INCLUDES
 *********************/
#include "lv_label.h"
#if LV_USE_LABEL != 0
#include "../lv_core/lv_obj.h"
#include "../lv_misc/lv_assert.h"
#include "../lv_core/lv_group.h"
#include "../lv_draw/lv_draw.h"
#include "../lv_misc/lv_color.h"
#include "../lv_misc/lv_math.h"
#include "../lv_misc/lv_bidi.h"
#include "../lv_misc/lv_txt_ap.h"
#include "../lv_misc/lv_printf.h"

/*********************
 *      DEFINES
 *********************/
#define MY_CLASS &lv_label_class

#define LV_LABEL_DEF_SCROLL_SPEED   25
#define LV_LABEL_DOT_END_INV 0xFFFFFFFF
#define LV_LABEL_HINT_HEIGHT_LIMIT 1024 /*Enable "hint" to buffer info about labels larger than this. (Speed up drawing)*/

/**********************
 *      TYPEDEFS
 **********************/

/**********************
 *  STATIC PROTOTYPES
 **********************/
static void lv_label_constructor(lv_obj_t * obj, const lv_obj_t * copy);
static void lv_label_destructor(lv_obj_t * obj);
static lv_res_t lv_label_signal(lv_obj_t * label, lv_signal_t sign, void * param);
static lv_draw_res_t lv_label_draw(lv_obj_t * label, const lv_area_t * clip_area, lv_draw_mode_t mode);

static void lv_label_refr_text(lv_obj_t * obj);
static void lv_label_revert_dots(lv_obj_t * label);

static bool lv_label_set_dot_tmp(lv_obj_t * label, char * data, uint32_t len);
static char * lv_label_get_dot_tmp(lv_obj_t * label);
static void lv_label_dot_tmp_free(lv_obj_t * label);
static void get_txt_coords(const lv_obj_t * label, lv_area_t * area);
static void set_ofs_x_anim(void * obj, int32_t v);
static void set_ofs_y_anim(void * obj, int32_t v);

/**********************
 *  STATIC VARIABLES
 **********************/
const lv_obj_class_t lv_label_class = {
    .constructor_cb = lv_label_constructor,
    .destructor_cb = lv_label_destructor,
    .signal_cb = lv_label_signal,
    .draw_cb = lv_label_draw,
    .instance_size = sizeof(lv_label_t),
    .base_class = &lv_obj_class
};

/**********************
 *      MACROS
 **********************/

/**********************
 *   GLOBAL FUNCTIONS
 **********************/

lv_obj_t * lv_label_create(lv_obj_t * parent, const lv_obj_t * copy)
{
    LV_LOG_INFO("begin")
    return lv_obj_create_from_class(&lv_label_class, parent, copy);
}

/*=====================
 * Setter functions
 *====================*/

void lv_label_set_text(lv_obj_t * obj, const char * text)
{
    LV_ASSERT_OBJ(obj, MY_CLASS);
    lv_label_t * label = (lv_label_t *)obj;

    lv_obj_invalidate(obj);

    /*If text is NULL then just refresh with the current text */
    if(text == NULL) text = label->text;

    if(label->text == text && label->static_txt == 0) {
        /*If set its own text then reallocate it (maybe its size changed)*/
#if LV_USE_ARABIC_PERSIAN_CHARS
        /*Get the size of the text and process it*/
        size_t len = _lv_txt_ap_calc_bytes_cnt(text);

        label->text = lv_mem_realloc(label->text, len);
        LV_ASSERT_MALLOC(label->text);
        if(label->text == NULL) return;

        _lv_txt_ap_proc(label->text, label->text);
#else
        label->text = lv_mem_realloc(label->text, strlen(label->text) + 1);
#endif

        LV_ASSERT_MALLOC(label->text);
        if(label->text == NULL) return;
    }
    else {
        /*Free the old text*/
        if(label->text != NULL && label->static_txt == 0) {
            lv_mem_free(label->text);
            label->text = NULL;
        }

#if LV_USE_ARABIC_PERSIAN_CHARS
        /*Get the size of the text and process it*/
        size_t len = _lv_txt_ap_calc_bytes_cnt(text);

        label->text = lv_mem_alloc(len);
        LV_ASSERT_MALLOC(label->text);
        if(label->text == NULL) return;

        _lv_txt_ap_proc(text, label->text);
#else
        /*Get the size of the text*/
        size_t len = strlen(text) + 1;

        /*Allocate space for the new text*/
        label->text = lv_mem_alloc(len);
        LV_ASSERT_MALLOC(label->text);
        if(label->text == NULL) return;
        strcpy(label->text, text);
#endif

        /*Now the text is dynamically allocated*/
        label->static_txt = 0;
    }

    lv_label_refr_text(obj);
}

void lv_label_set_text_fmt(lv_obj_t * obj, const char * fmt, ...)
{
    LV_ASSERT_OBJ(obj, MY_CLASS);
    LV_ASSERT_NULL(fmt);

    lv_obj_invalidate(obj);
    lv_label_t * label = (lv_label_t *)obj;

    /*If text is NULL then refresh */
    if(fmt == NULL) {
        lv_label_refr_text(obj);
        return;
    }

    if(label->text != NULL && label->static_txt == 0) {
        lv_mem_free(label->text);
        label->text = NULL;
    }

    va_list args;
    va_start(args, fmt);
    label->text = _lv_txt_set_text_vfmt(fmt, args);
    va_end(args);
    label->static_txt = 0; /*Now the text is dynamically allocated*/

    lv_label_refr_text(obj);
}

void lv_label_set_text_static(lv_obj_t * obj, const char * text)
{
    LV_ASSERT_OBJ(obj, MY_CLASS);
    lv_label_t * label = (lv_label_t *)obj;

    if(label->static_txt == 0 && label->text != NULL) {
        lv_mem_free(label->text);
        label->text = NULL;
    }

    if(text != NULL) {
        label->static_txt = 1;
        label->text       = (char *)text;
    }

    lv_label_refr_text(obj);
}

void lv_label_set_long_mode(lv_obj_t * obj, lv_label_long_mode_t long_mode)
{
    LV_ASSERT_OBJ(obj, MY_CLASS);

    lv_label_t * label = (lv_label_t *)obj;

    /*Delete the old animation (if exists)*/
    lv_anim_del(obj, set_ofs_x_anim);
    lv_anim_del(obj, set_ofs_y_anim);
    label->offset.x = 0;
    label->offset.y = 0;

    if(long_mode == LV_LABEL_LONG_SCROLL || long_mode == LV_LABEL_LONG_SCROLL_CIRCULAR || long_mode == LV_LABEL_LONG_CLIP)
        label->expand = 1;
    else
        label->expand = 0;

    /*Restore the character under the dots*/
    if(label->long_mode == LV_LABEL_LONG_DOT && label->dot_end != LV_LABEL_DOT_END_INV) {
        lv_label_revert_dots(obj);
    }

    label->long_mode = long_mode;
    lv_label_refr_text(obj);
}

void lv_label_set_recolor(lv_obj_t * obj, bool en)
{
    LV_ASSERT_OBJ(obj, MY_CLASS);

    lv_label_t * label = (lv_label_t *)obj;
    if(label->recolor == en) return;

    label->recolor = en == false ? 0 : 1;

    /*Refresh the text because the potential color codes in text needs to be hidden or revealed*/
    lv_label_refr_text(obj);
}

void lv_label_set_text_sel_start(lv_obj_t * obj, uint32_t index)
{
    LV_ASSERT_OBJ(obj, MY_CLASS);

#if LV_LABEL_TEXT_SEL
    lv_label_t * label = (lv_label_t *)obj;
    label->sel_start   = index;
    lv_obj_invalidate(obj);
#else
    (void)obj;    /*Unused*/
    (void)index;    /*Unused*/
#endif
}

void lv_label_set_text_sel_end(lv_obj_t * obj, uint32_t index)
{
    LV_ASSERT_OBJ(obj, MY_CLASS);

#if LV_LABEL_TEXT_SEL
    lv_label_t * label = (lv_label_t *)obj;
    label->sel_end     = index;
    lv_obj_invalidate(obj);
#else
    (void)obj;    /*Unused*/
    (void)index;    /*Unused*/
#endif
}

/*=====================
 * Getter functions
 *====================*/

char * lv_label_get_text(const lv_obj_t * obj)
{
    LV_ASSERT_OBJ(obj, MY_CLASS);
    lv_label_t * label = (lv_label_t *)obj;
    return label->text;
}

lv_label_long_mode_t lv_label_get_long_mode(const lv_obj_t * obj)
{
    LV_ASSERT_OBJ(obj, MY_CLASS);
    lv_label_t * label = (lv_label_t *)obj;
    return label->long_mode;
}

bool lv_label_get_recolor(const lv_obj_t * obj)
{
    LV_ASSERT_OBJ(obj, MY_CLASS);

    lv_label_t * label = (lv_label_t *)obj;
    return label->recolor == 0 ? false : true;
}

void lv_label_get_letter_pos(const lv_obj_t * obj, uint32_t char_id, lv_point_t * pos)
{
    LV_ASSERT_OBJ(obj, MY_CLASS);
    LV_ASSERT_NULL(pos);

    const char * txt         = lv_label_get_text(obj);
    lv_text_align_t align = lv_obj_get_style_text_align(obj, LV_PART_MAIN);

    if(txt[0] == '\0') {
        pos->y = 0;
        switch(align) {
            case LV_TEXT_ALIGN_LEFT:
                pos->x = 0;
                break;
            case LV_TEXT_ALIGN_RIGHT:
                pos->x = lv_obj_get_width_fit(obj);
                break;
            case LV_TEXT_ALIGN_CENTER:
                pos->x = lv_obj_get_width_fit(obj) / 2;
                break;
        }
        return;
    }

    lv_area_t txt_coords;
    get_txt_coords(obj, &txt_coords);

    lv_label_t * label = (lv_label_t *)obj;
    uint32_t line_start      = 0;
    uint32_t new_line_start  = 0;
    lv_coord_t max_w         = lv_area_get_width(&txt_coords);
    const lv_font_t * font   = lv_obj_get_style_text_font(obj, LV_PART_MAIN);
    lv_coord_t line_space = lv_obj_get_style_text_line_space(obj, LV_PART_MAIN);
    lv_coord_t letter_space = lv_obj_get_style_text_letter_space(obj, LV_PART_MAIN);
    lv_coord_t letter_height    = lv_font_get_line_height(font);
    lv_coord_t y             = 0;
    lv_text_flag_t flag       = LV_TEXT_FLAG_NONE;

    if(label->recolor != 0) flag |= LV_TEXT_FLAG_RECOLOR;
    if(label->expand != 0) flag |= LV_TEXT_FLAG_EXPAND;
    if(label->long_mode == LV_LABEL_LONG_EXPAND) flag |= LV_TEXT_FLAG_FIT;

    uint32_t byte_id = _lv_txt_encoded_get_byte_id(txt, char_id);

    /*Search the line of the index letter */;
    while(txt[new_line_start] != '\0') {
        new_line_start += _lv_txt_get_next_line(&txt[line_start], font, letter_space, max_w, flag);
        if(byte_id < new_line_start || txt[new_line_start] == '\0')
            break; /*The line of 'index' letter begins at 'line_start'*/

        y += letter_height + line_space;
        line_start = new_line_start;
    }

    /*If the last character is line break then go to the next line*/
    if(byte_id > 0) {
        if((txt[byte_id - 1] == '\n' || txt[byte_id - 1] == '\r') && txt[byte_id] == '\0') {
            y += letter_height + line_space;
            line_start = byte_id;
        }
    }

    const char * bidi_txt;
    uint32_t visual_byte_pos;
#if LV_USE_BIDI
    char * mutable_bidi_txt = NULL;
    /*Handle Bidi*/
    if(new_line_start == byte_id) {
        visual_byte_pos = byte_id - line_start;
        bidi_txt =  &txt[line_start];
    }
    else {
        uint32_t line_char_id = _lv_txt_encoded_get_char_id(&txt[line_start], byte_id - line_start);

        bool is_rtl;
        uint32_t visual_char_pos = _lv_bidi_get_visual_pos(&txt[line_start], &mutable_bidi_txt, new_line_start - line_start,
                                                           lv_obj_get_base_dir(obj), line_char_id, &is_rtl);
        bidi_txt = mutable_bidi_txt;
        if(is_rtl) visual_char_pos++;

        visual_byte_pos = _lv_txt_encoded_get_byte_id(bidi_txt, visual_char_pos);
    }
#else
    bidi_txt = &txt[line_start];
    visual_byte_pos = byte_id - line_start;
#endif

    /*Calculate the x coordinate*/
    lv_coord_t x = _lv_txt_get_width(bidi_txt, visual_byte_pos, font, letter_space, flag);
    if(char_id != line_start) x += letter_space;

    if(align == LV_TEXT_ALIGN_CENTER) {
        lv_coord_t line_w;
        line_w = _lv_txt_get_width(bidi_txt, new_line_start - line_start, font, letter_space, flag);
        x += lv_area_get_width(&txt_coords) / 2 - line_w / 2;

    }
    else if(align == LV_TEXT_ALIGN_RIGHT) {
        lv_coord_t line_w;
        line_w = _lv_txt_get_width(bidi_txt, new_line_start - line_start, font, letter_space, flag);

        x += lv_area_get_width(&txt_coords) - line_w;
    }
    pos->x = x;
    pos->y = y;

#if LV_USE_BIDI
    if(mutable_bidi_txt) lv_mem_buf_release(mutable_bidi_txt);
#endif
}

uint32_t lv_label_get_letter_on(const lv_obj_t * obj, lv_point_t * pos_in)
{
    LV_ASSERT_OBJ(obj, MY_CLASS);
    LV_ASSERT_NULL(pos_in);
    lv_label_t * label = (lv_label_t *)obj;

    lv_point_t pos;
    pos.x = pos_in->x - lv_obj_get_style_pad_left(obj, LV_PART_MAIN);
    pos.y = pos_in->y - lv_obj_get_style_pad_top(obj, LV_PART_MAIN);

    lv_area_t txt_coords;
    get_txt_coords(obj, &txt_coords);
    const char * txt         = lv_label_get_text(obj);
    uint32_t line_start      = 0;
    uint32_t new_line_start  = 0;
    lv_coord_t max_w         = lv_area_get_width(&txt_coords);
    const lv_font_t * font   = lv_obj_get_style_text_font(obj, LV_PART_MAIN);
    lv_coord_t line_space = lv_obj_get_style_text_line_space(obj, LV_PART_MAIN);
    lv_coord_t letter_space = lv_obj_get_style_text_letter_space(obj, LV_PART_MAIN);
    lv_coord_t letter_height    = lv_font_get_line_height(font);
    lv_coord_t y             = 0;
    lv_text_flag_t flag       = LV_TEXT_FLAG_NONE;
    uint32_t logical_pos;
    char * bidi_txt;

    if(label->recolor != 0) flag |= LV_TEXT_FLAG_RECOLOR;
    if(label->expand != 0) flag |= LV_TEXT_FLAG_EXPAND;
    if(label->long_mode == LV_LABEL_LONG_EXPAND) flag |= LV_TEXT_FLAG_FIT;

    lv_text_align_t align = lv_obj_get_style_text_align(obj, LV_PART_MAIN);

    /*Search the line of the index letter */;
    while(txt[line_start] != '\0') {
        new_line_start += _lv_txt_get_next_line(&txt[line_start], font, letter_space, max_w, flag);

        if(pos.y <= y + letter_height) {
            /*The line is found (stored in 'line_start')*/
            /* Include the NULL terminator in the last line */
            uint32_t tmp = new_line_start;
            uint32_t letter;
            letter = _lv_txt_encoded_prev(txt, &tmp);
            if(letter != '\n' && txt[new_line_start] == '\0') new_line_start++;
            break;
        }
        y += letter_height + line_space;

        line_start = new_line_start;
    }

#if LV_USE_BIDI
    bidi_txt = lv_mem_buf_get(new_line_start - line_start + 1);
    uint32_t txt_len = new_line_start - line_start;
    if(new_line_start > 0 && txt[new_line_start - 1] == '\0' && txt_len > 0) txt_len--;
    _lv_bidi_process_paragraph(txt + line_start, bidi_txt, txt_len, lv_obj_get_base_dir(obj), NULL, 0);
#else
    bidi_txt = (char *)txt + line_start;
#endif

    /*Calculate the x coordinate*/
    lv_coord_t x = 0;
    if(align == LV_TEXT_ALIGN_CENTER) {
        lv_coord_t line_w;
        line_w = _lv_txt_get_width(bidi_txt, new_line_start - line_start, font, letter_space, flag);
        x += lv_area_get_width(&txt_coords) / 2 - line_w / 2;
    }
    else if(align == LV_TEXT_ALIGN_RIGHT) {
        lv_coord_t line_w;
        line_w = _lv_txt_get_width(bidi_txt, new_line_start - line_start, font, letter_space, flag);
        x += lv_area_get_width(&txt_coords) - line_w;
    }

    lv_text_cmd_state_t cmd_state = LV_TEXT_CMD_STATE_WAIT;

    uint32_t i = 0;
    uint32_t i_act = i;

    if(new_line_start > 0) {
        while(i + line_start < new_line_start) {
            /* Get the current letter.*/
            uint32_t letter = _lv_txt_encoded_next(bidi_txt, &i);

            /*Get the next letter too for kerning*/
            uint32_t letter_next = _lv_txt_encoded_next(&bidi_txt[i], NULL);

            /*Handle the recolor command*/
            if((flag & LV_TEXT_FLAG_RECOLOR) != 0) {
                if(_lv_txt_is_cmd(&cmd_state, bidi_txt[i]) != false) {
                    continue; /*Skip the letter is it is part of a command*/
                }
            }

            lv_coord_t gw = lv_font_get_glyph_width(font, letter, letter_next);

            /*Finish if the x position or the last char of the next line is reached*/
            if(pos.x < x + gw || i + line_start == new_line_start ||  txt[i_act + line_start] == '\0') {
                i = i_act;
                break;
            }
            x += gw;
            x += letter_space;
            i_act = i;
        }
    }

#if LV_USE_BIDI
    /*Handle Bidi*/
    uint32_t cid = _lv_txt_encoded_get_char_id(bidi_txt, i);
    if(txt[line_start + cid] == '\0') {
        logical_pos = i;
    }
    else {
        bool is_rtl;
        logical_pos = _lv_bidi_get_logical_pos(&txt[line_start], NULL,
                                               txt_len, lv_obj_get_base_dir(obj), cid, &is_rtl);
        if(is_rtl) logical_pos++;
        lv_mem_buf_release(bidi_txt);
    }
#else
    logical_pos = _lv_txt_encoded_get_char_id(bidi_txt, i);
#endif

    return  logical_pos + _lv_txt_encoded_get_char_id(txt, line_start);
}

bool lv_label_is_char_under_pos(const lv_obj_t * obj, lv_point_t * pos)
{
    LV_ASSERT_OBJ(obj, MY_CLASS);
    LV_ASSERT_NULL(pos);

    lv_area_t txt_coords;
    get_txt_coords(obj, &txt_coords);
    const char * txt         = lv_label_get_text(obj);
    lv_label_t * label     = (lv_label_t*)obj;
    uint32_t line_start      = 0;
    uint32_t new_line_start  = 0;
    lv_coord_t max_w         = lv_area_get_width(&txt_coords);
    const lv_font_t * font   = lv_obj_get_style_text_font(obj, LV_PART_MAIN);
    lv_coord_t line_space = lv_obj_get_style_text_line_space(obj, LV_PART_MAIN);
    lv_coord_t letter_space = lv_obj_get_style_text_letter_space(obj, LV_PART_MAIN);
    lv_coord_t letter_height    = lv_font_get_line_height(font);
    lv_text_align_t align = lv_obj_get_style_text_align(obj, LV_PART_MAIN);
    lv_coord_t y             = 0;
    lv_text_flag_t flag       = LV_TEXT_FLAG_NONE;

    if(label->recolor != 0) flag |= LV_TEXT_FLAG_RECOLOR;
    if(label->expand != 0) flag |= LV_TEXT_FLAG_EXPAND;
    if(label->long_mode == LV_LABEL_LONG_EXPAND) flag |= LV_TEXT_FLAG_FIT;

    /*Search the line of the index letter */;
    while(txt[line_start] != '\0') {
        new_line_start += _lv_txt_get_next_line(&txt[line_start], font, letter_space, max_w, flag);

        if(pos->y <= y + letter_height) break; /*The line is found (stored in 'line_start')*/
        y += letter_height + line_space;

        line_start = new_line_start;
    }

    /*Calculate the x coordinate*/
    lv_coord_t x      = 0;
    lv_coord_t last_x = 0;
    if(align == LV_TEXT_ALIGN_CENTER) {
        lv_coord_t line_w;
        line_w = _lv_txt_get_width(&txt[line_start], new_line_start - line_start, font, letter_space, flag);
        x += lv_area_get_width(&txt_coords) / 2 - line_w / 2;
    }
    else if(align == LV_TEXT_ALIGN_RIGHT) {
        lv_coord_t line_w;
        line_w = _lv_txt_get_width(&txt[line_start], new_line_start - line_start, font, letter_space, flag);
        x += lv_area_get_width(&txt_coords) - line_w;
    }

    lv_text_cmd_state_t cmd_state = LV_TEXT_CMD_STATE_WAIT;

    uint32_t i           = line_start;
    uint32_t i_current   = i;
    uint32_t letter      = '\0';
    uint32_t letter_next = '\0';

    if(new_line_start > 0) {
        while(i <= new_line_start - 1) {
            /* Get the current letter
             * Be careful 'i' already points to the next character */
            letter = _lv_txt_encoded_next(txt, &i);

            /*Get the next letter for kerning*/
            letter_next = _lv_txt_encoded_next(&txt[i], NULL);

            /*Handle the recolor command*/
            if((flag & LV_TEXT_FLAG_RECOLOR) != 0) {
                if(_lv_txt_is_cmd(&cmd_state, txt[i]) != false) {
                    continue; /*Skip the letter is it is part of a command*/
                }
            }
            last_x = x;
            x += lv_font_get_glyph_width(font, letter, letter_next);
            if(pos->x < x) {
                i = i_current;
                break;
            }
            x += letter_space;
            i_current = i;
        }
    }

    int32_t max_diff = lv_font_get_glyph_width(font, letter, letter_next) + letter_space + 1;
    return (pos->x >= (last_x - letter_space) && pos->x <= (last_x + max_diff));
}

uint32_t lv_label_get_text_sel_start(const lv_obj_t * obj)
{
    LV_ASSERT_OBJ(obj, MY_CLASS);

#if LV_LABEL_TEXT_SEL
    lv_label_t * label = (lv_label_t *)obj;
    return label->sel_start;

#else
    (void)obj;    /*Unused*/
    return LV_LABEL_TEXT_SEL_OFF;
#endif
}

uint32_t lv_label_get_text_sel_end(const lv_obj_t * obj)
{
    LV_ASSERT_OBJ(obj, MY_CLASS);

#if LV_LABEL_TEXT_SEL
    lv_label_t * label = (lv_label_t *)obj;
    return label->sel_end;
#else
    (void)obj; /*Unused*/
    return LV_LABEL_TEXT_SEL_OFF;
#endif
}

/*=====================
 * Other functions
 *====================*/

void lv_label_ins_text(lv_obj_t * obj, uint32_t pos, const char * txt)
{
    LV_ASSERT_OBJ(obj, MY_CLASS);
    LV_ASSERT_NULL(txt);

    lv_label_t * label = (lv_label_t *)obj;

    /*Can not append to static text*/
    if(label->static_txt != 0) return;

    lv_obj_invalidate(obj);

    /*Allocate space for the new text*/
    size_t old_len = strlen(label->text);
    size_t ins_len = strlen(txt);
    size_t new_len = ins_len + old_len;
    label->text        = lv_mem_realloc(label->text, new_len + 1);
    LV_ASSERT_MALLOC(label->text);
    if(label->text == NULL) return;

    if(pos == LV_LABEL_POS_LAST) {
        pos = _lv_txt_get_encoded_length(label->text);
    }

#if LV_USE_BIDI
    char * bidi_buf = lv_mem_buf_get(ins_len + 1);
    LV_ASSERT_MALLOC(bidi_buf);
    if(bidi_buf == NULL) return;

    _lv_bidi_process(txt, bidi_buf, lv_obj_get_base_dir(obj));
    _lv_txt_ins(label->text, pos, bidi_buf);

    lv_mem_buf_release(bidi_buf);
#else
    _lv_txt_ins(label->text, pos, txt);
#endif
    lv_label_set_text(obj, NULL);
}

void lv_label_cut_text(lv_obj_t * obj, uint32_t pos, uint32_t cnt)
{
    LV_ASSERT_OBJ(obj, MY_CLASS);
    lv_label_t * label = (lv_label_t *)obj;

    /*Can not append to static text*/
    if(label->static_txt != 0) return;

    lv_obj_invalidate(obj);

    char * label_txt = lv_label_get_text(obj);
    /*Delete the characters*/
    _lv_txt_cut(label_txt, pos, cnt);

    /*Refresh the label*/
    lv_label_refr_text(obj);
}


/**********************
 *   STATIC FUNCTIONS
 **********************/

static void lv_label_constructor(lv_obj_t * obj, const lv_obj_t * copy)
{
    LV_TRACE_OBJ_CREATE("begin");

    lv_label_t * label = (lv_label_t *)obj;

    label->text       = NULL;
    label->static_txt = 0;
    label->recolor    = 0;
    label->dot_end    = LV_LABEL_DOT_END_INV;
    label->long_mode  = LV_LABEL_LONG_EXPAND;
    label->offset.x = 0;
    label->offset.y = 0;

#if LV_LABEL_LONG_TXT_HINT
    label->hint.line_start = -1;
    label->hint.coord_y    = 0;
    label->hint.y          = 0;
#endif

#if LV_LABEL_TEXT_SEL
    label->sel_start = LV_DRAW_LABEL_NO_TXT_SEL;
    label->sel_end   = LV_DRAW_LABEL_NO_TXT_SEL;
#endif
    label->dot.tmp_ptr   = NULL;
    label->dot_tmp_alloc = 0;

    if(copy == NULL) {
        lv_obj_clear_flag(obj, LV_OBJ_FLAG_CLICKABLE);
        lv_label_set_long_mode(obj, LV_LABEL_LONG_EXPAND);
        lv_label_set_text(obj, "Text");
    }

    LV_TRACE_OBJ_CREATE("finished");
}

static void lv_label_destructor(lv_obj_t * obj)
{
    lv_label_t * label = (lv_label_t *)obj;

    lv_label_dot_tmp_free(obj);
    if(!label->static_txt) lv_mem_free(label->text);
    label->text = NULL;
}

static lv_draw_res_t lv_label_draw(lv_obj_t * obj, const lv_area_t * clip_area, lv_draw_mode_t mode)
{
    /* A label never covers an area */
    if(mode == LV_DRAW_MODE_COVER_CHECK)
        return LV_DRAW_RES_NOT_COVER;
    else if(mode == LV_DRAW_MODE_MAIN_DRAW) {

        lv_obj_draw_base(MY_CLASS, obj, clip_area, mode);

        lv_label_t * label = (lv_label_t *)obj;
        lv_area_t txt_coords;
        get_txt_coords(obj, &txt_coords);

        lv_area_t txt_clip;
        bool is_common = _lv_area_intersect(&txt_clip, clip_area, &txt_coords);
        if(!is_common) return LV_DRAW_RES_OK;

        lv_text_align_t align = lv_obj_get_style_text_align(obj, LV_PART_MAIN);
        lv_text_flag_t flag = LV_TEXT_FLAG_NONE;
        if(label->recolor != 0) flag |= LV_TEXT_FLAG_RECOLOR;
        if(label->expand != 0) flag |= LV_TEXT_FLAG_EXPAND;
        if(label->long_mode == LV_LABEL_LONG_EXPAND) flag |= LV_TEXT_FLAG_FIT;

        lv_draw_label_dsc_t label_draw_dsc;
        lv_draw_label_dsc_init(&label_draw_dsc);

        label_draw_dsc.ofs_x = label->offset.x;
        label_draw_dsc.ofs_y = label->offset.y;
        label_draw_dsc.flag = flag;
        lv_obj_init_draw_label_dsc(obj, LV_PART_MAIN, &label_draw_dsc);

        label_draw_dsc.sel_start = lv_label_get_text_sel_start(obj);
        label_draw_dsc.sel_end = lv_label_get_text_sel_end(obj);
        if(label_draw_dsc.sel_start != LV_DRAW_LABEL_NO_TXT_SEL && label_draw_dsc.sel_end != LV_DRAW_LABEL_NO_TXT_SEL) {
            label_draw_dsc.sel_color = lv_obj_get_style_text_color_filtered(obj, LV_PART_SELECTED);
            label_draw_dsc.sel_bg_color = lv_obj_get_style_bg_color(obj, LV_PART_SELECTED);
        }

        /* In SROLL and SROLL_CIRC mode the CENTER and RIGHT are pointless so remove them.
         * (In addition they will result misalignment is this case)*/
        if((label->long_mode == LV_LABEL_LONG_SCROLL || label->long_mode == LV_LABEL_LONG_SCROLL_CIRCULAR) &&
           (align == LV_TEXT_ALIGN_CENTER || align == LV_TEXT_ALIGN_RIGHT)) {
            lv_point_t size;
            lv_txt_get_size(&size, label->text, label_draw_dsc.font, label_draw_dsc.letter_space, label_draw_dsc.line_space,
                             LV_COORD_MAX, flag);
            if(size.x > lv_area_get_width(&txt_coords)) {
                label_draw_dsc.align = LV_TEXT_ALIGN_LEFT;
            }
        }
#if LV_LABEL_LONG_TXT_HINT
        lv_draw_label_hint_t * hint = &label->hint;
        if(label->long_mode == LV_LABEL_LONG_SCROLL_CIRCULAR || lv_area_get_height(&txt_coords) < LV_LABEL_HINT_HEIGHT_LIMIT)
            hint = NULL;

#else
        /*Just for compatibility*/
        lv_draw_label_hint_t * hint = NULL;
#endif

        lv_draw_label(&txt_coords, &txt_clip, &label_draw_dsc, label->text, hint);

        if(label->long_mode == LV_LABEL_LONG_SCROLL_CIRCULAR) {
            lv_point_t size;
            lv_txt_get_size(&size, label->text, label_draw_dsc.font, label_draw_dsc.letter_space, label_draw_dsc.line_space,
                             LV_COORD_MAX, flag);

            /*Draw the text again on label to the original to make an circular effect */
            if(size.x > lv_area_get_width(&txt_coords)) {
                label_draw_dsc.ofs_x = label->offset.x + size.x +
                                       lv_font_get_glyph_width(label_draw_dsc.font, ' ', ' ') * LV_LABEL_WAIT_CHAR_COUNT;
                label_draw_dsc.ofs_y = label->offset.y;

                lv_draw_label(&txt_coords, &txt_clip, &label_draw_dsc, label->text, hint);
            }

            /*Draw the text again below the original to make an circular effect */
            if(size.y > lv_area_get_height(&txt_coords)) {
                label_draw_dsc.ofs_x = label->offset.x;
                label_draw_dsc.ofs_y = label->offset.y + size.y + lv_font_get_line_height(label_draw_dsc.font);

                lv_draw_label(&txt_coords, &txt_clip, &label_draw_dsc, label->text, hint);
            }
        }
    } else if(mode == LV_DRAW_MODE_POST_DRAW) {
        lv_obj_draw_base(MY_CLASS, obj, clip_area, mode);
    }

    return LV_DRAW_RES_OK;
}

/**
 * Signal function of the label
 * @param label pointer to a label object
 * @param sign a signal type from lv_signal_t enum
 * @param param pointer to a signal specific variable
 * @return LV_RES_OK: the object is not deleted in the function; LV_RES_INV: the object is deleted
 */
static lv_res_t lv_label_signal(lv_obj_t * obj, lv_signal_t sign, void * param)
{
    lv_res_t res;

    /* Include the ancient signal function */
    res = lv_obj_signal_base(MY_CLASS, obj, sign, param);
    if(res != LV_RES_OK) return res;

    if(sign == LV_SIGNAL_STYLE_CHG) {
        /*Revert dots for proper refresh*/
        lv_label_revert_dots(obj);
        lv_label_refr_text(obj);
    }
    else if(sign == LV_SIGNAL_COORD_CHG) {
        if(lv_area_get_width(&obj->coords) != lv_area_get_width(param) ||
           lv_area_get_height(&obj->coords) != lv_area_get_height(param)) {
            lv_label_revert_dots(obj);
            lv_label_refr_text(obj);
        }
    }
    else if(sign == LV_SIGNAL_BASE_DIR_CHG) {
#if LV_USE_BIDI
        lv_label_t * label = (lv_label_t *)obj;
        if(label->static_txt == 0) lv_label_set_text(obj, NULL);
#endif
    }

    return res;
}


/**
 * Refresh the label with its text stored in its labelended data
 * @param label pointer to a label object
 */
static void lv_label_refr_text(lv_obj_t * obj)
{
    lv_label_t * label = (lv_label_t *)obj;
    if(label->text == NULL) return;
#if LV_LABEL_LONG_TXT_HINT
    label->hint.line_start = -1; /*The hint is invalid if the text changes*/
#endif

    lv_area_t txt_coords;
    get_txt_coords(obj, &txt_coords);
    lv_coord_t max_w         = lv_area_get_width(&txt_coords);
    const lv_font_t * font   = lv_obj_get_style_text_font(obj, LV_PART_MAIN);
    lv_coord_t line_space = lv_obj_get_style_text_line_space(obj, LV_PART_MAIN);
    lv_coord_t letter_space = lv_obj_get_style_text_letter_space(obj, LV_PART_MAIN);

    /*Calc. the height and longest line*/
    lv_point_t size;
    lv_text_flag_t flag = LV_TEXT_FLAG_NONE;
    if(label->recolor != 0) flag |= LV_TEXT_FLAG_RECOLOR;
    if(label->expand != 0) flag |= LV_TEXT_FLAG_EXPAND;
    if(label->long_mode == LV_LABEL_LONG_EXPAND) flag |= LV_TEXT_FLAG_FIT;
    lv_txt_get_size(&size, label->text, font, letter_space, line_space, max_w, flag);

    /*Set the full size in expand mode*/
    if(label->long_mode == LV_LABEL_LONG_EXPAND) {
        size.x += lv_obj_get_style_pad_left(obj, LV_PART_MAIN) + lv_obj_get_style_pad_right(obj, LV_PART_MAIN);
        size.y += lv_obj_get_style_pad_top(obj, LV_PART_MAIN) + lv_obj_get_style_pad_bottom(obj, LV_PART_MAIN);
        lv_obj_set_size(obj, size.x, size.y);
    }
    /*In roll mode keep the size but start offset animations*/
    else if(label->long_mode == LV_LABEL_LONG_SCROLL) {
        uint16_t anim_speed = lv_obj_get_style_anim_time(obj, LV_PART_MAIN);
        if(anim_speed == 0) anim_speed = LV_LABEL_DEF_SCROLL_SPEED;
        lv_anim_t a;
        lv_anim_init(&a);
        lv_anim_set_var(&a, obj);
        lv_anim_set_repeat_count(&a, LV_ANIM_REPEAT_INFINITE);
        lv_anim_set_playback_delay(&a, (((lv_font_get_glyph_width(font, ' ', ' ') + letter_space) * 1000) /
                                        anim_speed) *
                                   LV_LABEL_WAIT_CHAR_COUNT);
        lv_anim_set_repeat_delay(&a, a.playback_delay);

        bool hor_anim = false;
        if(size.x > lv_area_get_width(&txt_coords)) {
#if LV_USE_BIDI
            int32_t start, end;
            lv_bidi_dir_t base_dir = lv_obj_get_base_dir(obj);

<<<<<<< HEAD
            if (base_dir == LV_BIDI_DIR_AUTO)
                base_dir = _lv_bidi_detect_base_dir(label->text);
=======
            if(base_dir == LV_BIDI_DIR_AUTO)
                base_dir = _lv_bidi_detect_base_dir(ext->text);
>>>>>>> ec9de515

            if(base_dir == LV_BIDI_DIR_RTL) {
                start = lv_area_get_width(&txt_coords) - size.x;
                end = 0;
            }
            else {
                start = 0;
                end = lv_area_get_width(&txt_coords) - size.x;
            }

            lv_anim_set_values(&a, start, end);
#else
            lv_anim_set_values(&a, 0, lv_area_get_width(&txt_coords) - size.x);
            lv_anim_set_exec_cb(&a, set_ofs_x_anim);
            lv_anim_set_time(&a, lv_anim_speed_to_time(anim_speed, a.start_value, a.end_value));
#endif
            lv_anim_set_exec_cb(&a, set_ofs_x_anim);

            lv_anim_t * anim_cur = lv_anim_get(obj, set_ofs_x_anim);
            int32_t act_time = 0;
            bool playback_now = false;
            if(anim_cur) {
                act_time = anim_cur->act_time;
                playback_now = anim_cur->playback_now;
            }
            if(act_time < a.time) {
                a.act_time = act_time;      /*To keep the old position*/
                a.early_apply = 0;
                if(playback_now) {
                    a.playback_now = 1;
                    /*Swap the start and end values*/
                    int32_t tmp;
                    tmp      = a.start_value;
                    a.start_value = a.end_value;
                    a.end_value   = tmp;
                }
            }

            lv_anim_start(&a);
            hor_anim = true;
        }
        else {
            /*Delete the offset animation if not required*/
            lv_anim_del(obj, set_ofs_x_anim);
            label->offset.x = 0;
        }

        if(size.y > lv_area_get_height(&txt_coords) && hor_anim == false) {
            lv_anim_set_values(&a, 0, lv_area_get_height(&txt_coords) - size.y - (lv_font_get_line_height(font)));
            lv_anim_set_exec_cb(&a, set_ofs_y_anim);
            lv_anim_set_time(&a, lv_anim_speed_to_time(anim_speed, a.start_value, a.end_value));
            lv_anim_set_playback_time(&a, a.time);

            lv_anim_t * anim_cur = lv_anim_get(obj, set_ofs_y_anim);
            int32_t act_time = 0;
            bool playback_now = false;
            if(anim_cur) {
                act_time = anim_cur->act_time;
                playback_now = anim_cur->playback_now;
            }
            if(act_time < a.time) {
                a.act_time = act_time;      /*To keep the old position*/
                a.early_apply = 0;
                if(playback_now) {
                    a.playback_now = 1;
                    /*Swap the start and end values*/
                    int32_t tmp;
                    tmp      = a.start_value;
                    a.start_value = a.end_value;
                    a.end_value   = tmp;
                }
            }

            lv_anim_start(&a);
        }
        else {
            /*Delete the offset animation if not required*/
            lv_anim_del(obj, set_ofs_y_anim);
            label->offset.y = 0;
        }
    }
    /*In roll inf. mode keep the size but start offset animations*/
    else if(label->long_mode == LV_LABEL_LONG_SCROLL_CIRCULAR) {
        uint16_t anim_speed = lv_obj_get_style_anim_time(obj, LV_PART_MAIN);
        if(anim_speed == 0) anim_speed = LV_LABEL_DEF_SCROLL_SPEED;
        lv_anim_t a;
        lv_anim_init(&a);
        lv_anim_set_var(&a, obj);
        lv_anim_set_repeat_count(&a, LV_ANIM_REPEAT_INFINITE);

        bool hor_anim = false;
        if(size.x > lv_area_get_width(&txt_coords)) {
#if LV_USE_BIDI
            int32_t start, end;
            lv_bidi_dir_t base_dir = lv_obj_get_base_dir(obj);

<<<<<<< HEAD
            if (base_dir == LV_BIDI_DIR_AUTO)
                base_dir = _lv_bidi_detect_base_dir(label->text);
=======
            if(base_dir == LV_BIDI_DIR_AUTO)
                base_dir = _lv_bidi_detect_base_dir(ext->text);
>>>>>>> ec9de515

            if(base_dir == LV_BIDI_DIR_RTL) {
                start = -size.x - lv_font_get_glyph_width(font, ' ', ' ') * LV_LABEL_WAIT_CHAR_COUNT;
                end = 0;
            }
            else {
                start = 0;
                end = -size.x - lv_font_get_glyph_width(font, ' ', ' ') * LV_LABEL_WAIT_CHAR_COUNT;
            }

            lv_anim_set_values(&a, start, end);
#else
            lv_anim_set_values(&a, 0, -size.x - lv_font_get_glyph_width(font, ' ', ' ') * LV_LABEL_WAIT_CHAR_COUNT);
            lv_anim_set_exec_cb(&a, set_ofs_x_anim);
            lv_anim_set_time(&a, lv_anim_speed_to_time(anim_speed, a.start_value, a.end_value));
#endif

            lv_anim_t * anim_cur = lv_anim_get(obj, set_ofs_x_anim);
            int32_t act_time = anim_cur ? anim_cur->act_time : 0;
            if(act_time < a.time) {
                a.act_time = act_time;      /*To keep the old position*/
                a.early_apply = 0;
            }

            lv_anim_start(&a);
            hor_anim = true;
        }
        else {
            /*Delete the offset animation if not required*/
            lv_anim_del(obj, set_ofs_x_anim);
            label->offset.x = 0;
        }

        if(size.y > lv_area_get_height(&txt_coords) && hor_anim == false) {
            lv_anim_set_values(&a, 0, -size.y - (lv_font_get_line_height(font)));
            lv_anim_set_exec_cb(&a, set_ofs_y_anim);
            lv_anim_set_time(&a, lv_anim_speed_to_time(anim_speed, a.start_value, a.end_value));

            lv_anim_t * anim_cur = lv_anim_get(obj, set_ofs_y_anim);
            int32_t act_time = anim_cur ? anim_cur->act_time : 0;
            if(act_time < a.time) {
                a.act_time = act_time;      /*To keep the old position*/
                a.early_apply = 0;
            }

            lv_anim_start(&a);
        }
        else {
            /*Delete the offset animation if not required*/
            lv_anim_del(obj, set_ofs_y_anim);
            label->offset.y = 0;
        }
    }
    else if(label->long_mode == LV_LABEL_LONG_DOT) {
        if(size.y <= lv_area_get_height(&txt_coords)) { /*No dots are required, the text is short enough*/
            label->dot_end = LV_LABEL_DOT_END_INV;
        }
        else if(_lv_txt_get_encoded_length(label->text) <= LV_LABEL_DOT_NUM) {   /*Don't turn to dots all the characters*/
            label->dot_end = LV_LABEL_DOT_END_INV;
        }
        else {
            lv_point_t p;
            lv_coord_t y_overed;
            p.x = lv_area_get_width(&txt_coords) -
                  (lv_font_get_glyph_width(font, '.', '.') + letter_space) *
                  LV_LABEL_DOT_NUM; /*Shrink with dots*/
            p.y = lv_area_get_height(&txt_coords);
            y_overed = p.y %
                       (lv_font_get_line_height(font) + line_space); /*Round down to the last line*/
            if(y_overed >= lv_font_get_line_height(font)) {
                p.y -= y_overed;
                p.y += lv_font_get_line_height(font);
            }
            else {
                p.y -= y_overed;
                p.y -= line_space;
            }

            uint32_t letter_id = lv_label_get_letter_on(obj, &p);

            /*Be sure there is space for the dots*/
            size_t txt_len = strlen(label->text);
            uint32_t byte_id     = _lv_txt_encoded_get_byte_id(label->text, letter_id);
            while(byte_id + LV_LABEL_DOT_NUM > txt_len) {
                _lv_txt_encoded_prev(label->text, &byte_id);
                letter_id--;
            }

            /*Save letters under the dots and replace them with dots*/
            uint32_t byte_id_ori = byte_id;
            uint32_t i;
            uint8_t len          = 0;
            for(i = 0; i <= LV_LABEL_DOT_NUM; i++) {
                len += _lv_txt_encoded_size(&label->text[byte_id]);
                _lv_txt_encoded_next(label->text, &byte_id);
            }

            if(lv_label_set_dot_tmp(obj, &label->text[byte_id_ori], len)) {
                for(i = 0; i < LV_LABEL_DOT_NUM; i++) {
                    label->text[byte_id_ori + i] = '.';
                }
                label->text[byte_id_ori + LV_LABEL_DOT_NUM] = '\0';
                label->dot_end                              = letter_id + LV_LABEL_DOT_NUM;
            }
        }
    }
    /*In break mode only the height can change*/
    else if(label->long_mode == LV_LABEL_LONG_WRAP) {
        size.y += lv_obj_get_style_pad_top(obj, LV_PART_MAIN) + lv_obj_get_style_pad_bottom(obj, LV_PART_MAIN);
        lv_obj_set_height(obj, size.y);
    }
    /*Do not set the size in Clip mode*/
    else if(label->long_mode == LV_LABEL_LONG_CLIP) {
        /*Do nothing*/
    }

    lv_obj_invalidate(obj);
}


static void lv_label_revert_dots(lv_obj_t * obj)
{

    lv_label_t * label = (lv_label_t *)obj;

<<<<<<< HEAD
    if(label->long_mode != LV_LABEL_LONG_DOT) return;
    if(label->dot_end == LV_LABEL_DOT_END_INV) return;
    uint32_t letter_i = label->dot_end - LV_LABEL_DOT_NUM;
    uint32_t byte_i   = _lv_txt_encoded_get_byte_id(label->text, letter_i);
=======
        lv_area_t txt_clip;
        bool is_common = _lv_area_intersect(&txt_clip, clip_area, &txt_coords);
        if(!is_common) return LV_DESIGN_RES_OK;

        lv_label_align_t align = lv_label_get_align(label);

        lv_txt_flag_t flag = LV_TXT_FLAG_NONE;
        if(ext->recolor != 0) flag |= LV_TXT_FLAG_RECOLOR;
        if(ext->expand != 0) flag |= LV_TXT_FLAG_EXPAND;
        if(ext->long_mode == LV_LABEL_LONG_EXPAND) flag |= LV_TXT_FLAG_FIT;
        if(align == LV_LABEL_ALIGN_CENTER) flag |= LV_TXT_FLAG_CENTER;
        if(align == LV_LABEL_ALIGN_RIGHT) flag |= LV_TXT_FLAG_RIGHT;

        lv_draw_label_dsc_t label_draw_dsc;
        lv_draw_label_dsc_init(&label_draw_dsc);

        label_draw_dsc.sel_start = lv_label_get_text_sel_start(label);
        label_draw_dsc.sel_end = lv_label_get_text_sel_end(label);
        label_draw_dsc.ofs_x = ext->offset.x;
        label_draw_dsc.ofs_y = ext->offset.y;
        label_draw_dsc.flag = flag;
        lv_obj_init_draw_label_dsc(label, LV_LABEL_PART_MAIN, &label_draw_dsc);

        /* In SROLL and SROLL_CIRC mode the CENTER and RIGHT are pointless so remove them.
         * (In addition they will result misalignment is this case)*/
        if((ext->long_mode == LV_LABEL_LONG_SROLL || ext->long_mode == LV_LABEL_LONG_SROLL_CIRC) &&
           (ext->align == LV_LABEL_ALIGN_CENTER || ext->align == LV_LABEL_ALIGN_RIGHT)) {
            lv_point_t size;
            _lv_txt_get_size(&size, ext->text, label_draw_dsc.font, label_draw_dsc.letter_space, label_draw_dsc.line_space,
                             LV_COORD_MAX, flag);
            if(size.x > lv_area_get_width(&txt_coords)) {
                label_draw_dsc.flag &= ~LV_TXT_FLAG_RIGHT;
                label_draw_dsc.flag &= ~LV_TXT_FLAG_CENTER;
            }
        }
#if LV_LABEL_LONG_TXT_HINT
        lv_draw_label_hint_t * hint = &ext->hint;
        if(ext->long_mode == LV_LABEL_LONG_SROLL_CIRC || lv_area_get_height(&txt_coords) < LV_LABEL_HINT_HEIGHT_LIMIT)
            hint = NULL;

#else
        /*Just for compatibility*/
        lv_draw_label_hint_t * hint = NULL;
#endif

        lv_draw_label(&txt_coords, &txt_clip, &label_draw_dsc, ext->text, hint);

        if(ext->long_mode == LV_LABEL_LONG_SROLL_CIRC) {
            lv_point_t size;
            _lv_txt_get_size(&size, ext->text, label_draw_dsc.font, label_draw_dsc.letter_space, label_draw_dsc.line_space,
                             LV_COORD_MAX, flag);

            /*Draw the text again next to the original to make an circular effect */
            if(size.x > lv_area_get_width(&txt_coords)) {
                label_draw_dsc.ofs_x = ext->offset.x + size.x +
                                       lv_font_get_glyph_width(label_draw_dsc.font, ' ', ' ') * LV_LABEL_WAIT_CHAR_COUNT;
                label_draw_dsc.ofs_y = ext->offset.y;

                lv_draw_label(&txt_coords, &txt_clip, &label_draw_dsc, ext->text, hint);
            }

            /*Draw the text again below the original to make an circular effect */
            if(size.y > lv_area_get_height(&txt_coords)) {
                label_draw_dsc.ofs_x = ext->offset.x;
                label_draw_dsc.ofs_y = ext->offset.y + size.y + lv_font_get_line_height(label_draw_dsc.font);

                lv_draw_label(&txt_coords, &txt_clip, &label_draw_dsc, ext->text, hint);
            }
        }
    }

    return LV_DESIGN_RES_OK;
}

/**
 * Signal function of the label
 * @param label pointer to a label object
 * @param sign a signal type from lv_signal_t enum
 * @param param pointer to a signal specific variable
 * @return LV_RES_OK: the object is not deleted in the function; LV_RES_INV: the object is deleted
 */
static lv_res_t lv_label_signal(lv_obj_t * label, lv_signal_t sign, void * param)
{
    lv_res_t res;

    if(sign == LV_SIGNAL_GET_STYLE) {
        lv_get_style_info_t * info = param;
        info->result = lv_label_get_style(label, info->part);
        if(info->result != NULL) return LV_RES_OK;
        else return ancestor_signal(label, sign, param);
    }

    /* Include the ancient signal function */
    res = ancestor_signal(label, sign, param);
    if(res != LV_RES_OK) return res;
    if(sign == LV_SIGNAL_GET_TYPE) return lv_obj_handle_get_type_signal(param, LV_OBJX_NAME);

    lv_label_ext_t * ext = lv_obj_get_ext_attr(label);
    if(sign == LV_SIGNAL_CLEANUP) {
        if(ext->static_txt == 0) {
            lv_mem_free(ext->text);
            ext->text = NULL;
        }
        lv_label_dot_tmp_free(label);
    }
    else if(sign == LV_SIGNAL_STYLE_CHG) {
        /*Revert dots for proper refresh*/
        lv_label_revert_dots(label);
        lv_label_refr_text(label);
    }
    else if(sign == LV_SIGNAL_COORD_CHG) {
        if(lv_area_get_width(&label->coords) != lv_area_get_width(param) ||
           lv_area_get_height(&label->coords) != lv_area_get_height(param)) {
            lv_label_revert_dots(label);
            lv_label_refr_text(label);
        }
    }
    else if(sign == LV_SIGNAL_BASE_DIR_CHG) {
#if LV_USE_BIDI
        if(ext->static_txt == 0) lv_label_set_text(label, NULL);
#endif
    }

    return res;
}

static void lv_label_revert_dots(lv_obj_t * label)
{
    lv_label_ext_t * ext = lv_obj_get_ext_attr(label);
    if(ext->long_mode != LV_LABEL_LONG_DOT) return;
    if(ext->dot_end == LV_LABEL_DOT_END_INV) return;
    uint32_t letter_i = ext->dot_end - LV_LABEL_DOT_NUM;
    uint32_t byte_i   = _lv_txt_encoded_get_byte_id(ext->text, letter_i);
>>>>>>> ec9de515

    /*Restore the characters*/
    uint8_t i      = 0;
    char * dot_tmp = lv_label_get_dot_tmp(obj);
    while(label->text[byte_i + i] != '\0') {
        label->text[byte_i + i] = dot_tmp[i];
        i++;
    }
    label->text[byte_i + i] = dot_tmp[i];
    lv_label_dot_tmp_free(obj);

    label->dot_end = LV_LABEL_DOT_END_INV;
}

/**
 * Store `len` characters from `data`. Allocates space if necessary.
 *
 * @param label pointer to label object
 * @param len Number of characters to store.
 * @return true on success.
 */
static bool lv_label_set_dot_tmp(lv_obj_t * obj, char * data, uint32_t len)
{

    lv_label_t * label = (lv_label_t *)obj;
    lv_label_dot_tmp_free(obj); /* Deallocate any existing space */
    if(len > sizeof(char *)) {
        /* Memory needs to be allocated. Allocates an additional byte
         * for a NULL-terminator so it can be copied. */
        label->dot.tmp_ptr = lv_mem_alloc(len + 1);
        if(label->dot.tmp_ptr == NULL) {
            LV_LOG_ERROR("Failed to allocate memory for dot_tmp_ptr");
            return false;
        }
        lv_memcpy(label->dot.tmp_ptr, data, len);
        label->dot.tmp_ptr[len] = '\0';
        label->dot_tmp_alloc    = true;
    }
    else {
        /* Characters can be directly stored in object */
        label->dot_tmp_alloc = false;
        lv_memcpy(label->dot.tmp, data, len);
    }
    return true;
}

/**
 * Get the stored dot_tmp characters
 * @param label pointer to label object
 * @return char pointer to a stored characters. Is *not* necessarily NULL-terminated.
 */
static char * lv_label_get_dot_tmp(lv_obj_t * obj)
{
    lv_label_t * label = (lv_label_t *)obj;
    if(label->dot_tmp_alloc) {
        return label->dot.tmp_ptr;
    }
    else {
        return label->dot.tmp;
    }
}

/**
 * Free the dot_tmp_ptr field if it was previously allocated.
 * Always clears the field
 * @param label pointer to label object.
 */
static void lv_label_dot_tmp_free(lv_obj_t * obj)
{
    lv_label_t * label = (lv_label_t *)obj;
    if(label->dot_tmp_alloc && label->dot.tmp_ptr) {
        lv_mem_free(label->dot.tmp_ptr);
    }
    label->dot_tmp_alloc = false;
    label->dot.tmp_ptr   = NULL;
}

static void get_txt_coords(const lv_obj_t * obj, lv_area_t * area)
{
    lv_obj_get_coords(obj, area);

    lv_coord_t left   = lv_obj_get_style_pad_left(obj, LV_PART_MAIN);
    lv_coord_t right  = lv_obj_get_style_pad_right(obj, LV_PART_MAIN);
    lv_coord_t top    = lv_obj_get_style_pad_top(obj, LV_PART_MAIN);
    lv_coord_t bottom = lv_obj_get_style_pad_bottom(obj, LV_PART_MAIN);
    area->x1 += left;
    area->x2 -= right;
    area->y1 += top;
    area->y2 -= bottom;
}


static void set_ofs_x_anim(void * obj, int32_t v)
{
    lv_label_t * label = (lv_label_t *)obj;
    label->offset.x    = v;
    lv_obj_invalidate(obj);
}

static void set_ofs_y_anim(void * obj, int32_t v)
{
    lv_label_t * label = (lv_label_t *)obj;
    label->offset.y    = v;
    lv_obj_invalidate(obj);
}


#endif<|MERGE_RESOLUTION|>--- conflicted
+++ resolved
@@ -918,13 +918,8 @@
             int32_t start, end;
             lv_bidi_dir_t base_dir = lv_obj_get_base_dir(obj);
 
-<<<<<<< HEAD
             if (base_dir == LV_BIDI_DIR_AUTO)
                 base_dir = _lv_bidi_detect_base_dir(label->text);
-=======
-            if(base_dir == LV_BIDI_DIR_AUTO)
-                base_dir = _lv_bidi_detect_base_dir(ext->text);
->>>>>>> ec9de515
 
             if(base_dir == LV_BIDI_DIR_RTL) {
                 start = lv_area_get_width(&txt_coords) - size.x;
@@ -1021,13 +1016,8 @@
             int32_t start, end;
             lv_bidi_dir_t base_dir = lv_obj_get_base_dir(obj);
 
-<<<<<<< HEAD
             if (base_dir == LV_BIDI_DIR_AUTO)
                 base_dir = _lv_bidi_detect_base_dir(label->text);
-=======
-            if(base_dir == LV_BIDI_DIR_AUTO)
-                base_dir = _lv_bidi_detect_base_dir(ext->text);
->>>>>>> ec9de515
 
             if(base_dir == LV_BIDI_DIR_RTL) {
                 start = -size.x - lv_font_get_glyph_width(font, ' ', ' ') * LV_LABEL_WAIT_CHAR_COUNT;
@@ -1153,146 +1143,10 @@
 
     lv_label_t * label = (lv_label_t *)obj;
 
-<<<<<<< HEAD
     if(label->long_mode != LV_LABEL_LONG_DOT) return;
     if(label->dot_end == LV_LABEL_DOT_END_INV) return;
     uint32_t letter_i = label->dot_end - LV_LABEL_DOT_NUM;
     uint32_t byte_i   = _lv_txt_encoded_get_byte_id(label->text, letter_i);
-=======
-        lv_area_t txt_clip;
-        bool is_common = _lv_area_intersect(&txt_clip, clip_area, &txt_coords);
-        if(!is_common) return LV_DESIGN_RES_OK;
-
-        lv_label_align_t align = lv_label_get_align(label);
-
-        lv_txt_flag_t flag = LV_TXT_FLAG_NONE;
-        if(ext->recolor != 0) flag |= LV_TXT_FLAG_RECOLOR;
-        if(ext->expand != 0) flag |= LV_TXT_FLAG_EXPAND;
-        if(ext->long_mode == LV_LABEL_LONG_EXPAND) flag |= LV_TXT_FLAG_FIT;
-        if(align == LV_LABEL_ALIGN_CENTER) flag |= LV_TXT_FLAG_CENTER;
-        if(align == LV_LABEL_ALIGN_RIGHT) flag |= LV_TXT_FLAG_RIGHT;
-
-        lv_draw_label_dsc_t label_draw_dsc;
-        lv_draw_label_dsc_init(&label_draw_dsc);
-
-        label_draw_dsc.sel_start = lv_label_get_text_sel_start(label);
-        label_draw_dsc.sel_end = lv_label_get_text_sel_end(label);
-        label_draw_dsc.ofs_x = ext->offset.x;
-        label_draw_dsc.ofs_y = ext->offset.y;
-        label_draw_dsc.flag = flag;
-        lv_obj_init_draw_label_dsc(label, LV_LABEL_PART_MAIN, &label_draw_dsc);
-
-        /* In SROLL and SROLL_CIRC mode the CENTER and RIGHT are pointless so remove them.
-         * (In addition they will result misalignment is this case)*/
-        if((ext->long_mode == LV_LABEL_LONG_SROLL || ext->long_mode == LV_LABEL_LONG_SROLL_CIRC) &&
-           (ext->align == LV_LABEL_ALIGN_CENTER || ext->align == LV_LABEL_ALIGN_RIGHT)) {
-            lv_point_t size;
-            _lv_txt_get_size(&size, ext->text, label_draw_dsc.font, label_draw_dsc.letter_space, label_draw_dsc.line_space,
-                             LV_COORD_MAX, flag);
-            if(size.x > lv_area_get_width(&txt_coords)) {
-                label_draw_dsc.flag &= ~LV_TXT_FLAG_RIGHT;
-                label_draw_dsc.flag &= ~LV_TXT_FLAG_CENTER;
-            }
-        }
-#if LV_LABEL_LONG_TXT_HINT
-        lv_draw_label_hint_t * hint = &ext->hint;
-        if(ext->long_mode == LV_LABEL_LONG_SROLL_CIRC || lv_area_get_height(&txt_coords) < LV_LABEL_HINT_HEIGHT_LIMIT)
-            hint = NULL;
-
-#else
-        /*Just for compatibility*/
-        lv_draw_label_hint_t * hint = NULL;
-#endif
-
-        lv_draw_label(&txt_coords, &txt_clip, &label_draw_dsc, ext->text, hint);
-
-        if(ext->long_mode == LV_LABEL_LONG_SROLL_CIRC) {
-            lv_point_t size;
-            _lv_txt_get_size(&size, ext->text, label_draw_dsc.font, label_draw_dsc.letter_space, label_draw_dsc.line_space,
-                             LV_COORD_MAX, flag);
-
-            /*Draw the text again next to the original to make an circular effect */
-            if(size.x > lv_area_get_width(&txt_coords)) {
-                label_draw_dsc.ofs_x = ext->offset.x + size.x +
-                                       lv_font_get_glyph_width(label_draw_dsc.font, ' ', ' ') * LV_LABEL_WAIT_CHAR_COUNT;
-                label_draw_dsc.ofs_y = ext->offset.y;
-
-                lv_draw_label(&txt_coords, &txt_clip, &label_draw_dsc, ext->text, hint);
-            }
-
-            /*Draw the text again below the original to make an circular effect */
-            if(size.y > lv_area_get_height(&txt_coords)) {
-                label_draw_dsc.ofs_x = ext->offset.x;
-                label_draw_dsc.ofs_y = ext->offset.y + size.y + lv_font_get_line_height(label_draw_dsc.font);
-
-                lv_draw_label(&txt_coords, &txt_clip, &label_draw_dsc, ext->text, hint);
-            }
-        }
-    }
-
-    return LV_DESIGN_RES_OK;
-}
-
-/**
- * Signal function of the label
- * @param label pointer to a label object
- * @param sign a signal type from lv_signal_t enum
- * @param param pointer to a signal specific variable
- * @return LV_RES_OK: the object is not deleted in the function; LV_RES_INV: the object is deleted
- */
-static lv_res_t lv_label_signal(lv_obj_t * label, lv_signal_t sign, void * param)
-{
-    lv_res_t res;
-
-    if(sign == LV_SIGNAL_GET_STYLE) {
-        lv_get_style_info_t * info = param;
-        info->result = lv_label_get_style(label, info->part);
-        if(info->result != NULL) return LV_RES_OK;
-        else return ancestor_signal(label, sign, param);
-    }
-
-    /* Include the ancient signal function */
-    res = ancestor_signal(label, sign, param);
-    if(res != LV_RES_OK) return res;
-    if(sign == LV_SIGNAL_GET_TYPE) return lv_obj_handle_get_type_signal(param, LV_OBJX_NAME);
-
-    lv_label_ext_t * ext = lv_obj_get_ext_attr(label);
-    if(sign == LV_SIGNAL_CLEANUP) {
-        if(ext->static_txt == 0) {
-            lv_mem_free(ext->text);
-            ext->text = NULL;
-        }
-        lv_label_dot_tmp_free(label);
-    }
-    else if(sign == LV_SIGNAL_STYLE_CHG) {
-        /*Revert dots for proper refresh*/
-        lv_label_revert_dots(label);
-        lv_label_refr_text(label);
-    }
-    else if(sign == LV_SIGNAL_COORD_CHG) {
-        if(lv_area_get_width(&label->coords) != lv_area_get_width(param) ||
-           lv_area_get_height(&label->coords) != lv_area_get_height(param)) {
-            lv_label_revert_dots(label);
-            lv_label_refr_text(label);
-        }
-    }
-    else if(sign == LV_SIGNAL_BASE_DIR_CHG) {
-#if LV_USE_BIDI
-        if(ext->static_txt == 0) lv_label_set_text(label, NULL);
-#endif
-    }
-
-    return res;
-}
-
-static void lv_label_revert_dots(lv_obj_t * label)
-{
-    lv_label_ext_t * ext = lv_obj_get_ext_attr(label);
-    if(ext->long_mode != LV_LABEL_LONG_DOT) return;
-    if(ext->dot_end == LV_LABEL_DOT_END_INV) return;
-    uint32_t letter_i = ext->dot_end - LV_LABEL_DOT_NUM;
-    uint32_t byte_i   = _lv_txt_encoded_get_byte_id(ext->text, letter_i);
->>>>>>> ec9de515
 
     /*Restore the characters*/
     uint8_t i      = 0;
