--- conflicted
+++ resolved
@@ -860,21 +860,16 @@
             res = lv_event_send(arc, LV_EVENT_VALUE_CHANGED, NULL);
             if(res != LV_RES_OK) return res;
         }
-<<<<<<< HEAD
     }
     else if(sign == LV_SIGNAL_CLEANUP) {
         _lv_obj_reset_style_list_no_refr(arc, LV_ARC_PART_KNOB);
         _lv_obj_reset_style_list_no_refr(arc, LV_ARC_PART_INDIC);
-=======
-    }else if(sign == LV_SIGNAL_GET_EDITABLE) {
+    }
+    else if(sign == LV_SIGNAL_GET_EDITABLE) {
 #if LV_USE_GROUP
         bool * editable = (bool *)param;
         *editable = true;
 #endif
-    }else if(sign == LV_SIGNAL_CLEANUP) {
-        lv_obj_clean_style_list(arc, LV_ARC_PART_KNOB);
-        lv_obj_clean_style_list(arc, LV_ARC_PART_INDIC);
->>>>>>> 82fdfb34
     }
 
     return res;
