--- conflicted
+++ resolved
@@ -14,11 +14,8 @@
 #include "../lv_core/lv_group.h"
 #include "../lv_misc/lv_color.h"
 #include "../lv_misc/lv_math.h"
-<<<<<<< HEAD
 #include "../lv_misc/lv_bidi.h"
-=======
 #include "../lv_misc/lv_printf.h"
->>>>>>> 92b91417
 
 /*********************
  *      DEFINES
@@ -1090,7 +1087,6 @@
             label->ext_draw_pad = LV_MATH_MAX(label->ext_draw_pad, style->body.padding.top);
             label->ext_draw_pad = LV_MATH_MAX(label->ext_draw_pad, style->body.padding.bottom);
         }
-<<<<<<< HEAD
     }
     else if(sign == LV_SIGNAL_BASE_DIR_CHG) {
         if(ext->static_txt == 0) lv_label_set_text(label, NULL);
@@ -1101,8 +1097,6 @@
             if(buf->type[i] == NULL) break;
         }
         buf->type[i] = "lv_label";
-=======
->>>>>>> 92b91417
     }
 
     return res;
