--- conflicted
+++ resolved
@@ -304,11 +304,7 @@
 #if LV_IMGBTN_TILED == 0
         const void * src = ext->img_src[state];
         if(lv_img_src_get_type(src) == LV_IMG_SRC_SYMBOL) {
-<<<<<<< HEAD
-            lv_draw_label(&imgbtn->coords, mask, style, opa_scale, src, LV_TXT_FLAG_NONE, NULL, LV_LABEL_TEXT_SEL_OFF, LV_LABEL_TEXT_SEL_OFF, NULL, lv_obj_get_base_dir(imgbtn));
-=======
-            lv_draw_label(&imgbtn->coords, mask, style, opa_scale, src, LV_TXT_FLAG_NONE, NULL, NULL, NULL);
->>>>>>> 46eabd6c
+            lv_draw_label(&imgbtn->coords, mask, style, opa_scale, src, LV_TXT_FLAG_NONE, NULL, NULL, NULL, lv_obj_get_base_dir(imgbtn));
         } else {
             lv_draw_img(&imgbtn->coords, mask, src, style, opa_scale);
         }
