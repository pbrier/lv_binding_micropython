/**
 * @file lv_table.c
 *
 */

/*********************
 *      INCLUDES
 *********************/
#include "lv_table.h"
#if LV_USE_TABLE != 0

#include "../lv_core/lv_debug.h"
#include "../lv_misc/lv_txt.h"
#include "../lv_misc/lv_math.h"
#include "../lv_draw/lv_draw_label.h"
#include "../lv_themes/lv_theme.h"

/*********************
 *      DEFINES
 *********************/
#define LV_OBJX_NAME "lv_table"

/**********************
 *      TYPEDEFS
 **********************/

/**********************
 *  STATIC PROTOTYPES
 **********************/
static lv_design_res_t lv_table_design(lv_obj_t * table, const lv_area_t * clip_area, lv_design_mode_t mode);
static lv_res_t lv_table_signal(lv_obj_t * table, lv_signal_t sign, void * param);
static lv_coord_t get_row_height(lv_obj_t * table, uint16_t row_id);
static void refr_size(lv_obj_t * table);

/**********************
 *  STATIC VARIABLES
 **********************/
static lv_signal_cb_t ancestor_signal;
static lv_design_cb_t ancestor_scrl_design;

/**********************
 *      MACROS
 **********************/

/**********************
 *   GLOBAL FUNCTIONS
 **********************/

/**
 * Create a table object
 * @param par pointer to an object, it will be the parent of the new table
 * @param copy pointer to a table object, if not NULL then the new object will be copied from it
 * @return pointer to the created table
 */
lv_obj_t * lv_table_create(lv_obj_t * par, const lv_obj_t * copy)
{
    LV_LOG_TRACE("table create started");

    /*Create the ancestor of table*/
    lv_obj_t * new_table = lv_obj_create(par, copy);
    LV_ASSERT_MEM(new_table);
    if(new_table == NULL) return NULL;

    /*Allocate the table type specific extended data*/
    lv_table_ext_t * ext = lv_obj_allocate_ext_attr(new_table, sizeof(lv_table_ext_t));
    LV_ASSERT_MEM(ext);
    if(ext == NULL) return NULL;
    if(ancestor_signal == NULL) ancestor_signal = lv_obj_get_signal_cb(new_table);
    if(ancestor_scrl_design == NULL) ancestor_scrl_design = lv_obj_get_design_cb(new_table);

    /*Initialize the allocated 'ext' */
    ext->cell_data     = NULL;
    ext->cell_style[0] = &lv_style_plain;
    ext->cell_style[1] = &lv_style_plain;
    ext->cell_style[2] = &lv_style_plain;
    ext->cell_style[3] = &lv_style_plain;
    ext->col_cnt       = 0;
    ext->row_cnt       = 0;

    uint16_t i;
    for(i = 0; i < LV_TABLE_COL_MAX; i++) {
        ext->col_w[i] = LV_DPI;
    }

    /*The signal and design functions are not copied so set them here*/
    lv_obj_set_signal_cb(new_table, lv_table_signal);
    lv_obj_set_design_cb(new_table, lv_table_design);

    /*Init the new table table*/
    if(copy == NULL) {
        /*Set the default styles*/
        lv_theme_t * th = lv_theme_get_current();
        if(th) {
            lv_table_set_style(new_table, LV_TABLE_STYLE_BG, th->style.table.bg);
            lv_table_set_style(new_table, LV_TABLE_STYLE_CELL1, th->style.table.cell);
            lv_table_set_style(new_table, LV_TABLE_STYLE_CELL2, th->style.table.cell);
            lv_table_set_style(new_table, LV_TABLE_STYLE_CELL3, th->style.table.cell);
            lv_table_set_style(new_table, LV_TABLE_STYLE_CELL4, th->style.table.cell);
        } else {
            lv_table_set_style(new_table, LV_TABLE_STYLE_BG, &lv_style_plain_color);
        }
        lv_obj_set_click(new_table, false); /*Can be removed if click support is added*/
    }
    /*Copy an existing table*/
    else {
        lv_table_ext_t * copy_ext = lv_obj_get_ext_attr(copy);
        ext->cell_style[0]        = copy_ext->cell_style[0];
        ext->cell_style[1]        = copy_ext->cell_style[1];
        ext->cell_style[2]        = copy_ext->cell_style[2];
        ext->cell_style[3]        = copy_ext->cell_style[3];
        lv_table_set_row_cnt(new_table, copy_ext->row_cnt);
        lv_table_set_col_cnt(new_table, copy_ext->col_cnt);

        /*Refresh the style with new signal function*/
        lv_obj_refresh_style(new_table);
    }

    LV_LOG_INFO("table created");

    return new_table;
}

/*=====================
 * Setter functions
 *====================*/

/**
 * Set the value of a cell.
 * @param table pointer to a Table object
 * @param row id of the row [0 .. row_cnt -1]
 * @param col id of the column [0 .. col_cnt -1]
 * @param txt text to display in the cell. It will be copied and saved so this variable is not
 * required after this function call.
 */
void lv_table_set_cell_value(lv_obj_t * table, uint16_t row, uint16_t col, const char * txt)
{
    LV_ASSERT_OBJ(table, LV_OBJX_NAME);
    LV_ASSERT_NULL(txt);

    lv_table_ext_t * ext = lv_obj_get_ext_attr(table);
    if(row >= ext->row_cnt || col >= ext->col_cnt) {
        LV_LOG_WARN("lv_table_set_cell_value: invalid row or column");
        return;
    }
    uint32_t cell = row * ext->col_cnt + col;
    lv_table_cell_format_t format;

    lv_bidi_dir_t base_dir = lv_obj_get_base_dir(table);

    /*Save the format byte*/
    if(ext->cell_data[cell]) {
        format.format_byte = ext->cell_data[cell][0];
    }
    /*Initialize the format byte*/
    else {
<<<<<<< HEAD
        if(base_dir == LV_BIDI_DIR_LTR) format.s.align = LV_LABEL_ALIGN_LEFT;
        else if(base_dir == LV_BIDI_DIR_RTL) format.s.align = LV_LABEL_ALIGN_RIGHT;
        else if(base_dir == LV_BIDI_DIR_AUTO)
#if LV_USE_BIDI
        	format.s.align = lv_bidi_detect_base_dir(txt);
#else
        	format.s.align = LV_LABEL_ALIGN_LEFT;
#endif
=======
#if LV_USE_BIDI
        lv_bidi_dir_t base_dir = lv_obj_get_base_dir(table);
        if(base_dir == LV_BIDI_DIR_LTR) format.s.align = LV_LABEL_ALIGN_LEFT;
        else if(base_dir == LV_BIDI_DIR_RTL) format.s.align = LV_LABEL_ALIGN_RIGHT;
        else if(base_dir == LV_BIDI_DIR_AUTO) format.s.align = lv_bidi_detect_base_dir(txt);
#else
        format.s.align = LV_LABEL_ALIGN_LEFT;
#endif

>>>>>>> bf5ea665
        format.s.right_merge = 0;
        format.s.type        = 0;
        format.s.crop        = 0;
    }

    ext->cell_data[cell] = lv_mem_realloc(ext->cell_data[cell], strlen(txt) + 2); /*+1: trailing '\0; +1: format byte*/
<<<<<<< HEAD

#if LV_USE_BIDI == 0
    strcpy(ext->cell_data[cell] + 1, txt);  /*+1 to skip the format byte*/
#else
    lv_bidi_process(txt, ext->cell_data[cell] + 1, base_dir);
#endif
=======
    strcpy(ext->cell_data[cell] + 1, txt);  /*+1 to skip the format byte*/
>>>>>>> bf5ea665

    ext->cell_data[cell][0] = format.format_byte;
    refr_size(table);
}

/**
 * Set the number of rows
 * @param table table pointer to a Table object
 * @param row_cnt number of rows
 */
void lv_table_set_row_cnt(lv_obj_t * table, uint16_t row_cnt)
{
    LV_ASSERT_OBJ(table, LV_OBJX_NAME);

    lv_table_ext_t * ext = lv_obj_get_ext_attr(table);
    uint16_t old_row_cnt = ext->row_cnt;
    ext->row_cnt         = row_cnt;

    if(ext->row_cnt > 0 && ext->col_cnt > 0) {
        ext->cell_data = lv_mem_realloc(ext->cell_data, ext->row_cnt * ext->col_cnt * sizeof(char *));

        /*Initilize the new fields*/
        if(old_row_cnt < row_cnt) {
            uint16_t old_cell_cnt = old_row_cnt * ext->col_cnt;
            uint32_t new_cell_cnt = ext->col_cnt * ext->row_cnt;
            memset(&ext->cell_data[old_cell_cnt], 0, (new_cell_cnt - old_cell_cnt) * sizeof(ext->cell_data[0]));
        }
    } else {
        lv_mem_free(ext->cell_data);
        ext->cell_data = NULL;
    }

    refr_size(table);
}

/**
 * Set the number of columns
 * @param table table pointer to a Table object
 * @param col_cnt number of columns. Must be < LV_TABLE_COL_MAX
 */
void lv_table_set_col_cnt(lv_obj_t * table, uint16_t col_cnt)
{
    LV_ASSERT_OBJ(table, LV_OBJX_NAME);

    if(col_cnt >= LV_TABLE_COL_MAX) {
        LV_LOG_WARN("lv_table_set_col_cnt: too many columns. Must be < LV_TABLE_COL_MAX.");
        return;
    }

    lv_table_ext_t * ext = lv_obj_get_ext_attr(table);
    uint16_t old_col_cnt = ext->col_cnt;
    ext->col_cnt         = col_cnt;

    if(ext->row_cnt > 0 && ext->col_cnt > 0) {
        ext->cell_data = lv_mem_realloc(ext->cell_data, ext->row_cnt * ext->col_cnt * sizeof(char *));
        /*Initilize the new fields*/
        if(old_col_cnt < col_cnt) {
            uint16_t old_cell_cnt = old_col_cnt * ext->row_cnt;
            uint32_t new_cell_cnt = ext->col_cnt * ext->row_cnt;
            memset(&ext->cell_data[old_cell_cnt], 0, (new_cell_cnt - old_cell_cnt) * sizeof(ext->cell_data[0]));
        }

    } else {
        lv_mem_free(ext->cell_data);
        ext->cell_data = NULL;
    }
    refr_size(table);
}

/**
 * Set the width of a column
 * @param table table pointer to a Table object
 * @param col_id id of the column [0 .. LV_TABLE_COL_MAX -1]
 * @param w width of the column
 */
void lv_table_set_col_width(lv_obj_t * table, uint16_t col_id, lv_coord_t w)
{
    LV_ASSERT_OBJ(table, LV_OBJX_NAME);

    if(col_id >= LV_TABLE_COL_MAX) {
        LV_LOG_WARN("lv_table_set_col_width: too big 'col_id'. Must be < LV_TABLE_COL_MAX.");
        return;
    }

    lv_table_ext_t * ext = lv_obj_get_ext_attr(table);
    ext->col_w[col_id]   = w;
    refr_size(table);
}

/**
 * Set the text align in a cell
 * @param table pointer to a Table object
 * @param row id of the row [0 .. row_cnt -1]
 * @param col id of the column [0 .. col_cnt -1]
 * @param align LV_LABEL_ALIGN_LEFT or LV_LABEL_ALIGN_CENTER or LV_LABEL_ALIGN_RIGHT
 */
void lv_table_set_cell_align(lv_obj_t * table, uint16_t row, uint16_t col, lv_label_align_t align)
{
    LV_ASSERT_OBJ(table, LV_OBJX_NAME);

    lv_table_ext_t * ext = lv_obj_get_ext_attr(table);
    if(row >= ext->row_cnt || col >= ext->col_cnt) {
        LV_LOG_WARN("lv_table_set_cell_align: invalid row or column");
        return;
    }
    uint32_t cell = row * ext->col_cnt + col;

    if(ext->cell_data[cell] == NULL) {
        ext->cell_data[cell]    = lv_mem_alloc(2); /*+1: trailing '\0; +1: format byte*/
        ext->cell_data[cell][0] = 0;
        ext->cell_data[cell][1] = '\0';
    }

    lv_table_cell_format_t format;
    format.format_byte      = ext->cell_data[cell][0];
    format.s.align          = align;
    ext->cell_data[cell][0] = format.format_byte;
}

/**
 * Set the type of a cell.
 * @param table pointer to a Table object
 * @param row id of the row [0 .. row_cnt -1]
 * @param col id of the column [0 .. col_cnt -1]
 * @param type 1,2,3 or 4. The cell style will be chosen accordingly.
 */
void lv_table_set_cell_type(lv_obj_t * table, uint16_t row, uint16_t col, uint8_t type)
{
    LV_ASSERT_OBJ(table, LV_OBJX_NAME);

    lv_table_ext_t * ext = lv_obj_get_ext_attr(table);
    if(row >= ext->row_cnt || col >= ext->col_cnt) {
        LV_LOG_WARN("lv_table_set_cell_type: invalid row or column");
        return;
    }
    uint32_t cell = row * ext->col_cnt + col;

    if(ext->cell_data[cell] == NULL) {
        ext->cell_data[cell]    = lv_mem_alloc(2); /*+1: trailing '\0; +1: format byte*/
        ext->cell_data[cell][0] = 0;
        ext->cell_data[cell][1] = '\0';
    }

    if(type > 0) type--; /*User gives 1,2,3,4 but easier to handle 0, 1, 2, 3*/
    if(type >= LV_TABLE_CELL_STYLE_CNT) type = LV_TABLE_CELL_STYLE_CNT - 1;

    lv_table_cell_format_t format;
    format.format_byte      = ext->cell_data[cell][0];
    format.s.type           = type;
    ext->cell_data[cell][0] = format.format_byte;
}

/**
 * Set the cell crop. (Don't adjust the height of the cell according to its content)
 * @param table pointer to a Table object
 * @param row id of the row [0 .. row_cnt -1]
 * @param col id of the column [0 .. col_cnt -1]
 * @param crop true: crop the cell content; false: set the cell height to the content.
 */
void lv_table_set_cell_crop(lv_obj_t * table, uint16_t row, uint16_t col, bool crop)
{
    LV_ASSERT_OBJ(table, LV_OBJX_NAME);

    lv_table_ext_t * ext = lv_obj_get_ext_attr(table);
    if(row >= ext->row_cnt || col >= ext->col_cnt) {
        LV_LOG_WARN("lv_table_set_cell_crop: invalid row or column");
        return;
    }
    uint32_t cell = row * ext->col_cnt + col;

    if(ext->cell_data[cell] == NULL) {
        ext->cell_data[cell]    = lv_mem_alloc(2); /*+1: trailing '\0; +1: format byte*/
        ext->cell_data[cell][0] = 0;
        ext->cell_data[cell][1] = '\0';
    }

    lv_table_cell_format_t format;
    format.format_byte      = ext->cell_data[cell][0];
    format.s.crop           = crop;
    ext->cell_data[cell][0] = format.format_byte;
}

/**
 * Merge a cell with the right neighbor. The value of the cell to the right won't be displayed.
 * @param table table pointer to a Table object
 * @param row id of the row [0 .. row_cnt -1]
 * @param col id of the column [0 .. col_cnt -1]
 * @param en true: merge right; false: don't merge right
 */
void lv_table_set_cell_merge_right(lv_obj_t * table, uint16_t row, uint16_t col, bool en)
{
    LV_ASSERT_OBJ(table, LV_OBJX_NAME);

    lv_table_ext_t * ext = lv_obj_get_ext_attr(table);
    if(row >= ext->row_cnt || col >= ext->col_cnt) {
        LV_LOG_WARN("lv_table_set_cell_merge_right: invalid row or column");
        return;
    }

    uint32_t cell = row * ext->col_cnt + col;

    if(ext->cell_data[cell] == NULL) {
        ext->cell_data[cell]    = lv_mem_alloc(2); /*+1: trailing '\0; +1: format byte*/
        ext->cell_data[cell][0] = 0;
        ext->cell_data[cell][1] = '\0';
    }

    lv_table_cell_format_t format;
    format.format_byte      = ext->cell_data[cell][0];
    format.s.right_merge    = en ? 1 : 0;
    ext->cell_data[cell][0] = format.format_byte;
    refr_size(table);
}

/**
 * Set a style of a table.
 * @param table pointer to table object
 * @param type which style should be set
 * @param style pointer to a style
 */
void lv_table_set_style(lv_obj_t * table, lv_table_style_t type, const lv_style_t * style)
{
    LV_ASSERT_OBJ(table, LV_OBJX_NAME);

    lv_table_ext_t * ext = lv_obj_get_ext_attr(table);

    switch(type) {
        case LV_TABLE_STYLE_BG:
            lv_obj_set_style(table, style);
            refr_size(table);
            break;
        case LV_TABLE_STYLE_CELL1:
            ext->cell_style[0] = style;
            refr_size(table);
            break;
        case LV_TABLE_STYLE_CELL2:
            ext->cell_style[1] = style;
            refr_size(table);
            break;
        case LV_TABLE_STYLE_CELL3:
            ext->cell_style[2] = style;
            refr_size(table);
            break;
        case LV_TABLE_STYLE_CELL4:
            ext->cell_style[3] = style;
            refr_size(table);
            break;
    }
}

/*=====================
 * Getter functions
 *====================*/

/**
 * Get the value of a cell.
 * @param table pointer to a Table object
 * @param row id of the row [0 .. row_cnt -1]
 * @param col id of the column [0 .. col_cnt -1]
 * @return text in the cell
 */
const char * lv_table_get_cell_value(lv_obj_t * table, uint16_t row, uint16_t col)
{
    LV_ASSERT_OBJ(table, LV_OBJX_NAME);

    lv_table_ext_t * ext = lv_obj_get_ext_attr(table);
    if(row >= ext->row_cnt || col >= ext->col_cnt) {
        LV_LOG_WARN("lv_table_set_cell_value: invalid row or column");
        return "";
    }
    uint32_t cell = row * ext->col_cnt + col;

    if(ext->cell_data[cell] == NULL) return "";

    return &ext->cell_data[cell][1]; /*Skip the format byte*/
}

/**
 * Get the number of rows.
 * @param table table pointer to a Table object
 * @return number of rows.
 */
uint16_t lv_table_get_row_cnt(lv_obj_t * table)
{
    LV_ASSERT_OBJ(table, LV_OBJX_NAME);

    lv_table_ext_t * ext = lv_obj_get_ext_attr(table);
    return ext->row_cnt;
}

/**
 * Get the number of columns.
 * @param table table pointer to a Table object
 * @return number of columns.
 */
uint16_t lv_table_get_col_cnt(lv_obj_t * table)
{
    LV_ASSERT_OBJ(table, LV_OBJX_NAME);

    lv_table_ext_t * ext = lv_obj_get_ext_attr(table);
    return ext->col_cnt;
}

/**
 * Get the width of a column
 * @param table table pointer to a Table object
 * @param col_id id of the column [0 .. LV_TABLE_COL_MAX -1]
 * @return width of the column
 */
lv_coord_t lv_table_get_col_width(lv_obj_t * table, uint16_t col_id)
{
    LV_ASSERT_OBJ(table, LV_OBJX_NAME);

    if(col_id >= LV_TABLE_COL_MAX) {
        LV_LOG_WARN("lv_table_set_col_width: too big 'col_id'. Must be < LV_TABLE_COL_MAX.");
        return 0;
    }

    lv_table_ext_t * ext = lv_obj_get_ext_attr(table);
    return ext->col_w[col_id];
}

/**
 * Get the text align of a cell
 * @param table pointer to a Table object
 * @param row id of the row [0 .. row_cnt -1]
 * @param col id of the column [0 .. col_cnt -1]
 * @return LV_LABEL_ALIGN_LEFT (default in case of error) or LV_LABEL_ALIGN_CENTER or
 * LV_LABEL_ALIGN_RIGHT
 */
lv_label_align_t lv_table_get_cell_align(lv_obj_t * table, uint16_t row, uint16_t col)
{
    LV_ASSERT_OBJ(table, LV_OBJX_NAME);

    lv_table_ext_t * ext = lv_obj_get_ext_attr(table);
    if(row >= ext->row_cnt || col >= ext->col_cnt) {
        LV_LOG_WARN("lv_table_set_cell_align: invalid row or column");
        return LV_LABEL_ALIGN_LEFT; /*Just return with something*/
    }
    uint32_t cell = row * ext->col_cnt + col;

    if(ext->cell_data[cell] == NULL)
        return LV_LABEL_ALIGN_LEFT; /*Just return with something*/
    else {
        lv_table_cell_format_t format;
        format.format_byte = ext->cell_data[cell][0];
        return format.s.align;
    }
}

/**
 * Get the type of a cell
 * @param table pointer to a Table object
 * @param row id of the row [0 .. row_cnt -1]
 * @param col id of the column [0 .. col_cnt -1]
 * @return 1,2,3 or 4
 */
lv_label_align_t lv_table_get_cell_type(lv_obj_t * table, uint16_t row, uint16_t col)
{
    LV_ASSERT_OBJ(table, LV_OBJX_NAME);

    lv_table_ext_t * ext = lv_obj_get_ext_attr(table);
    if(row >= ext->row_cnt || col >= ext->col_cnt) {
        LV_LOG_WARN("lv_table_get_cell_type: invalid row or column");
        return 1; /*Just return with something*/
    }
    uint32_t cell = row * ext->col_cnt + col;

    if(ext->cell_data[cell] == NULL)
        return 1; /*Just return with something*/
    else {
        lv_table_cell_format_t format;
        format.format_byte = ext->cell_data[cell][0];
        return format.s.type + 1; /*0,1,2,3 is stored but user sees 1,2,3,4*/
    }
}

/**
 * Get the crop property of a cell
 * @param table pointer to a Table object
 * @param row id of the row [0 .. row_cnt -1]
 * @param col id of the column [0 .. col_cnt -1]
 * @return true: text crop enabled; false: disabled
 */
lv_label_align_t lv_table_get_cell_crop(lv_obj_t * table, uint16_t row, uint16_t col)
{
    LV_ASSERT_OBJ(table, LV_OBJX_NAME);

    lv_table_ext_t * ext = lv_obj_get_ext_attr(table);
    if(row >= ext->row_cnt || col >= ext->col_cnt) {
        LV_LOG_WARN("lv_table_get_cell_crop: invalid row or column");
        return false; /*Just return with something*/
    }
    uint32_t cell = row * ext->col_cnt + col;

    if(ext->cell_data[cell] == NULL)
        return false; /*Just return with something*/
    else {
        lv_table_cell_format_t format;
        format.format_byte = ext->cell_data[cell][0];
        return format.s.crop;
    }
}

/**
 * Get the cell merge attribute.
 * @param table table pointer to a Table object
 * @param row id of the row [0 .. row_cnt -1]
 * @param col id of the column [0 .. col_cnt -1]
 * @return true: merge right; false: don't merge right
 */
bool lv_table_get_cell_merge_right(lv_obj_t * table, uint16_t row, uint16_t col)
{
    LV_ASSERT_OBJ(table, LV_OBJX_NAME);

    lv_table_ext_t * ext = lv_obj_get_ext_attr(table);
    if(row >= ext->row_cnt || col >= ext->col_cnt) {
        LV_LOG_WARN("lv_table_get_cell_merge_right: invalid row or column");
        return false;
    }

    uint32_t cell = row * ext->col_cnt + col;

    if(ext->cell_data[cell] == NULL)
        return false;
    else {
        lv_table_cell_format_t format;
        format.format_byte = ext->cell_data[cell][0];
        return format.s.right_merge ? true : false;
    }
}

/**
 * Get style of a table.
 * @param table pointer to table object
 * @param type which style should be get
 * @return style pointer to the style
 */
const lv_style_t * lv_table_get_style(const lv_obj_t * table, lv_table_style_t type)
{
    LV_ASSERT_OBJ(table, LV_OBJX_NAME);

    lv_table_ext_t * ext     = lv_obj_get_ext_attr(table);
    const lv_style_t * style = NULL;

    switch(type) {
        case LV_TABLE_STYLE_BG: style = lv_obj_get_style(table); break;
        case LV_TABLE_STYLE_CELL1: style = ext->cell_style[0]; break;
        case LV_TABLE_STYLE_CELL2: style = ext->cell_style[1]; break;
        case LV_TABLE_STYLE_CELL3: style = ext->cell_style[2]; break;
        case LV_TABLE_STYLE_CELL4: style = ext->cell_style[3]; break;
        default: return NULL;
    }

    return style;
}

/**********************
 *   STATIC FUNCTIONS
 **********************/

/**
 * Handle the drawing related tasks of the tables
 * @param table pointer to an object
 * @param clip_area the object will be drawn only in this area
 * @param mode LV_DESIGN_COVER_CHK: only check if the object fully covers the 'mask_p' area
 *                                  (return 'true' if yes)
 *             LV_DESIGN_DRAW: draw the object (always return 'true')
 *             LV_DESIGN_DRAW_POST: drawing after every children are drawn
 * @param return an element of `lv_design_res_t`
 */
static lv_design_res_t lv_table_design(lv_obj_t * table, const lv_area_t * clip_area, lv_design_mode_t mode)
{
    /*Return false if the object is not covers the mask_p area*/
    if(mode == LV_DESIGN_COVER_CHK) {
        return LV_DESIGN_RES_NOT_COVER;
    }
    /*Draw the object*/
    else if(mode == LV_DESIGN_DRAW_MAIN) {
        ancestor_scrl_design(table, clip_area, mode);

        lv_table_ext_t * ext        = lv_obj_get_ext_attr(table);
        const lv_style_t * bg_style = lv_obj_get_style(table);
        const lv_style_t * cell_style;
        lv_coord_t h_row;
        lv_point_t txt_size;
        lv_area_t cell_area;
        lv_area_t txt_area;
        lv_txt_flag_t txt_flags;
        lv_opa_t opa_scale = lv_obj_get_opa_scale(table);

        uint16_t col;
        uint16_t row;
        uint16_t cell = 0;

        cell_area.y2 = table->coords.y1 + bg_style->body.padding.top;
        for(row = 0; row < ext->row_cnt; row++) {
            h_row = get_row_height(table, row);

            cell_area.y1 = cell_area.y2;
            cell_area.y2 = cell_area.y1 + h_row;

            cell_area.x2 = table->coords.x1 + bg_style->body.padding.left;

            for(col = 0; col < ext->col_cnt; col++) {

                lv_table_cell_format_t format;
                if(ext->cell_data[cell]) {
                    format.format_byte = ext->cell_data[cell][0];
                } else {
                    format.s.right_merge = 0;
                    format.s.align       = LV_LABEL_ALIGN_LEFT;
                    format.s.type        = 0;
                    format.s.crop        = 1;
                }

                cell_style   = ext->cell_style[format.s.type];
                cell_area.x1 = cell_area.x2;
                cell_area.x2 = cell_area.x1 + ext->col_w[col];

                uint16_t col_merge = 0;
                for(col_merge = 0; col_merge + col < ext->col_cnt - 1; col_merge++) {

                    if(ext->cell_data[cell + col_merge] != NULL) {
                        format.format_byte = ext->cell_data[cell + col_merge][0];
                        if(format.s.right_merge)
                            cell_area.x2 += ext->col_w[col + col_merge + 1];
                        else
                            break;
                    } else {
                        break;
                    }
                }

                lv_draw_rect(&cell_area, clip_area, cell_style, opa_scale);

                if(ext->cell_data[cell]) {

                    txt_area.x1 = cell_area.x1 + cell_style->body.padding.left;
                    txt_area.x2 = cell_area.x2 - cell_style->body.padding.right;
                    txt_area.y1 = cell_area.y1 + cell_style->body.padding.top;
                    txt_area.y2 = cell_area.y2 - cell_style->body.padding.bottom;
                    /*Align the content to the middle if not cropped*/
                    if(format.s.crop == 0) {
                        txt_flags = LV_TXT_FLAG_NONE;
                    } else {
                        txt_flags = LV_TXT_FLAG_EXPAND;
                    }

                    lv_txt_get_size(&txt_size, ext->cell_data[cell] + 1, cell_style->text.font,
                                    cell_style->text.letter_space, cell_style->text.line_space,
                                    lv_area_get_width(&txt_area), txt_flags);

                    /*Align the content to the middle if not cropped*/
                    if(format.s.crop == 0) {
                        txt_area.y1 = cell_area.y1 + h_row / 2 - txt_size.y / 2;
                        txt_area.y2 = cell_area.y1 + h_row / 2 + txt_size.y / 2;
                    }

                    switch(format.s.align) {
                        default:
                        case LV_LABEL_ALIGN_LEFT: txt_flags |= LV_TXT_FLAG_NONE; break;
                        case LV_LABEL_ALIGN_RIGHT: txt_flags |= LV_TXT_FLAG_RIGHT; break;
                        case LV_LABEL_ALIGN_CENTER: txt_flags |= LV_TXT_FLAG_CENTER; break;
                    }

                    lv_area_t label_mask;
                    bool label_mask_ok;
                    label_mask_ok = lv_area_intersect(&label_mask, clip_area, &cell_area);
                    if(label_mask_ok) {
                        lv_draw_label(&txt_area, &label_mask, cell_style, opa_scale, ext->cell_data[cell] + 1,
                                      txt_flags, NULL, NULL, NULL, lv_obj_get_base_dir(table));
                    }
                    /*Draw lines after '\n's*/
                    lv_point_t p1;
                    lv_point_t p2;
                    p1.x = cell_area.x1;
                    p2.x = cell_area.x2;
                    uint16_t i;
                    for(i = 1; ext->cell_data[cell][i] != '\0'; i++) {
                        if(ext->cell_data[cell][i] == '\n') {
                            ext->cell_data[cell][i] = '\0';
                            lv_txt_get_size(&txt_size, ext->cell_data[cell] + 1, cell_style->text.font,
                                            cell_style->text.letter_space, cell_style->text.line_space,
                                            lv_area_get_width(&txt_area), txt_flags);

                            p1.y = txt_area.y1 + txt_size.y + cell_style->text.line_space / 2;
                            p2.y = txt_area.y1 + txt_size.y + cell_style->text.line_space / 2;
                            lv_draw_line(&p1, &p2, clip_area, cell_style, opa_scale);

                            ext->cell_data[cell][i] = '\n';
                        }
                    }
                }

                cell += col_merge + 1;
                col += col_merge;
            }
        }
    }
    /*Post draw when the children are drawn*/
    else if(mode == LV_DESIGN_DRAW_POST) {
    }

    return LV_DESIGN_RES_OK;
}

/**
 * Signal function of the table
 * @param table pointer to a table object
 * @param sign a signal type from lv_signal_t enum
 * @param param pointer to a signal specific variable
 * @return LV_RES_OK: the object is not deleted in the function; LV_RES_INV: the object is deleted
 */
static lv_res_t lv_table_signal(lv_obj_t * table, lv_signal_t sign, void * param)
{
    lv_res_t res;

    /* Include the ancient signal function */
    res = ancestor_signal(table, sign, param);
    if(res != LV_RES_OK) return res;
    if(sign == LV_SIGNAL_GET_TYPE) return lv_obj_handle_get_type_signal(param, LV_OBJX_NAME);

    if(sign == LV_SIGNAL_CLEANUP) {
        /*Free the cell texts*/
        lv_table_ext_t * ext = lv_obj_get_ext_attr(table);
        uint16_t cell;
        for(cell = 0; cell < ext->col_cnt * ext->row_cnt; cell++) {
            if(ext->cell_data[cell]) {
                lv_mem_free(ext->cell_data[cell]);
                ext->cell_data[cell] = NULL;
            }
        }
        if(ext->cell_data != NULL)
            lv_mem_free(ext->cell_data);
    }

    return res;
}

static void refr_size(lv_obj_t * table)
{
    lv_coord_t h = 0;
    lv_coord_t w = 0;

    lv_table_ext_t * ext = lv_obj_get_ext_attr(table);

    uint16_t i;
    for(i = 0; i < ext->col_cnt; i++) {
        w += ext->col_w[i];
    }
    for(i = 0; i < ext->row_cnt; i++) {
        h += get_row_height(table, i);
    }

    const lv_style_t * bg_style = lv_obj_get_style(table);

    w += bg_style->body.padding.left + bg_style->body.padding.right;
    h += bg_style->body.padding.top + bg_style->body.padding.bottom;

    lv_obj_set_size(table, w + 1, h + 1);
    lv_obj_invalidate(table);
}

static lv_coord_t get_row_height(lv_obj_t * table, uint16_t row_id)
{
    lv_table_ext_t * ext = lv_obj_get_ext_attr(table);
    lv_point_t txt_size;
    lv_coord_t txt_w;
    const lv_style_t * cell_style;

    uint16_t row_start = row_id * ext->col_cnt;
    uint16_t cell;
    uint16_t col;
    lv_coord_t h_max = lv_font_get_line_height(ext->cell_style[0]->text.font) + ext->cell_style[0]->body.padding.top +
                       ext->cell_style[0]->body.padding.bottom;

    for(cell = row_start, col = 0; cell < row_start + ext->col_cnt; cell++, col++) {
        if(ext->cell_data[cell] != NULL) {

            txt_w              = ext->col_w[col];
            uint16_t col_merge = 0;
            for(col_merge = 0; col_merge + col < ext->col_cnt - 1; col_merge++) {

                if(ext->cell_data[cell + col_merge] != NULL) {
                    lv_table_cell_format_t format;
                    format.format_byte = ext->cell_data[cell + col_merge][0];
                    if(format.s.right_merge)
                        txt_w += ext->col_w[col + col_merge + 1];
                    else
                        break;
                } else {
                    break;
                }
            }

            lv_table_cell_format_t format;
            format.format_byte = ext->cell_data[cell][0];
            cell_style         = ext->cell_style[format.s.type];

            /*With text crop assume 1 line*/
            if(format.s.crop) {
                h_max = LV_MATH_MAX(lv_font_get_line_height(cell_style->text.font) + cell_style->body.padding.top +
                                        cell_style->body.padding.bottom,
                                    h_max);
            }
            /*Without text crop calculate the height of the text in the cell*/
            else {
                txt_w -= cell_style->body.padding.left + cell_style->body.padding.right;

                lv_txt_get_size(&txt_size, ext->cell_data[cell] + 1, cell_style->text.font,
                                cell_style->text.letter_space, cell_style->text.line_space, txt_w, LV_TXT_FLAG_NONE);

                h_max = LV_MATH_MAX(txt_size.y + cell_style->body.padding.top + cell_style->body.padding.bottom, h_max);
                cell += col_merge;
                col += col_merge;
            }
        }
    }

    return h_max;
}

#endif<|MERGE_RESOLUTION|>--- conflicted
+++ resolved
@@ -145,15 +145,14 @@
     uint32_t cell = row * ext->col_cnt + col;
     lv_table_cell_format_t format;
 
-    lv_bidi_dir_t base_dir = lv_obj_get_base_dir(table);
-
     /*Save the format byte*/
     if(ext->cell_data[cell]) {
         format.format_byte = ext->cell_data[cell][0];
     }
     /*Initialize the format byte*/
     else {
-<<<<<<< HEAD
+#if LV_USE_BIDI
+        lv_bidi_dir_t base_dir = lv_obj_get_base_dir(table);
         if(base_dir == LV_BIDI_DIR_LTR) format.s.align = LV_LABEL_ALIGN_LEFT;
         else if(base_dir == LV_BIDI_DIR_RTL) format.s.align = LV_LABEL_ALIGN_RIGHT;
         else if(base_dir == LV_BIDI_DIR_AUTO)
@@ -162,33 +161,13 @@
 #else
         	format.s.align = LV_LABEL_ALIGN_LEFT;
 #endif
-=======
-#if LV_USE_BIDI
-        lv_bidi_dir_t base_dir = lv_obj_get_base_dir(table);
-        if(base_dir == LV_BIDI_DIR_LTR) format.s.align = LV_LABEL_ALIGN_LEFT;
-        else if(base_dir == LV_BIDI_DIR_RTL) format.s.align = LV_LABEL_ALIGN_RIGHT;
-        else if(base_dir == LV_BIDI_DIR_AUTO) format.s.align = lv_bidi_detect_base_dir(txt);
-#else
-        format.s.align = LV_LABEL_ALIGN_LEFT;
-#endif
-
->>>>>>> bf5ea665
         format.s.right_merge = 0;
         format.s.type        = 0;
         format.s.crop        = 0;
     }
 
     ext->cell_data[cell] = lv_mem_realloc(ext->cell_data[cell], strlen(txt) + 2); /*+1: trailing '\0; +1: format byte*/
-<<<<<<< HEAD
-
-#if LV_USE_BIDI == 0
     strcpy(ext->cell_data[cell] + 1, txt);  /*+1 to skip the format byte*/
-#else
-    lv_bidi_process(txt, ext->cell_data[cell] + 1, base_dir);
-#endif
-=======
-    strcpy(ext->cell_data[cell] + 1, txt);  /*+1 to skip the format byte*/
->>>>>>> bf5ea665
 
     ext->cell_data[cell][0] = format.format_byte;
     refr_size(table);
