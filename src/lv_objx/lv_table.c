/**
 * @file lv_table.c
 *
 */

/*********************
 *      INCLUDES
 *********************/
#include "lv_table.h"
#if LV_USE_TABLE != 0

#include "../lv_core/lv_debug.h"
#include "../lv_misc/lv_txt.h"
#include "../lv_misc/lv_math.h"
#include "../lv_draw/lv_draw_label.h"
#include "../lv_themes/lv_theme.h"

/*********************
 *      DEFINES
 *********************/
#define LV_OBJX_NAME "lv_table"

/**********************
 *      TYPEDEFS
 **********************/

/**********************
 *  STATIC PROTOTYPES
 **********************/
static lv_design_res_t lv_table_design(lv_obj_t * table, const lv_area_t * clip_area, lv_design_mode_t mode);
static lv_res_t lv_table_signal(lv_obj_t * table, lv_signal_t sign, void * param);
static lv_coord_t get_row_height(lv_obj_t * table, uint16_t row_id);
static void refr_size(lv_obj_t * table);

/**********************
 *  STATIC VARIABLES
 **********************/
static lv_signal_cb_t ancestor_signal;
static lv_design_cb_t ancestor_scrl_design;

/**********************
 *      MACROS
 **********************/

/**********************
 *   GLOBAL FUNCTIONS
 **********************/

/**
 * Create a table object
 * @param par pointer to an object, it will be the parent of the new table
 * @param copy pointer to a table object, if not NULL then the new object will be copied from it
 * @return pointer to the created table
 */
lv_obj_t * lv_table_create(lv_obj_t * par, const lv_obj_t * copy)
{
    LV_LOG_TRACE("table create started");

    /*Create the ancestor of table*/
    lv_obj_t * new_table = lv_obj_create(par, copy);
    LV_ASSERT_MEM(new_table);
    if(new_table == NULL) return NULL;

    /*Allocate the table type specific extended data*/
    lv_table_ext_t * ext = lv_obj_allocate_ext_attr(new_table, sizeof(lv_table_ext_t));
    LV_ASSERT_MEM(ext);
    if(ext == NULL) {
        lv_obj_del(new_table);
        return NULL;
    }

    if(ancestor_signal == NULL) ancestor_signal = lv_obj_get_signal_cb(new_table);
    if(ancestor_scrl_design == NULL) ancestor_scrl_design = lv_obj_get_design_cb(new_table);

    /*Initialize the allocated 'ext' */
    ext->cell_data     = NULL;
    ext->cell_style[0] = &lv_style_plain;
    ext->cell_style[1] = &lv_style_plain;
    ext->cell_style[2] = &lv_style_plain;
    ext->cell_style[3] = &lv_style_plain;
    ext->col_cnt       = 0;
    ext->row_cnt       = 0;

    uint16_t i;
    for(i = 0; i < LV_TABLE_COL_MAX; i++) {
        ext->col_w[i] = LV_DPI;
    }

    /*The signal and design functions are not copied so set them here*/
    lv_obj_set_signal_cb(new_table, lv_table_signal);
    lv_obj_set_design_cb(new_table, lv_table_design);

    /*Init the new table table*/
    if(copy == NULL) {
        /*Set the default styles*/
        lv_theme_t * th = lv_theme_get_current();
        if(th) {
            lv_table_set_style(new_table, LV_TABLE_STYLE_BG, th->style.table.bg);
            lv_table_set_style(new_table, LV_TABLE_STYLE_CELL1, th->style.table.cell);
            lv_table_set_style(new_table, LV_TABLE_STYLE_CELL2, th->style.table.cell);
            lv_table_set_style(new_table, LV_TABLE_STYLE_CELL3, th->style.table.cell);
            lv_table_set_style(new_table, LV_TABLE_STYLE_CELL4, th->style.table.cell);
        } else {
            lv_table_set_style(new_table, LV_TABLE_STYLE_BG, &lv_style_plain_color);
        }
        lv_obj_set_click(new_table, false); /*Can be removed if click support is added*/
    }
    /*Copy an existing table*/
    else {
        lv_table_ext_t * copy_ext = lv_obj_get_ext_attr(copy);
        ext->cell_style[0]        = copy_ext->cell_style[0];
        ext->cell_style[1]        = copy_ext->cell_style[1];
        ext->cell_style[2]        = copy_ext->cell_style[2];
        ext->cell_style[3]        = copy_ext->cell_style[3];
        lv_table_set_row_cnt(new_table, copy_ext->row_cnt);
        lv_table_set_col_cnt(new_table, copy_ext->col_cnt);

        /*Refresh the style with new signal function*/
        lv_obj_refresh_style(new_table);
    }

    LV_LOG_INFO("table created");

    return new_table;
}

/*=====================
 * Setter functions
 *====================*/

/**
 * Set the value of a cell.
 * @param table pointer to a Table object
 * @param row id of the row [0 .. row_cnt -1]
 * @param col id of the column [0 .. col_cnt -1]
 * @param txt text to display in the cell. It will be copied and saved so this variable is not
 * required after this function call.
 */
void lv_table_set_cell_value(lv_obj_t * table, uint16_t row, uint16_t col, const char * txt)
{
    LV_ASSERT_OBJ(table, LV_OBJX_NAME);
    LV_ASSERT_NULL(txt);

    lv_table_ext_t * ext = lv_obj_get_ext_attr(table);
    if(row >= ext->row_cnt || col >= ext->col_cnt) {
        LV_LOG_WARN("lv_table_set_cell_value: invalid row or column");
        return;
    }
    uint32_t cell = row * ext->col_cnt + col;
    lv_table_cell_format_t format;

    /*Save the format byte*/
    if(ext->cell_data[cell]) {
        format.format_byte = ext->cell_data[cell][0];
    }
    /*Initialize the format byte*/
    else {
        lv_bidi_dir_t base_dir = lv_obj_get_base_dir(table);
        if(base_dir == LV_BIDI_DIR_LTR) format.s.align = LV_LABEL_ALIGN_LEFT;
        else if(base_dir == LV_BIDI_DIR_RTL) format.s.align = LV_LABEL_ALIGN_RIGHT;
        else if(base_dir == LV_BIDI_DIR_AUTO)
#if LV_USE_BIDI
        	format.s.align = lv_bidi_detect_base_dir(txt);
#else
        	format.s.align = LV_LABEL_ALIGN_LEFT;
#endif
        format.s.right_merge = 0;
        format.s.type        = 0;
        format.s.crop        = 0;
    }

    ext->cell_data[cell] = lv_mem_realloc(ext->cell_data[cell], strlen(txt) + 2); /*+1: trailing '\0; +1: format byte*/
    strcpy(ext->cell_data[cell] + 1, txt);  /*+1 to skip the format byte*/

    ext->cell_data[cell][0] = format.format_byte;
    refr_size(table);
}

/**
 * Set the number of rows
 * @param table table pointer to a Table object
 * @param row_cnt number of rows
 */
void lv_table_set_row_cnt(lv_obj_t * table, uint16_t row_cnt)
{
    LV_ASSERT_OBJ(table, LV_OBJX_NAME);

    lv_table_ext_t * ext = lv_obj_get_ext_attr(table);
    uint16_t old_row_cnt = ext->row_cnt;
    ext->row_cnt         = row_cnt;

    if(ext->row_cnt > 0 && ext->col_cnt > 0) {
        ext->cell_data = lv_mem_realloc(ext->cell_data, ext->row_cnt * ext->col_cnt * sizeof(char *));

        /*Initilize the new fields*/
        if(old_row_cnt < row_cnt) {
            uint16_t old_cell_cnt = old_row_cnt * ext->col_cnt;
            uint32_t new_cell_cnt = ext->col_cnt * ext->row_cnt;
            memset(&ext->cell_data[old_cell_cnt], 0, (new_cell_cnt - old_cell_cnt) * sizeof(ext->cell_data[0]));
        }
    } else {
        lv_mem_free(ext->cell_data);
        ext->cell_data = NULL;
    }

    refr_size(table);
}

/**
 * Set the number of columns
 * @param table table pointer to a Table object
 * @param col_cnt number of columns. Must be < LV_TABLE_COL_MAX
 */
void lv_table_set_col_cnt(lv_obj_t * table, uint16_t col_cnt)
{
    LV_ASSERT_OBJ(table, LV_OBJX_NAME);

    if(col_cnt >= LV_TABLE_COL_MAX) {
        LV_LOG_WARN("lv_table_set_col_cnt: too many columns. Must be < LV_TABLE_COL_MAX.");
        return;
    }

    lv_table_ext_t * ext = lv_obj_get_ext_attr(table);
    uint16_t old_col_cnt = ext->col_cnt;
    ext->col_cnt         = col_cnt;

    if(ext->row_cnt > 0 && ext->col_cnt > 0) {
        ext->cell_data = lv_mem_realloc(ext->cell_data, ext->row_cnt * ext->col_cnt * sizeof(char *));
        /*Initilize the new fields*/
        if(old_col_cnt < col_cnt) {
            uint16_t old_cell_cnt = old_col_cnt * ext->row_cnt;
            uint32_t new_cell_cnt = ext->col_cnt * ext->row_cnt;
            memset(&ext->cell_data[old_cell_cnt], 0, (new_cell_cnt - old_cell_cnt) * sizeof(ext->cell_data[0]));
        }

    } else {
        lv_mem_free(ext->cell_data);
        ext->cell_data = NULL;
    }
    refr_size(table);
}

/**
 * Set the width of a column
 * @param table table pointer to a Table object
 * @param col_id id of the column [0 .. LV_TABLE_COL_MAX -1]
 * @param w width of the column
 */
void lv_table_set_col_width(lv_obj_t * table, uint16_t col_id, lv_coord_t w)
{
    LV_ASSERT_OBJ(table, LV_OBJX_NAME);

    if(col_id >= LV_TABLE_COL_MAX) {
        LV_LOG_WARN("lv_table_set_col_width: too big 'col_id'. Must be < LV_TABLE_COL_MAX.");
        return;
    }

    lv_table_ext_t * ext = lv_obj_get_ext_attr(table);
    ext->col_w[col_id]   = w;
    refr_size(table);
}

/**
 * Set the text align in a cell
 * @param table pointer to a Table object
 * @param row id of the row [0 .. row_cnt -1]
 * @param col id of the column [0 .. col_cnt -1]
 * @param align LV_LABEL_ALIGN_LEFT or LV_LABEL_ALIGN_CENTER or LV_LABEL_ALIGN_RIGHT
 */
void lv_table_set_cell_align(lv_obj_t * table, uint16_t row, uint16_t col, lv_label_align_t align)
{
    LV_ASSERT_OBJ(table, LV_OBJX_NAME);

    lv_table_ext_t * ext = lv_obj_get_ext_attr(table);
    if(row >= ext->row_cnt || col >= ext->col_cnt) {
        LV_LOG_WARN("lv_table_set_cell_align: invalid row or column");
        return;
    }
    uint32_t cell = row * ext->col_cnt + col;

    if(ext->cell_data[cell] == NULL) {
        ext->cell_data[cell]    = lv_mem_alloc(2); /*+1: trailing '\0; +1: format byte*/
        ext->cell_data[cell][0] = 0;
        ext->cell_data[cell][1] = '\0';
    }

    lv_table_cell_format_t format;
    format.format_byte      = ext->cell_data[cell][0];
    format.s.align          = align;
    ext->cell_data[cell][0] = format.format_byte;
}

/**
 * Set the type of a cell.
 * @param table pointer to a Table object
 * @param row id of the row [0 .. row_cnt -1]
 * @param col id of the column [0 .. col_cnt -1]
 * @param type 1,2,3 or 4. The cell style will be chosen accordingly.
 */
void lv_table_set_cell_type(lv_obj_t * table, uint16_t row, uint16_t col, uint8_t type)
{
    LV_ASSERT_OBJ(table, LV_OBJX_NAME);

    lv_table_ext_t * ext = lv_obj_get_ext_attr(table);
    if(row >= ext->row_cnt || col >= ext->col_cnt) {
        LV_LOG_WARN("lv_table_set_cell_type: invalid row or column");
        return;
    }
    uint32_t cell = row * ext->col_cnt + col;

    if(ext->cell_data[cell] == NULL) {
        ext->cell_data[cell]    = lv_mem_alloc(2); /*+1: trailing '\0; +1: format byte*/
        ext->cell_data[cell][0] = 0;
        ext->cell_data[cell][1] = '\0';
    }

    if(type > 0) type--; /*User gives 1,2,3,4 but easier to handle 0, 1, 2, 3*/
    if(type >= LV_TABLE_CELL_STYLE_CNT) type = LV_TABLE_CELL_STYLE_CNT - 1;

    lv_table_cell_format_t format;
    format.format_byte      = ext->cell_data[cell][0];
    format.s.type           = type;
    ext->cell_data[cell][0] = format.format_byte;
}

/**
 * Set the cell crop. (Don't adjust the height of the cell according to its content)
 * @param table pointer to a Table object
 * @param row id of the row [0 .. row_cnt -1]
 * @param col id of the column [0 .. col_cnt -1]
 * @param crop true: crop the cell content; false: set the cell height to the content.
 */
void lv_table_set_cell_crop(lv_obj_t * table, uint16_t row, uint16_t col, bool crop)
{
    LV_ASSERT_OBJ(table, LV_OBJX_NAME);

    lv_table_ext_t * ext = lv_obj_get_ext_attr(table);
    if(row >= ext->row_cnt || col >= ext->col_cnt) {
        LV_LOG_WARN("lv_table_set_cell_crop: invalid row or column");
        return;
    }
    uint32_t cell = row * ext->col_cnt + col;

    if(ext->cell_data[cell] == NULL) {
        ext->cell_data[cell]    = lv_mem_alloc(2); /*+1: trailing '\0; +1: format byte*/
        ext->cell_data[cell][0] = 0;
        ext->cell_data[cell][1] = '\0';
    }

    lv_table_cell_format_t format;
    format.format_byte      = ext->cell_data[cell][0];
    format.s.crop           = crop;
    ext->cell_data[cell][0] = format.format_byte;
}

/**
 * Merge a cell with the right neighbor. The value of the cell to the right won't be displayed.
 * @param table table pointer to a Table object
 * @param row id of the row [0 .. row_cnt -1]
 * @param col id of the column [0 .. col_cnt -1]
 * @param en true: merge right; false: don't merge right
 */
void lv_table_set_cell_merge_right(lv_obj_t * table, uint16_t row, uint16_t col, bool en)
{
    LV_ASSERT_OBJ(table, LV_OBJX_NAME);

    lv_table_ext_t * ext = lv_obj_get_ext_attr(table);
    if(row >= ext->row_cnt || col >= ext->col_cnt) {
        LV_LOG_WARN("lv_table_set_cell_merge_right: invalid row or column");
        return;
    }

    uint32_t cell = row * ext->col_cnt + col;

    if(ext->cell_data[cell] == NULL) {
        ext->cell_data[cell]    = lv_mem_alloc(2); /*+1: trailing '\0; +1: format byte*/
        ext->cell_data[cell][0] = 0;
        ext->cell_data[cell][1] = '\0';
    }

    lv_table_cell_format_t format;
    format.format_byte      = ext->cell_data[cell][0];
    format.s.right_merge    = en ? 1 : 0;
    ext->cell_data[cell][0] = format.format_byte;
    refr_size(table);
}

/**
 * Set a style of a table.
 * @param table pointer to table object
 * @param type which style should be set
 * @param style pointer to a style
 */
void lv_table_set_style(lv_obj_t * table, lv_table_style_t type, const lv_style_t * style)
{
    LV_ASSERT_OBJ(table, LV_OBJX_NAME);

    lv_table_ext_t * ext = lv_obj_get_ext_attr(table);

    switch(type) {
        case LV_TABLE_STYLE_BG:
            lv_obj_set_style(table, style);
            refr_size(table);
            break;
        case LV_TABLE_STYLE_CELL1:
            ext->cell_style[0] = style;
            refr_size(table);
            break;
        case LV_TABLE_STYLE_CELL2:
            ext->cell_style[1] = style;
            refr_size(table);
            break;
        case LV_TABLE_STYLE_CELL3:
            ext->cell_style[2] = style;
            refr_size(table);
            break;
        case LV_TABLE_STYLE_CELL4:
            ext->cell_style[3] = style;
            refr_size(table);
            break;
    }
}

/*=====================
 * Getter functions
 *====================*/

/**
 * Get the value of a cell.
 * @param table pointer to a Table object
 * @param row id of the row [0 .. row_cnt -1]
 * @param col id of the column [0 .. col_cnt -1]
 * @return text in the cell
 */
const char * lv_table_get_cell_value(lv_obj_t * table, uint16_t row, uint16_t col)
{
    LV_ASSERT_OBJ(table, LV_OBJX_NAME);

    lv_table_ext_t * ext = lv_obj_get_ext_attr(table);
    if(row >= ext->row_cnt || col >= ext->col_cnt) {
        LV_LOG_WARN("lv_table_set_cell_value: invalid row or column");
        return "";
    }
    uint32_t cell = row * ext->col_cnt + col;

    if(ext->cell_data[cell] == NULL) return "";

    return &ext->cell_data[cell][1]; /*Skip the format byte*/
}

/**
 * Get the number of rows.
 * @param table table pointer to a Table object
 * @return number of rows.
 */
uint16_t lv_table_get_row_cnt(lv_obj_t * table)
{
    LV_ASSERT_OBJ(table, LV_OBJX_NAME);

    lv_table_ext_t * ext = lv_obj_get_ext_attr(table);
    return ext->row_cnt;
}

/**
 * Get the number of columns.
 * @param table table pointer to a Table object
 * @return number of columns.
 */
uint16_t lv_table_get_col_cnt(lv_obj_t * table)
{
    LV_ASSERT_OBJ(table, LV_OBJX_NAME);

    lv_table_ext_t * ext = lv_obj_get_ext_attr(table);
    return ext->col_cnt;
}

/**
 * Get the width of a column
 * @param table table pointer to a Table object
 * @param col_id id of the column [0 .. LV_TABLE_COL_MAX -1]
 * @return width of the column
 */
lv_coord_t lv_table_get_col_width(lv_obj_t * table, uint16_t col_id)
{
    LV_ASSERT_OBJ(table, LV_OBJX_NAME);

    if(col_id >= LV_TABLE_COL_MAX) {
        LV_LOG_WARN("lv_table_set_col_width: too big 'col_id'. Must be < LV_TABLE_COL_MAX.");
        return 0;
    }

    lv_table_ext_t * ext = lv_obj_get_ext_attr(table);
    return ext->col_w[col_id];
}

/**
 * Get the text align of a cell
 * @param table pointer to a Table object
 * @param row id of the row [0 .. row_cnt -1]
 * @param col id of the column [0 .. col_cnt -1]
 * @return LV_LABEL_ALIGN_LEFT (default in case of error) or LV_LABEL_ALIGN_CENTER or
 * LV_LABEL_ALIGN_RIGHT
 */
lv_label_align_t lv_table_get_cell_align(lv_obj_t * table, uint16_t row, uint16_t col)
{
    LV_ASSERT_OBJ(table, LV_OBJX_NAME);

    lv_table_ext_t * ext = lv_obj_get_ext_attr(table);
    if(row >= ext->row_cnt || col >= ext->col_cnt) {
        LV_LOG_WARN("lv_table_set_cell_align: invalid row or column");
        return LV_LABEL_ALIGN_LEFT; /*Just return with something*/
    }
    uint32_t cell = row * ext->col_cnt + col;

    if(ext->cell_data[cell] == NULL)
        return LV_LABEL_ALIGN_LEFT; /*Just return with something*/
    else {
        lv_table_cell_format_t format;
        format.format_byte = ext->cell_data[cell][0];
        return format.s.align;
    }
}

/**
 * Get the type of a cell
 * @param table pointer to a Table object
 * @param row id of the row [0 .. row_cnt -1]
 * @param col id of the column [0 .. col_cnt -1]
 * @return 1,2,3 or 4
 */
lv_label_align_t lv_table_get_cell_type(lv_obj_t * table, uint16_t row, uint16_t col)
{
    LV_ASSERT_OBJ(table, LV_OBJX_NAME);

    lv_table_ext_t * ext = lv_obj_get_ext_attr(table);
    if(row >= ext->row_cnt || col >= ext->col_cnt) {
        LV_LOG_WARN("lv_table_get_cell_type: invalid row or column");
        return 1; /*Just return with something*/
    }
    uint32_t cell = row * ext->col_cnt + col;

    if(ext->cell_data[cell] == NULL)
        return 1; /*Just return with something*/
    else {
        lv_table_cell_format_t format;
        format.format_byte = ext->cell_data[cell][0];
        return format.s.type + 1; /*0,1,2,3 is stored but user sees 1,2,3,4*/
    }
}

/**
 * Get the crop property of a cell
 * @param table pointer to a Table object
 * @param row id of the row [0 .. row_cnt -1]
 * @param col id of the column [0 .. col_cnt -1]
 * @return true: text crop enabled; false: disabled
 */
lv_label_align_t lv_table_get_cell_crop(lv_obj_t * table, uint16_t row, uint16_t col)
{
    LV_ASSERT_OBJ(table, LV_OBJX_NAME);

    lv_table_ext_t * ext = lv_obj_get_ext_attr(table);
    if(row >= ext->row_cnt || col >= ext->col_cnt) {
        LV_LOG_WARN("lv_table_get_cell_crop: invalid row or column");
        return false; /*Just return with something*/
    }
    uint32_t cell = row * ext->col_cnt + col;

    if(ext->cell_data[cell] == NULL)
        return false; /*Just return with something*/
    else {
        lv_table_cell_format_t format;
        format.format_byte = ext->cell_data[cell][0];
        return format.s.crop;
    }
}

/**
 * Get the cell merge attribute.
 * @param table table pointer to a Table object
 * @param row id of the row [0 .. row_cnt -1]
 * @param col id of the column [0 .. col_cnt -1]
 * @return true: merge right; false: don't merge right
 */
bool lv_table_get_cell_merge_right(lv_obj_t * table, uint16_t row, uint16_t col)
{
    LV_ASSERT_OBJ(table, LV_OBJX_NAME);

    lv_table_ext_t * ext = lv_obj_get_ext_attr(table);
    if(row >= ext->row_cnt || col >= ext->col_cnt) {
        LV_LOG_WARN("lv_table_get_cell_merge_right: invalid row or column");
        return false;
    }

    uint32_t cell = row * ext->col_cnt + col;

    if(ext->cell_data[cell] == NULL)
        return false;
    else {
        lv_table_cell_format_t format;
        format.format_byte = ext->cell_data[cell][0];
        return format.s.right_merge ? true : false;
    }
}

/**
 * Get style of a table.
 * @param table pointer to table object
 * @param type which style should be get
 * @return style pointer to the style
 */
const lv_style_t * lv_table_get_style(const lv_obj_t * table, lv_table_style_t type)
{
    LV_ASSERT_OBJ(table, LV_OBJX_NAME);

    lv_table_ext_t * ext     = lv_obj_get_ext_attr(table);
    const lv_style_t * style = NULL;

    switch(type) {
        case LV_TABLE_STYLE_BG: style = lv_obj_get_style(table); break;
        case LV_TABLE_STYLE_CELL1: style = ext->cell_style[0]; break;
        case LV_TABLE_STYLE_CELL2: style = ext->cell_style[1]; break;
        case LV_TABLE_STYLE_CELL3: style = ext->cell_style[2]; break;
        case LV_TABLE_STYLE_CELL4: style = ext->cell_style[3]; break;
        default: return NULL;
    }

    return style;
}

/**********************
 *   STATIC FUNCTIONS
 **********************/

/**
 * Handle the drawing related tasks of the tables
 * @param table pointer to an object
 * @param clip_area the object will be drawn only in this area
 * @param mode LV_DESIGN_COVER_CHK: only check if the object fully covers the 'mask_p' area
 *                                  (return 'true' if yes)
 *             LV_DESIGN_DRAW: draw the object (always return 'true')
 *             LV_DESIGN_DRAW_POST: drawing after every children are drawn
 * @param return an element of `lv_design_res_t`
 */
static lv_design_res_t lv_table_design(lv_obj_t * table, const lv_area_t * clip_area, lv_design_mode_t mode)
{
    /*Return false if the object is not covers the mask_p area*/
    if(mode == LV_DESIGN_COVER_CHK) {
        return LV_DESIGN_RES_NOT_COVER;
    }
    /*Draw the object*/
    else if(mode == LV_DESIGN_DRAW_MAIN) {
        ancestor_scrl_design(table, clip_area, mode);

        lv_table_ext_t * ext        = lv_obj_get_ext_attr(table);
        const lv_style_t * bg_style = lv_obj_get_style(table);
        lv_coord_t h_row;
        lv_point_t txt_size;
        lv_area_t cell_area;
        lv_area_t txt_area;
        lv_txt_flag_t txt_flags;
        lv_opa_t opa_scale = lv_obj_get_opa_scale(table);

        uint16_t col;
        uint16_t row;
        uint16_t cell = 0;

        cell_area.y2 = table->coords.y1 + bg_style->body.padding.top;
        for(row = 0; row < ext->row_cnt; row++) {
            h_row = get_row_height(table, row);

            cell_area.y1 = cell_area.y2 + 1;
            cell_area.y2 = cell_area.y1 + h_row - 1;

            cell_area.x2 = table->coords.x1 + bg_style->body.padding.left;

            for(col = 0; col < ext->col_cnt; col++) {

                lv_table_cell_format_t format;
                if(ext->cell_data[cell]) {
                    format.format_byte = ext->cell_data[cell][0];
                } else {
                    format.s.right_merge = 0;
                    format.s.align       = LV_LABEL_ALIGN_LEFT;
                    format.s.type        = 0;
                    format.s.crop        = 1;
                }


                lv_style_t cell_style;
                lv_style_copy(&cell_style, ext->cell_style[format.s.type]);
                cell_area.x1 = cell_area.x2 + 1;
                cell_area.x2 = cell_area.x1 + ext->col_w[col] - 1;

                uint16_t col_merge = 0;
                for(col_merge = 0; col_merge + col < ext->col_cnt - 1; col_merge++) {

                    if(ext->cell_data[cell + col_merge] != NULL) {
                        format.format_byte = ext->cell_data[cell + col_merge][0];
                        if(format.s.right_merge)
                            cell_area.x2 += ext->col_w[col + col_merge + 1];
                        else
                            break;
                    } else {
                        break;
                    }
                }

<<<<<<< HEAD
                lv_draw_rect(&cell_area, clip_area, cell_style, opa_scale);
=======
                lv_draw_rect(&cell_area, mask, &cell_style, opa_scale);
>>>>>>> 71be75b0

                if(ext->cell_data[cell]) {

                    txt_area.x1 = cell_area.x1 + cell_style.body.padding.left;
                    txt_area.x2 = cell_area.x2 - cell_style.body.padding.right;
                    txt_area.y1 = cell_area.y1 + cell_style.body.padding.top;
                    txt_area.y2 = cell_area.y2 - cell_style.body.padding.bottom;
                    /*Align the content to the middle if not cropped*/
                    if(format.s.crop == 0) {
                        txt_flags = LV_TXT_FLAG_NONE;
                    } else {
                        txt_flags = LV_TXT_FLAG_EXPAND;
                    }

                    lv_txt_get_size(&txt_size, ext->cell_data[cell] + 1, cell_style.text.font,
                                    cell_style.text.letter_space, cell_style.text.line_space,
                                    lv_area_get_width(&txt_area), txt_flags);

                    /*Align the content to the middle if not cropped*/
                    if(format.s.crop == 0) {
                        txt_area.y1 = cell_area.y1 + h_row / 2 - txt_size.y / 2;
                        txt_area.y2 = cell_area.y1 + h_row / 2 + txt_size.y / 2;
                    }

                    switch(format.s.align) {
                        default:
                        case LV_LABEL_ALIGN_LEFT: txt_flags |= LV_TXT_FLAG_NONE; break;
                        case LV_LABEL_ALIGN_RIGHT: txt_flags |= LV_TXT_FLAG_RIGHT; break;
                        case LV_LABEL_ALIGN_CENTER: txt_flags |= LV_TXT_FLAG_CENTER; break;
                    }

                    lv_area_t label_mask;
                    bool label_mask_ok;
                    label_mask_ok = lv_area_intersect(&label_mask, clip_area, &cell_area);
                    if(label_mask_ok) {
                        lv_draw_label(&txt_area, &label_mask, &cell_style, opa_scale, ext->cell_data[cell] + 1,
                                      txt_flags, NULL, NULL, NULL, lv_obj_get_base_dir(table));
                    }
                    /*Draw lines after '\n's*/
                    lv_point_t p1;
                    lv_point_t p2;
                    p1.x = cell_area.x1;
                    p2.x = cell_area.x2;
                    uint16_t i;
                    for(i = 1; ext->cell_data[cell][i] != '\0'; i++) {
                        if(ext->cell_data[cell][i] == '\n') {
                            ext->cell_data[cell][i] = '\0';
                            lv_txt_get_size(&txt_size, ext->cell_data[cell] + 1, cell_style.text.font,
                                            cell_style.text.letter_space, cell_style.text.line_space,
                                            lv_area_get_width(&txt_area), txt_flags);

<<<<<<< HEAD
                            p1.y = txt_area.y1 + txt_size.y + cell_style->text.line_space / 2;
                            p2.y = txt_area.y1 + txt_size.y + cell_style->text.line_space / 2;
                            lv_draw_line(&p1, &p2, clip_area, cell_style, opa_scale);
=======
                            p1.y = txt_area.y1 + txt_size.y + cell_style.text.line_space / 2;
                            p2.y = txt_area.y1 + txt_size.y + cell_style.text.line_space / 2;
                            lv_draw_line(&p1, &p2, mask, &cell_style, opa_scale);
>>>>>>> 71be75b0

                            ext->cell_data[cell][i] = '\n';
                        }
                    }
                }

                cell += col_merge + 1;
                col += col_merge;
            }
        }
    }
    /*Post draw when the children are drawn*/
    else if(mode == LV_DESIGN_DRAW_POST) {
    }

    return LV_DESIGN_RES_OK;
}

/**
 * Signal function of the table
 * @param table pointer to a table object
 * @param sign a signal type from lv_signal_t enum
 * @param param pointer to a signal specific variable
 * @return LV_RES_OK: the object is not deleted in the function; LV_RES_INV: the object is deleted
 */
static lv_res_t lv_table_signal(lv_obj_t * table, lv_signal_t sign, void * param)
{
    lv_res_t res;

    /* Include the ancient signal function */
    res = ancestor_signal(table, sign, param);
    if(res != LV_RES_OK) return res;
    if(sign == LV_SIGNAL_GET_TYPE) return lv_obj_handle_get_type_signal(param, LV_OBJX_NAME);

    if(sign == LV_SIGNAL_CLEANUP) {
        /*Free the cell texts*/
        lv_table_ext_t * ext = lv_obj_get_ext_attr(table);
        uint16_t cell;
        for(cell = 0; cell < ext->col_cnt * ext->row_cnt; cell++) {
            if(ext->cell_data[cell]) {
                lv_mem_free(ext->cell_data[cell]);
                ext->cell_data[cell] = NULL;
            }
        }
        if(ext->cell_data != NULL)
            lv_mem_free(ext->cell_data);
    }

    return res;
}

static void refr_size(lv_obj_t * table)
{
    lv_coord_t h = 0;
    lv_coord_t w = 0;

    lv_table_ext_t * ext = lv_obj_get_ext_attr(table);

    uint16_t i;
    for(i = 0; i < ext->col_cnt; i++) {
        w += ext->col_w[i];
    }
    for(i = 0; i < ext->row_cnt; i++) {
        h += get_row_height(table, i);
    }

    const lv_style_t * bg_style = lv_obj_get_style(table);

    w += bg_style->body.padding.left + bg_style->body.padding.right;
    h += bg_style->body.padding.top + bg_style->body.padding.bottom;

    lv_obj_set_size(table, w + 1, h + 1);
    lv_obj_invalidate(table);
}

static lv_coord_t get_row_height(lv_obj_t * table, uint16_t row_id)
{
    lv_table_ext_t * ext = lv_obj_get_ext_attr(table);
    lv_point_t txt_size;
    lv_coord_t txt_w;
    const lv_style_t * cell_style;

    uint16_t row_start = row_id * ext->col_cnt;
    uint16_t cell;
    uint16_t col;
    lv_coord_t h_max = lv_font_get_line_height(ext->cell_style[0]->text.font) + ext->cell_style[0]->body.padding.top +
                       ext->cell_style[0]->body.padding.bottom;

    for(cell = row_start, col = 0; cell < row_start + ext->col_cnt; cell++, col++) {
        if(ext->cell_data[cell] != NULL) {

            txt_w              = ext->col_w[col];
            uint16_t col_merge = 0;
            for(col_merge = 0; col_merge + col < ext->col_cnt - 1; col_merge++) {

                if(ext->cell_data[cell + col_merge] != NULL) {
                    lv_table_cell_format_t format;
                    format.format_byte = ext->cell_data[cell + col_merge][0];
                    if(format.s.right_merge)
                        txt_w += ext->col_w[col + col_merge + 1];
                    else
                        break;
                } else {
                    break;
                }
            }

            lv_table_cell_format_t format;
            format.format_byte = ext->cell_data[cell][0];
            cell_style         = ext->cell_style[format.s.type];

            /*With text crop assume 1 line*/
            if(format.s.crop) {
                h_max = LV_MATH_MAX(lv_font_get_line_height(cell_style->text.font) + cell_style->body.padding.top +
                                        cell_style->body.padding.bottom,
                                    h_max);
            }
            /*Without text crop calculate the height of the text in the cell*/
            else {
                txt_w -= cell_style->body.padding.left + cell_style->body.padding.right;

                lv_txt_get_size(&txt_size, ext->cell_data[cell] + 1, cell_style->text.font,
                                cell_style->text.letter_space, cell_style->text.line_space, txt_w, LV_TXT_FLAG_NONE);

                h_max = LV_MATH_MAX(txt_size.y + cell_style->body.padding.top + cell_style->body.padding.bottom, h_max);
                cell += col_merge;
                col += col_merge;
            }
        }
    }

    return h_max;
}

#endif<|MERGE_RESOLUTION|>--- conflicted
+++ resolved
@@ -706,11 +706,7 @@
                     }
                 }
 
-<<<<<<< HEAD
-                lv_draw_rect(&cell_area, clip_area, cell_style, opa_scale);
-=======
-                lv_draw_rect(&cell_area, mask, &cell_style, opa_scale);
->>>>>>> 71be75b0
+                lv_draw_rect(&cell_area, clip_area, &cell_style, opa_scale);
 
                 if(ext->cell_data[cell]) {
 
@@ -762,15 +758,9 @@
                                             cell_style.text.letter_space, cell_style.text.line_space,
                                             lv_area_get_width(&txt_area), txt_flags);
 
-<<<<<<< HEAD
-                            p1.y = txt_area.y1 + txt_size.y + cell_style->text.line_space / 2;
-                            p2.y = txt_area.y1 + txt_size.y + cell_style->text.line_space / 2;
-                            lv_draw_line(&p1, &p2, clip_area, cell_style, opa_scale);
-=======
                             p1.y = txt_area.y1 + txt_size.y + cell_style.text.line_space / 2;
                             p2.y = txt_area.y1 + txt_size.y + cell_style.text.line_space / 2;
-                            lv_draw_line(&p1, &p2, mask, &cell_style, opa_scale);
->>>>>>> 71be75b0
+                            lv_draw_line(&p1, &p2, clip_area, &cell_style, opa_scale);
 
                             ext->cell_data[cell][i] = '\n';
                         }
