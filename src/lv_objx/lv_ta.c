/**
 * @file lv_ta.c
 *
 */

/*********************
 *      INCLUDES
 *********************/
#include "lv_ta.h"
#if LV_USE_TA != 0
#include <string.h>
#include "../lv_core/lv_debug.h"
#include "../lv_core/lv_group.h"
#include "../lv_core/lv_refr.h"
#include "../lv_draw/lv_draw.h"
#include "../lv_themes/lv_theme.h"
#include "../lv_misc/lv_anim.h"
#include "../lv_misc/lv_txt.h"
#include "../lv_misc/lv_math.h"

/*********************
 *      DEFINES
 *********************/
#define LV_OBJX_NAME "lv_ta"

/*Test configuration*/
#ifndef LV_TA_DEF_CURSOR_BLINK_TIME
#define LV_TA_DEF_CURSOR_BLINK_TIME 400 /*ms*/
#endif

#ifndef LV_TA_DEF_PWD_SHOW_TIME
#define LV_TA_DEF_PWD_SHOW_TIME 1500 /*ms*/
#endif

#define LV_TA_DEF_WIDTH (2 * LV_DPI)
#define LV_TA_DEF_HEIGHT (1 * LV_DPI)

/**********************
 *      TYPEDEFS
 **********************/

/**********************
 *  STATIC PROTOTYPES
 **********************/
static lv_design_res_t lv_ta_design(lv_obj_t * ta, const lv_area_t * clip_area, lv_design_mode_t mode);
static lv_design_res_t lv_ta_scrollable_design(lv_obj_t * scrl, const lv_area_t * clip_area, lv_design_mode_t mode);
static lv_res_t lv_ta_signal(lv_obj_t * ta, lv_signal_t sign, void * param);
static lv_res_t lv_ta_scrollable_signal(lv_obj_t * scrl, lv_signal_t sign, void * param);
#if LV_USE_ANIMATION
static void cursor_blink_anim(lv_obj_t * ta, lv_anim_value_t show);
static void pwd_char_hider_anim(lv_obj_t * ta, lv_anim_value_t x);
static void pwd_char_hider_anim_ready(lv_anim_t * a);
#endif
static void pwd_char_hider(lv_obj_t * ta);
static bool char_is_accepted(lv_obj_t * ta, uint32_t c);
static void get_cursor_style(lv_obj_t * ta, lv_style_t * style_res);
static void refr_cursor_area(lv_obj_t * ta);
static void placeholder_update(lv_obj_t * ta);
static void update_cursor_position_on_click(lv_obj_t * ta, lv_signal_t sign, lv_indev_t * click_source);

/**********************
 *  STATIC VARIABLES
 **********************/
static lv_design_cb_t ancestor_design;
static lv_design_cb_t scrl_design;
static lv_signal_cb_t ancestor_signal;
static lv_signal_cb_t scrl_signal;
static const char * ta_insert_replace;

/**********************
 *      MACROS
 **********************/

/**********************
 *   GLOBAL FUNCTIONS
 **********************/

/**
 * Create a text area objects
 * @param par pointer to an object, it will be the parent of the new text area
 * @param copy pointer to a text area object, if not NULL then the new object will be copied from it
 * @return pointer to the created text area
 */
lv_obj_t * lv_ta_create(lv_obj_t * par, const lv_obj_t * copy)
{
    LV_LOG_TRACE("text area create started");

    /*Create the ancestor object*/
    lv_obj_t * new_ta = lv_page_create(par, copy);
    LV_ASSERT_MEM(new_ta);
    if(new_ta == NULL) return NULL;

    if(ancestor_signal == NULL) ancestor_signal = lv_obj_get_signal_cb(new_ta);
    if(ancestor_design == NULL) ancestor_design = lv_obj_get_design_cb(new_ta);
    if(scrl_signal == NULL) scrl_signal = lv_obj_get_signal_cb(lv_page_get_scrl(new_ta));
    if(scrl_design == NULL) scrl_design = lv_obj_get_design_cb(lv_page_get_scrl(new_ta));

    /*Allocate the object type specific extended data*/
    lv_ta_ext_t * ext = lv_obj_allocate_ext_attr(new_ta, sizeof(lv_ta_ext_t));
    LV_ASSERT_MEM(ext);
    if(ext == NULL) return NULL;

    ext->cursor.state      = 1;
    ext->pwd_mode          = 0;
    ext->pwd_tmp           = NULL;
    ext->pwd_show_time     = LV_TA_DEF_PWD_SHOW_TIME;
    ext->accapted_chars    = NULL;
    ext->max_length        = 0;
    ext->cursor.style      = NULL;
    ext->cursor.blink_time = LV_TA_DEF_CURSOR_BLINK_TIME;
    ext->cursor.pos        = 0;
    ext->cursor.click_pos  = 1;
    ext->cursor.type       = LV_CURSOR_LINE;
    ext->cursor.valid_x    = 0;
    ext->one_line          = 0;
#if LV_LABEL_TEXT_SEL
    ext->text_sel_en = 0;
#endif
    ext->label       = NULL;
    ext->placeholder = NULL;

#if LV_USE_ANIMATION == 0
    ext->pwd_show_time     = 0;
    ext->cursor.blink_time = 0;
#endif

    lv_obj_set_signal_cb(new_ta, lv_ta_signal);
    lv_obj_set_signal_cb(lv_page_get_scrl(new_ta), lv_ta_scrollable_signal);
    lv_obj_set_design_cb(new_ta, lv_ta_design);

    /*Init the new text area object*/
    if(copy == NULL) {
        lv_page_set_scrl_fit2(new_ta, LV_FIT_FLOOD, LV_FIT_TIGHT);

        ext->label = lv_label_create(new_ta, NULL);

        lv_obj_set_design_cb(ext->page.scrl, lv_ta_scrollable_design);

        lv_label_set_long_mode(ext->label, LV_LABEL_LONG_BREAK);
        lv_label_set_text(ext->label, "Text area");
        lv_obj_set_click(ext->label, false);
        lv_obj_set_size(new_ta, LV_TA_DEF_WIDTH, LV_TA_DEF_HEIGHT);
        lv_ta_set_sb_mode(new_ta, LV_SB_MODE_DRAG);
        lv_page_set_style(new_ta, LV_PAGE_STYLE_SCRL, &lv_style_transp_tight);

        /*Set the default styles*/
        lv_theme_t * th = lv_theme_get_current();
        if(th) {
            lv_ta_set_style(new_ta, LV_TA_STYLE_BG, th->style.ta.area);
            lv_ta_set_style(new_ta, LV_TA_STYLE_SB, th->style.ta.sb);
        } else {
            lv_ta_set_style(new_ta, LV_TA_STYLE_BG, &lv_style_pretty);
        }
    }
    /*Copy an existing object*/
    else {
        lv_obj_set_design_cb(ext->page.scrl, lv_ta_scrollable_design);
        lv_ta_ext_t * copy_ext = lv_obj_get_ext_attr(copy);
        ext->label             = lv_label_create(new_ta, copy_ext->label);
        ext->pwd_mode          = copy_ext->pwd_mode;
        ext->accapted_chars    = copy_ext->accapted_chars;
        ext->max_length        = copy_ext->max_length;
        ext->cursor.style      = copy_ext->cursor.style;
        ext->cursor.pos        = copy_ext->cursor.pos;
        ext->cursor.valid_x    = copy_ext->cursor.valid_x;
        ext->cursor.type       = copy_ext->cursor.type;

        if(ext->pwd_mode != 0) pwd_char_hider( new_ta);

        if(copy_ext->placeholder != NULL)
            ext->placeholder = lv_label_create(new_ta, copy_ext->placeholder);
        else
            ext->placeholder = NULL;

        if(copy_ext->pwd_tmp) {
            uint16_t len = lv_mem_get_size(copy_ext->pwd_tmp);
            ext->pwd_tmp = lv_mem_alloc(len);
            LV_ASSERT_MEM(ext->pwd_tmp);
            if(ext->pwd_tmp == NULL) return NULL;

            memcpy(ext->pwd_tmp, copy_ext->pwd_tmp, len);
        }

        if(copy_ext->one_line) lv_ta_set_one_line(new_ta, true);

        lv_ta_set_style(new_ta, LV_TA_STYLE_CURSOR, lv_ta_get_style(copy, LV_TA_STYLE_CURSOR));

        /*Refresh the style with new signal function*/
        lv_obj_refresh_style(new_ta);
    }

#if LV_USE_ANIMATION
    if(ext->cursor.blink_time) {
        /*Create a cursor blinker animation*/
        lv_anim_t a;
        a.var            = new_ta;
        a.exec_cb        = (lv_anim_exec_xcb_t)cursor_blink_anim;
        a.time           = ext->cursor.blink_time;
        a.act_time       = 0;
        a.ready_cb       = NULL;
        a.start          = 1;
        a.end            = 0;
        a.repeat         = 1;
        a.repeat_pause   = 0;
        a.playback       = 1;
        a.playback_pause = 0;
        a.path_cb        = lv_anim_path_step;
        lv_anim_create(&a);
    }
#endif

    LV_LOG_INFO("text area created");

    return new_ta;
}

/*======================
 * Add/remove functions
 *=====================*/

/**
 * Insert a character to the current cursor position.
 * To add a wide char, e.g. 'Á' use `lv_txt_encoded_conv_wc('Á')`
 * @param ta pointer to a text area object
 * @param c a character (e.g. 'a')
 */
void lv_ta_add_char(lv_obj_t * ta, uint32_t c)
{
    LV_ASSERT_OBJ(ta, LV_OBJX_NAME);

    lv_ta_ext_t * ext = lv_obj_get_ext_attr(ta);

    uint32_t letter_buf[2];
    letter_buf[0] = c;
    letter_buf[1] = '\0';

    ta_insert_replace = NULL;
    lv_event_send(ta, LV_EVENT_INSERT, letter_buf);
    if(ta_insert_replace) {
        if(ta_insert_replace[0] == '\0') return; /*Drop this text*/

        /*Add the replaced text directly it's different from the original*/
        if(strcmp(ta_insert_replace, (char *)letter_buf)) {
            lv_ta_add_text(ta, ta_insert_replace);
            return;
        }
    }

    if(ext->one_line && (c == '\n' || c == '\r')) {
        LV_LOG_INFO("Text area: line break ignored in one-line mode");
        return;
    }

    uint32_t c_uni = lv_txt_encoded_next((const char *)&c, NULL);

    if(char_is_accepted(ta, c_uni) == false) {
        LV_LOG_INFO("Character is no accepted by the text area (too long text or not in the "
                    "accepted list)");
        return;
    }

    /*If a new line was added it shouldn't show edge flash effect*/
    bool edge_flash_en = lv_ta_get_edge_flash(ta);
    lv_ta_set_edge_flash(ta, false);

    if(ext->pwd_mode != 0) pwd_char_hider(ta); /*Make sure all the current text contains only '*'*/

    lv_label_ins_text(ext->label, ext->cursor.pos, (const char *)letter_buf); /*Insert the character*/
    lv_ta_clear_selection(ta);                                                /*Clear selection*/

    if(ext->pwd_mode != 0) {

        ext->pwd_tmp = lv_mem_realloc(ext->pwd_tmp, strlen(ext->pwd_tmp) + 2); /*+2: the new char + \0 */
        LV_ASSERT_MEM(ext->pwd_tmp);
        if(ext->pwd_tmp == NULL) return;

        lv_txt_ins(ext->pwd_tmp, ext->cursor.pos, (const char *)letter_buf);

#if LV_USE_ANIMATION
        /*Auto hide characters*/
        lv_anim_t a;
        a.var            = ta;
        a.exec_cb        = (lv_anim_exec_xcb_t)pwd_char_hider_anim;
        a.time           = ext->pwd_show_time;
        a.act_time       = 0;
        a.ready_cb       = pwd_char_hider_anim_ready;
        a.start          = 0;
        a.end            = 1;
        a.repeat         = 0;
        a.repeat_pause   = 0;
        a.playback       = 0;
        a.playback_pause = 0;
        a.path_cb        = lv_anim_path_step;
        lv_anim_create(&a);

#else
        pwd_char_hider(ta);
#endif
    }

    /*Move the cursor after the new character*/
    lv_ta_set_cursor_pos(ta, lv_ta_get_cursor_pos(ta) + 1);

    /*Revert the original edge flash state*/
    lv_ta_set_edge_flash(ta, edge_flash_en);

    placeholder_update(ta);

    lv_event_send(ta, LV_EVENT_VALUE_CHANGED, NULL);
}

/**
 * Insert a text to the current cursor position
 * @param ta pointer to a text area object
 * @param txt a '\0' terminated string to insert
 */
void lv_ta_add_text(lv_obj_t * ta, const char * txt)
{
    LV_ASSERT_OBJ(ta, LV_OBJX_NAME);
    LV_ASSERT_NULL(txt);

    lv_ta_ext_t * ext = lv_obj_get_ext_attr(ta);

    ta_insert_replace = NULL;
    lv_event_send(ta, LV_EVENT_INSERT, txt);
    if(ta_insert_replace) {
        if(ta_insert_replace[0] == '\0') return; /*Drop this text*/

        /*Add the replaced text directly it's different from the original*/
        if(strcmp(ta_insert_replace, txt)) {
            lv_ta_add_text(ta, ta_insert_replace);
            return;
        }
    }

    if(ext->pwd_mode != 0) pwd_char_hider(ta); /*Make sure all the current text contains only '*'*/

    /*Add the character one-by-one if not all characters are accepted or there is character limit.*/
    if(lv_ta_get_accepted_chars(ta) || lv_ta_get_max_length(ta)) {
        uint32_t i = 0;
        while(txt[i] != '\0') {
            uint32_t c = lv_txt_encoded_next(txt, &i);
            lv_ta_add_char(ta, lv_txt_unicode_to_encoded(c));
        }
        return;
    }

    /*If a new line was added it shouldn't show edge flash effect*/
    bool edge_flash_en = lv_ta_get_edge_flash(ta);
    lv_ta_set_edge_flash(ta, false);

    /*Insert the text*/
    lv_label_ins_text(ext->label, ext->cursor.pos, txt);
    lv_ta_clear_selection(ta);

    if(ext->pwd_mode != 0) {
        ext->pwd_tmp = lv_mem_realloc(ext->pwd_tmp, strlen(ext->pwd_tmp) + strlen(txt) + 1);
        LV_ASSERT_MEM(ext->pwd_tmp);
        if(ext->pwd_tmp == NULL) return;

        lv_txt_ins(ext->pwd_tmp, ext->cursor.pos, txt);

#if LV_USE_ANIMATION
        /*Auto hide characters*/
        lv_anim_t a;
        a.var            = ta;
        a.exec_cb        = (lv_anim_exec_xcb_t)pwd_char_hider_anim;
        a.time           = ext->pwd_show_time;
        a.act_time       = 0;
        a.ready_cb       = pwd_char_hider_anim_ready;
        a.start          = 0;
        a.end            = 1;
        a.repeat         = 0;
        a.repeat_pause   = 0;
        a.playback       = 0;
        a.playback_pause = 0;
        a.path_cb        = lv_anim_path_step;
        lv_anim_create(&a);
#else
        pwd_char_hider(ta);
#endif
    }

    /*Move the cursor after the new text*/
    lv_ta_set_cursor_pos(ta, lv_ta_get_cursor_pos(ta) + lv_txt_get_encoded_length(txt));

    /*Revert the original edge flash state*/
    lv_ta_set_edge_flash(ta, edge_flash_en);

    placeholder_update(ta);

    lv_event_send(ta, LV_EVENT_VALUE_CHANGED, NULL);
}

/**
 * Delete a the left character from the current cursor position
 * @param ta pointer to a text area object
 */
void lv_ta_del_char(lv_obj_t * ta)
{
    LV_ASSERT_OBJ(ta, LV_OBJX_NAME);

    lv_ta_ext_t * ext = lv_obj_get_ext_attr(ta);
    uint16_t cur_pos  = ext->cursor.pos;

    if(cur_pos == 0) return;

    ta_insert_replace = NULL;
    char del_buf[2]   = {LV_KEY_DEL, '\0'};
    lv_event_send(ta, LV_EVENT_INSERT, del_buf);
    if(ta_insert_replace) {
        if(ta_insert_replace[0] == '\0') return; /*Drop this text*/

        /*Add the replaced text directly it's different from the original*/
        if(strcmp(ta_insert_replace, del_buf)) {
            lv_ta_add_text(ta, ta_insert_replace);
            return;
        }
    }

    char * label_txt = lv_label_get_text(ext->label);
    /*Delete a character*/
    lv_txt_cut(label_txt, ext->cursor.pos - 1, 1);
    /*Refresh the label*/
    lv_label_set_text(ext->label, label_txt);
    lv_ta_clear_selection(ta);

    /*Don't let 'width == 0' because cursor will not be visible*/
    if(lv_obj_get_width(ext->label) == 0) {
        const lv_style_t * style = lv_obj_get_style(ext->label);
        lv_obj_set_width(ext->label, style->line.width);
    }

    if(ext->pwd_mode != 0) {
        uint32_t byte_pos = lv_txt_encoded_get_byte_id(ext->pwd_tmp, ext->cursor.pos - 1);
        lv_txt_cut(ext->pwd_tmp, ext->cursor.pos - 1, lv_txt_encoded_size(&label_txt[byte_pos]));

        ext->pwd_tmp = lv_mem_realloc(ext->pwd_tmp, strlen(ext->pwd_tmp) + 1);
        LV_ASSERT_MEM(ext->pwd_tmp);
        if(ext->pwd_tmp == NULL) return;
    }

    /*Move the cursor to the place of the deleted character*/
    lv_ta_set_cursor_pos(ta, ext->cursor.pos - 1);

    placeholder_update(ta);

    lv_event_send(ta, LV_EVENT_VALUE_CHANGED, NULL);
}

/**
 * Delete the right character from the current cursor position
 * @param ta pointer to a text area object
 */
void lv_ta_del_char_forward(lv_obj_t * ta)
{
    LV_ASSERT_OBJ(ta, LV_OBJX_NAME);

    uint16_t cp = lv_ta_get_cursor_pos(ta);
    lv_ta_set_cursor_pos(ta, cp + 1);
    if(cp != lv_ta_get_cursor_pos(ta)) lv_ta_del_char(ta);
}

/*=====================
 * Setter functions
 *====================*/

/**
 * Set the text of a text area
 * @param ta pointer to a text area
 * @param txt pointer to the text
 */
void lv_ta_set_text(lv_obj_t * ta, const char * txt)
{
    LV_ASSERT_OBJ(ta, LV_OBJX_NAME);
    LV_ASSERT_NULL(txt);

    lv_ta_ext_t * ext = lv_obj_get_ext_attr(ta);

    /*Clear the existing selection*/
    lv_ta_clear_selection(ta);

    /*Add the character one-by-one if not all characters are accepted or there is character limit.*/
    if(lv_ta_get_accepted_chars(ta) || lv_ta_get_max_length(ta)) {
        lv_label_set_text(ext->label, "");
        lv_ta_set_cursor_pos(ta, LV_TA_CURSOR_LAST);

        uint32_t i = 0;
        while(txt[i] != '\0') {
            uint32_t c = lv_txt_encoded_next(txt, &i);
            lv_ta_add_char(ta, lv_txt_unicode_to_encoded(c));
        }
    } else {
        lv_label_set_text(ext->label, txt);
        lv_ta_set_cursor_pos(ta, LV_TA_CURSOR_LAST);
    }

    /*Don't let 'width == 0' because the cursor will not be visible*/
    if(lv_obj_get_width(ext->label) == 0) {
        const lv_style_t * style = lv_obj_get_style(ext->label);
        lv_obj_set_width(ext->label, lv_font_get_glyph_width(style->text.font, ' ', '\0'));
    }

    if(ext->pwd_mode != 0) {
        ext->pwd_tmp = lv_mem_realloc(ext->pwd_tmp, strlen(txt) + 1);
        LV_ASSERT_MEM(ext->pwd_tmp);
        if(ext->pwd_tmp == NULL) return;
        strcpy(ext->pwd_tmp, txt);

#if LV_USE_ANIMATION
        /*Auto hide characters*/
        lv_anim_t a;
        a.var            = ta;
        a.exec_cb        = (lv_anim_exec_xcb_t)pwd_char_hider_anim;
        a.time           = ext->pwd_show_time;
        a.act_time       = 0;
        a.ready_cb       = pwd_char_hider_anim_ready;
        a.start          = 0;
        a.end            = 1;
        a.repeat         = 0;
        a.repeat_pause   = 0;
        a.playback       = 0;
        a.playback_pause = 0;
        a.path_cb        = lv_anim_path_step;
        lv_anim_create(&a);
#else
        pwd_char_hider(ta);
#endif
    }

    placeholder_update(ta);

    lv_event_send(ta, LV_EVENT_VALUE_CHANGED, NULL);
}

/**
 * Set the placeholder text of a text area
 * @param ta pointer to a text area
 * @param txt pointer to the text
 */
void lv_ta_set_placeholder_text(lv_obj_t * ta, const char * txt)
{
    LV_ASSERT_OBJ(ta, LV_OBJX_NAME);
    LV_ASSERT_NULL(txt);

    lv_ta_ext_t * ext = lv_obj_get_ext_attr(ta);

    /*Create the placeholder label only when it is needed*/
    if(ext->placeholder == NULL) {
        ext->placeholder = lv_label_create(ta, NULL);

        if(ext->one_line) {
            lv_label_set_long_mode(ext->placeholder, LV_LABEL_LONG_EXPAND);
        } else {
            lv_label_set_long_mode(ext->placeholder, LV_LABEL_LONG_BREAK);
        }
    }

    lv_label_set_text(ext->placeholder, txt);

    /*Refresh the placeholder's align*/
    lv_ta_set_text_align(ta, lv_label_get_align(ext->label));

    placeholder_update(ta);
}

/**
 * Set the cursor position
 * @param obj pointer to a text area object
 * @param pos the new cursor position in character index
 *             < 0 : index from the end of the text
 *             LV_TA_CURSOR_LAST: go after the last character
 */
void lv_ta_set_cursor_pos(lv_obj_t * ta, int16_t pos)
{
    LV_ASSERT_OBJ(ta, LV_OBJX_NAME);

    lv_ta_ext_t * ext = lv_obj_get_ext_attr(ta);
    if(ext->cursor.pos == pos) return;

    uint16_t len = lv_txt_get_encoded_length(lv_label_get_text(ext->label));

    if(pos < 0) pos = len + pos;

    if(pos > len || pos == LV_TA_CURSOR_LAST) pos = len;

    ext->cursor.pos = pos;

    /*Position the label to make the cursor visible*/
    lv_obj_t * label_par = lv_obj_get_parent(ext->label);
    lv_point_t cur_pos;
    const lv_style_t * style = lv_obj_get_style(ta);
    const lv_font_t * font_p = style->text.font;
    lv_area_t label_cords;
    lv_area_t ta_cords;
    lv_label_get_letter_pos(ext->label, pos, &cur_pos);
    lv_obj_get_coords(ta, &ta_cords);
    lv_obj_get_coords(ext->label, &label_cords);

    /*Check the top*/
    lv_coord_t font_h = lv_font_get_line_height(font_p);
    if(lv_obj_get_y(label_par) + cur_pos.y < 0) {
        lv_obj_set_y(label_par, -cur_pos.y + style->body.padding.top);
    }

    /*Check the bottom*/
    if(label_cords.y1 + cur_pos.y + font_h + style->body.padding.bottom > ta_cords.y2) {
        lv_obj_set_y(label_par, -(cur_pos.y - lv_obj_get_height(ta) + font_h + style->body.padding.top +
                                  style->body.padding.bottom));
    }
    /*Check the left (use the font_h as general unit)*/
    if(lv_obj_get_x(label_par) + cur_pos.x < font_h) {
        lv_obj_set_x(label_par, -cur_pos.x + font_h);
    }

    /*Check the right (use the font_h as general unit)*/
    if(label_cords.x1 + cur_pos.x + font_h + style->body.padding.right > ta_cords.x2) {
        lv_obj_set_x(label_par, -(cur_pos.x - lv_obj_get_width(ta) + font_h + style->body.padding.left +
                                  style->body.padding.right));
    }

    ext->cursor.valid_x = cur_pos.x;

#if LV_USE_ANIMATION
    if(ext->cursor.blink_time) {
        /*Reset cursor blink animation*/
        lv_anim_t a;
        a.var            = ta;
        a.exec_cb        = (lv_anim_exec_xcb_t)cursor_blink_anim;
        a.time           = ext->cursor.blink_time;
        a.act_time       = 0;
        a.ready_cb       = NULL;
        a.start          = 1;
        a.end            = 0;
        a.repeat         = 1;
        a.repeat_pause   = 0;
        a.playback       = 1;
        a.playback_pause = 0;
        a.path_cb        = lv_anim_path_step;
        lv_anim_create(&a);
    }
#endif

    refr_cursor_area(ta);
}

/**
 * Set the cursor type.
 * @param ta pointer to a text area object
 * @param cur_type: element of 'lv_ta_cursor_type_t'
 */
void lv_ta_set_cursor_type(lv_obj_t * ta, lv_cursor_type_t cur_type)
{
    LV_ASSERT_OBJ(ta, LV_OBJX_NAME);

    lv_ta_ext_t * ext = lv_obj_get_ext_attr(ta);
    if(ext->cursor.type == cur_type) return;

    ext->cursor.type = cur_type;

    refr_cursor_area(ta);
}

/**
 * Enable/Disable the positioning of the the cursor by clicking the text on the text area.
 * @param ta pointer to a text area object
 * @param en true: enable click positions; false: disable
 */
void lv_ta_set_cursor_click_pos(lv_obj_t * ta, bool en)
{
    LV_ASSERT_OBJ(ta, LV_OBJX_NAME);

    lv_ta_ext_t * ext     = lv_obj_get_ext_attr(ta);
    ext->cursor.click_pos = en ? 1 : 0;
}

/**
 * Enable/Disable password mode
 * @param ta pointer to a text area object
 * @param en true: enable, false: disable
 */
void lv_ta_set_pwd_mode(lv_obj_t * ta, bool en)
{
    LV_ASSERT_OBJ(ta, LV_OBJX_NAME);

    lv_ta_ext_t * ext = lv_obj_get_ext_attr(ta);
    if(ext->pwd_mode == en) return;

    /*Pwd mode is now enabled*/
    if(ext->pwd_mode == 0 && en != false) {
        char * txt   = lv_label_get_text(ext->label);
        uint16_t len = strlen(txt);
        ext->pwd_tmp = lv_mem_alloc(len + 1);
        LV_ASSERT_MEM(ext->pwd_tmp);
        if(ext->pwd_tmp == NULL) return;

        strcpy(ext->pwd_tmp, txt);

        uint16_t i;
        uint16_t encoded_len = lv_txt_get_encoded_length(txt); 
        for(i = 0; i < encoded_len; i++) {
            txt[i] = '*'; /*All char to '*'*/
        }
        txt[i] = '\0';

        lv_ta_clear_selection(ta);

        lv_label_set_text(ext->label, NULL);
    }
    /*Pwd mode is now disabled*/
    else if(ext->pwd_mode == 1 && en == false) {
        lv_ta_clear_selection(ta);
        lv_label_set_text(ext->label, ext->pwd_tmp);
        lv_mem_free(ext->pwd_tmp);
        ext->pwd_tmp = NULL;
    }

    ext->pwd_mode = en == false ? 0 : 1;

    refr_cursor_area(ta);
}

/**
 * Configure the text area to one line or back to normal
 * @param ta pointer to a Text area object
 * @param en true: one line, false: normal
 */
void lv_ta_set_one_line(lv_obj_t * ta, bool en)
{
    LV_ASSERT_OBJ(ta, LV_OBJX_NAME);

    lv_ta_ext_t * ext = lv_obj_get_ext_attr(ta);
    if(ext->one_line == en) return;

    if(en) {
        const lv_style_t * style_ta    = lv_obj_get_style(ta);
        const lv_style_t * style_scrl  = lv_obj_get_style(lv_page_get_scrl(ta));
        const lv_style_t * style_label = lv_obj_get_style(ext->label);
        lv_coord_t font_h              = lv_font_get_line_height(style_label->text.font);

        ext->one_line = 1;
        lv_page_set_scrl_fit2(ta, LV_FIT_TIGHT, LV_FIT_FLOOD);
        lv_obj_set_height(ta, font_h + style_ta->body.padding.top + style_ta->body.padding.bottom +
                                  style_scrl->body.padding.top + style_scrl->body.padding.bottom);
        lv_label_set_long_mode(ext->label, LV_LABEL_LONG_EXPAND);
        if(ext->placeholder) lv_label_set_long_mode(ext->placeholder, LV_LABEL_LONG_EXPAND);
        lv_obj_set_pos(lv_page_get_scrl(ta), style_ta->body.padding.left, style_ta->body.padding.top);
    } else {
        const lv_style_t * style_ta = lv_obj_get_style(ta);

        ext->one_line = 0;
        lv_page_set_scrl_fit2(ta, LV_FIT_FLOOD, LV_FIT_TIGHT);
        lv_label_set_long_mode(ext->label, LV_LABEL_LONG_BREAK);
        if(ext->placeholder) lv_label_set_long_mode(ext->placeholder, LV_LABEL_LONG_BREAK);

        lv_obj_set_height(ta, LV_TA_DEF_HEIGHT);
        lv_obj_set_pos(lv_page_get_scrl(ta), style_ta->body.padding.left, style_ta->body.padding.top);
    }

    placeholder_update(ta);
    refr_cursor_area(ta);
}

/**
 * Set the alignment of the text area.
 * In one line mode the text can be scrolled only with `LV_LABEL_ALIGN_LEFT`.
 * This function should be called if the size of text area changes.
 * @param ta pointer to a text are object
 * @param align the desired alignment from `lv_label_align_t`. (LV_LABEL_ALIGN_LEFT/CENTER/RIGHT)
 */
void lv_ta_set_text_align(lv_obj_t * ta, lv_label_align_t align)
{
    LV_ASSERT_OBJ(ta, LV_OBJX_NAME);

    lv_ta_ext_t * ext = lv_obj_get_ext_attr(ta);
    lv_obj_t * label  = lv_ta_get_label(ta);
    if(!ext->one_line) {
        lv_label_set_align(label, align);
        if(ext->placeholder) lv_label_set_align(ext->placeholder, align);
    } else {
        /*Normal left align. Just let the text expand*/
        if(align == LV_LABEL_ALIGN_LEFT) {
            lv_label_set_long_mode(label, LV_LABEL_LONG_EXPAND);
            lv_page_set_scrl_fit2(ta, LV_FIT_TIGHT, LV_FIT_FLOOD);
            lv_label_set_align(label, align);
            if(ext->placeholder) lv_label_set_align(ext->placeholder, align);

        }
        /*Else use fix label width equal to the Text area width*/
        else {
            lv_label_set_long_mode(label, LV_LABEL_LONG_CROP);
            lv_page_set_scrl_fit2(ta, LV_FIT_FLOOD, LV_FIT_FLOOD);
            lv_label_set_align(label, align);
            if(ext->placeholder) lv_label_set_align(ext->placeholder, align);

            lv_obj_set_width(label, lv_page_get_fit_width(ta));
        }
    }

    refr_cursor_area(ta);
}

/**
 * Set a list of characters. Only these characters will be accepted by the text area
 * @param ta pointer to  Text Area
 * @param list list of characters. Only the pointer is saved. E.g. "+-.,0123456789"
 */
void lv_ta_set_accepted_chars(lv_obj_t * ta, const char * list)
{
    LV_ASSERT_OBJ(ta, LV_OBJX_NAME);

    lv_ta_ext_t * ext = lv_obj_get_ext_attr(ta);

    ext->accapted_chars = list;
}

/**
 * Set max length of a Text Area.
 * @param ta pointer to  Text Area
 * @param num the maximal number of characters can be added (`lv_ta_set_text` ignores it)
 */
void lv_ta_set_max_length(lv_obj_t * ta, uint16_t num)
{
    LV_ASSERT_OBJ(ta, LV_OBJX_NAME);

    lv_ta_ext_t * ext = lv_obj_get_ext_attr(ta);

    ext->max_length = num;
}

/**
 * In `LV_EVENT_INSERT` the text which planned to be inserted can be replaced by an other text.
 * It can be used to add automatic formatting to the text area.
 * @param ta pointer to a text area.
 * @param txt pointer to a new string to insert. If `""` no text will be added.
 *            The variable must be live after the `event_cb` exists. (Should be `global` or
 * `static`)
 */
void lv_ta_set_insert_replace(lv_obj_t * ta, const char * txt)
{
    LV_ASSERT_OBJ(ta, LV_OBJX_NAME);

    (void)ta; /*Unused*/
    ta_insert_replace = txt;
}

/**
 * Set a style of a text area
 * @param ta pointer to a text area object
 * @param type which style should be set
 * @param style pointer to a style
 */
void lv_ta_set_style(lv_obj_t * ta, lv_ta_style_t type, const lv_style_t * style)
{
    LV_ASSERT_OBJ(ta, LV_OBJX_NAME);

    lv_ta_ext_t * ext = lv_obj_get_ext_attr(ta);

    switch(type) {
        case LV_TA_STYLE_BG: lv_page_set_style(ta, LV_PAGE_STYLE_BG, style); break;
        case LV_TA_STYLE_SB: lv_page_set_style(ta, LV_PAGE_STYLE_SB, style); break;
        case LV_TA_STYLE_EDGE_FLASH: lv_page_set_style(ta, LV_PAGE_STYLE_EDGE_FLASH, style); break;
        case LV_TA_STYLE_CURSOR:
            ext->cursor.style = style;
            lv_obj_refresh_ext_draw_pad(lv_page_get_scrl(ta)); /*Refresh ext. size because of cursor drawing*/
            refr_cursor_area(ta);
            break;
        case LV_TA_STYLE_PLACEHOLDER:
            if(ext->placeholder) lv_label_set_style(ext->placeholder, LV_LABEL_STYLE_MAIN, style);
            break;
    }
}

/**
 * Enable/disable selection mode.
 * @param ta pointer to a text area object
 * @param en true or false to enable/disable selection mode
 */
void lv_ta_set_text_sel(lv_obj_t * ta, bool en)
{
    LV_ASSERT_OBJ(ta, LV_OBJX_NAME);

#if LV_LABEL_TEXT_SEL
    lv_ta_ext_t * ext = lv_obj_get_ext_attr(ta);

    ext->text_sel_en = en;

    if(!en) lv_ta_clear_selection(ta);
#else
    (void)ta; /*Unused*/
    (void)en; /*Unused*/
#endif
}

/**
 * Set how long show the password before changing it to '*'
 * @param ta pointer to Text area
 * @param time show time in milliseconds. 0: hide immediately.
 */
void lv_ta_set_pwd_show_time(lv_obj_t * ta, uint16_t time)
{
    LV_ASSERT_OBJ(ta, LV_OBJX_NAME);

#if LV_USE_ANIMATION == 0
    time = 0;
#endif

    lv_ta_ext_t * ext  = lv_obj_get_ext_attr(ta);
    ext->pwd_show_time = time;
}

/**
 * Set cursor blink animation time
 * @param ta pointer to Text area
 * @param time blink period. 0: disable blinking
 */
void lv_ta_set_cursor_blink_time(lv_obj_t * ta, uint16_t time)
{
    LV_ASSERT_OBJ(ta, LV_OBJX_NAME);

#if LV_USE_ANIMATION == 0
    time = 0;
#endif

    lv_ta_ext_t * ext      = lv_obj_get_ext_attr(ta);
    ext->cursor.blink_time = time;

#if LV_USE_ANIMATION
    if(ext->cursor.blink_time) {
        /*Reset cursor blink animation*/
        lv_anim_t a;
        a.var            = ta;
        a.exec_cb        = (lv_anim_exec_xcb_t)cursor_blink_anim;
        a.time           = ext->cursor.blink_time;
        a.act_time       = 0;
        a.ready_cb       = NULL;
        a.start          = 1;
        a.end            = 0;
        a.repeat         = 1;
        a.repeat_pause   = 0;
        a.playback       = 1;
        a.playback_pause = 0;
        a.path_cb        = lv_anim_path_step;
        lv_anim_create(&a);
    } else {
        ext->cursor.state = 1;
    }
#else
    ext->cursor.state = 1;
#endif
}

/*=====================
 * Getter functions
 *====================*/

/**
 * Get the text of a text area. In password mode it gives the real text (not '*'s).
 * @param ta pointer to a text area object
 * @return pointer to the text
 */
const char * lv_ta_get_text(const lv_obj_t * ta)
{
    LV_ASSERT_OBJ(ta, LV_OBJX_NAME);

    lv_ta_ext_t * ext = lv_obj_get_ext_attr(ta);

    const char * txt;
    if(ext->pwd_mode == 0) {
        txt = lv_label_get_text(ext->label);
    } else {
        txt = ext->pwd_tmp;
    }

    return txt;
}

/**
 * Get the placeholder text of a text area
 * @param ta pointer to a text area object
 * @return pointer to the text
 */
const char * lv_ta_get_placeholder_text(lv_obj_t * ta)
{
    LV_ASSERT_OBJ(ta, LV_OBJX_NAME);

    lv_ta_ext_t * ext = lv_obj_get_ext_attr(ta);

    const char * txt = NULL;

    if(ext->placeholder) txt = lv_label_get_text(ext->placeholder);

    return txt;
}

/**
 * Get the label of a text area
 * @param ta pointer to a text area object
 * @return pointer to the label object
 */
lv_obj_t * lv_ta_get_label(const lv_obj_t * ta)
{
    LV_ASSERT_OBJ(ta, LV_OBJX_NAME);

    lv_ta_ext_t * ext = lv_obj_get_ext_attr(ta);
    return ext->label;
}

/**
 * Get the current cursor position in character index
 * @param ta pointer to a text area object
 * @return the cursor position
 */
uint16_t lv_ta_get_cursor_pos(const lv_obj_t * ta)
{
    LV_ASSERT_OBJ(ta, LV_OBJX_NAME);

    lv_ta_ext_t * ext = lv_obj_get_ext_attr(ta);
    return ext->cursor.pos;
}

/**
 * Get the current cursor type.
 * @param ta pointer to a text area object
 * @return element of 'lv_ta_cursor_type_t'
 */
lv_cursor_type_t lv_ta_get_cursor_type(const lv_obj_t * ta)
{
    LV_ASSERT_OBJ(ta, LV_OBJX_NAME);

    lv_ta_ext_t * ext = lv_obj_get_ext_attr(ta);
    return ext->cursor.type;
}

/**
 * Get whether the cursor click positioning is enabled or not.
 * @param ta pointer to a text area object
 * @return true: enable click positions; false: disable
 */
bool lv_ta_get_cursor_click_pos(lv_obj_t * ta)
{
    LV_ASSERT_OBJ(ta, LV_OBJX_NAME);

    lv_ta_ext_t * ext = lv_obj_get_ext_attr(ta);
    return ext->cursor.click_pos ? true : false;
}

/**
 * Get the password mode attribute
 * @param ta pointer to a text area object
 * @return true: password mode is enabled, false: disabled
 */
bool lv_ta_get_pwd_mode(const lv_obj_t * ta)
{
    LV_ASSERT_OBJ(ta, LV_OBJX_NAME);

    lv_ta_ext_t * ext = lv_obj_get_ext_attr(ta);
    return ext->pwd_mode == 0 ? false : true;
}

/**
 * Get the one line configuration attribute
 * @param ta pointer to a text area object
 * @return true: one line configuration is enabled, false: disabled
 */
bool lv_ta_get_one_line(const lv_obj_t * ta)
{
    LV_ASSERT_OBJ(ta, LV_OBJX_NAME);

    lv_ta_ext_t * ext = lv_obj_get_ext_attr(ta);
    return ext->one_line == 0 ? false : true;
}

/**
 * Get a list of accepted characters.
 * @param ta pointer to  Text Area
 * @return list of accented characters.
 */
const char * lv_ta_get_accepted_chars(lv_obj_t * ta)
{
    LV_ASSERT_OBJ(ta, LV_OBJX_NAME);

    lv_ta_ext_t * ext = lv_obj_get_ext_attr(ta);

    return ext->accapted_chars;
}

/**
 * Set max length of a Text Area.
 * @param ta pointer to  Text Area
 * @return the maximal number of characters to be add
 */
uint16_t lv_ta_get_max_length(lv_obj_t * ta)
{
    LV_ASSERT_OBJ(ta, LV_OBJX_NAME);

    lv_ta_ext_t * ext = lv_obj_get_ext_attr(ta);
    return ext->max_length;
}

/**
 * Get a style of a text area
 * @param ta pointer to a text area object
 * @param type which style should be get
 * @return style pointer to a style
 */
const lv_style_t * lv_ta_get_style(const lv_obj_t * ta, lv_ta_style_t type)
{
    LV_ASSERT_OBJ(ta, LV_OBJX_NAME);

    const lv_style_t * style = NULL;
    lv_ta_ext_t * ext        = lv_obj_get_ext_attr(ta);

    switch(type) {
        case LV_TA_STYLE_BG: style = lv_page_get_style(ta, LV_PAGE_STYLE_BG); break;
        case LV_TA_STYLE_SB: style = lv_page_get_style(ta, LV_PAGE_STYLE_SB); break;
        case LV_TA_STYLE_EDGE_FLASH: style = lv_page_get_style(ta, LV_PAGE_STYLE_EDGE_FLASH); break;
        case LV_TA_STYLE_CURSOR: style = ext->cursor.style; break;
        case LV_TA_STYLE_PLACEHOLDER:
            if(ext->placeholder) style = lv_label_get_style(ext->placeholder, LV_LABEL_STYLE_MAIN);
            break;
        default: style = NULL; break;
    }

    return style;
}

/**
 * Find whether text is selected or not.
 * @param ta Text area object
 * @return whether text is selected or not
 */
bool lv_ta_text_is_selected(const lv_obj_t * ta)
{
    LV_ASSERT_OBJ(ta, LV_OBJX_NAME);

#if LV_LABEL_TEXT_SEL
    lv_ta_ext_t * ext = lv_obj_get_ext_attr(ta);

    if((lv_label_get_text_sel_start(ext->label) == LV_DRAW_LABEL_NO_TXT_SEL ||
        lv_label_get_text_sel_end(ext->label) == LV_DRAW_LABEL_NO_TXT_SEL)) {
        return true;
    } else {
        return false;
    }
#else
    (void)ta; /*Unused*/
    return false;
#endif
}

/**
 * Find whether selection mode is enabled.
 * @param ta pointer to a text area object
 * @return true: selection mode is enabled, false: disabled
 */
bool lv_ta_get_text_sel_en(lv_obj_t * ta)
{
    LV_ASSERT_OBJ(ta, LV_OBJX_NAME);

#if LV_LABEL_TEXT_SEL
    lv_ta_ext_t * ext = lv_obj_get_ext_attr(ta);
    return ext->text_sel_en;
#else
    (void)ta; /*Unused*/
    return false;
#endif
}

/**
 * Set how long show the password before changing it to '*'
 * @param ta pointer to Text area
 * @return show time in milliseconds. 0: hide immediately.
 */
uint16_t lv_ta_get_pwd_show_time(lv_obj_t * ta)
{
    LV_ASSERT_OBJ(ta, LV_OBJX_NAME);

    lv_ta_ext_t * ext = lv_obj_get_ext_attr(ta);

    return ext->pwd_show_time;
}

/**
 * Set cursor blink animation time
 * @param ta pointer to Text area
 * @return time blink period. 0: disable blinking
 */
uint16_t lv_ta_get_cursor_blink_time(lv_obj_t * ta)
{
    LV_ASSERT_OBJ(ta, LV_OBJX_NAME);

    lv_ta_ext_t * ext = lv_obj_get_ext_attr(ta);
    return ext->cursor.blink_time;
}

/*=====================
 * Other functions
 *====================*/

/**
 * Clear the selection on the text area.
 * @param ta Text area object
 */
void lv_ta_clear_selection(lv_obj_t * ta)
{
    LV_ASSERT_OBJ(ta, LV_OBJX_NAME);

#if LV_LABEL_TEXT_SEL
    lv_ta_ext_t * ext = lv_obj_get_ext_attr(ta);

    if(lv_label_get_text_sel_start(ext->label) != LV_DRAW_LABEL_NO_TXT_SEL ||
       lv_label_get_text_sel_end(ext->label) != LV_DRAW_LABEL_NO_TXT_SEL) {
        lv_label_set_text_sel_start(ext->label, LV_DRAW_LABEL_NO_TXT_SEL);
        lv_label_set_text_sel_end(ext->label, LV_DRAW_LABEL_NO_TXT_SEL);
    }
#else
    (void)ta; /*Unused*/
#endif
}

/**
 * Move the cursor one character right
 * @param ta pointer to a text area object
 */
void lv_ta_cursor_right(lv_obj_t * ta)
{
    LV_ASSERT_OBJ(ta, LV_OBJX_NAME);

    uint16_t cp = lv_ta_get_cursor_pos(ta);
    cp++;
    lv_ta_set_cursor_pos(ta, cp);
}

/**
 * Move the cursor one character left
 * @param ta pointer to a text area object
 */
void lv_ta_cursor_left(lv_obj_t * ta)
{
    LV_ASSERT_OBJ(ta, LV_OBJX_NAME);

    uint16_t cp = lv_ta_get_cursor_pos(ta);
    if(cp > 0) {
        cp--;
        lv_ta_set_cursor_pos(ta, cp);
    }
}

/**
 * Move the cursor one line down
 * @param ta pointer to a text area object
 */
void lv_ta_cursor_down(lv_obj_t * ta)
{
    LV_ASSERT_OBJ(ta, LV_OBJX_NAME);

    lv_ta_ext_t * ext = lv_obj_get_ext_attr(ta);
    lv_point_t pos;

    /*Get the position of the current letter*/
    lv_label_get_letter_pos(ext->label, lv_ta_get_cursor_pos(ta), &pos);

    /*Increment the y with one line and keep the valid x*/
    const lv_style_t * label_style = lv_obj_get_style(ext->label);
    const lv_font_t * font_p       = label_style->text.font;
    lv_coord_t font_h              = lv_font_get_line_height(font_p);
    pos.y += font_h + label_style->text.line_space + 1;
    pos.x = ext->cursor.valid_x;

    /*Do not go below the last line*/
    if(pos.y < lv_obj_get_height(ext->label)) {
        /*Get the letter index on the new cursor position and set it*/
        uint16_t new_cur_pos = lv_label_get_letter_on(ext->label, &pos);

        lv_coord_t cur_valid_x_tmp = ext->cursor.valid_x; /*Cursor position set overwrites the valid positon */
        lv_ta_set_cursor_pos(ta, new_cur_pos);
        ext->cursor.valid_x = cur_valid_x_tmp;
    }
}

/**
 * Move the cursor one line up
 * @param ta pointer to a text area object
 */
void lv_ta_cursor_up(lv_obj_t * ta)
{
    LV_ASSERT_OBJ(ta, LV_OBJX_NAME);

    lv_ta_ext_t * ext = lv_obj_get_ext_attr(ta);
    lv_point_t pos;

    /*Get the position of the current letter*/
    lv_label_get_letter_pos(ext->label, lv_ta_get_cursor_pos(ta), &pos);

    /*Decrement the y with one line and keep the valid x*/
    const lv_style_t * label_style = lv_obj_get_style(ext->label);
    const lv_font_t * font         = label_style->text.font;
    lv_coord_t font_h              = lv_font_get_line_height(font);
    pos.y -= font_h + label_style->text.line_space - 1;
    pos.x = ext->cursor.valid_x;

    /*Get the letter index on the new cursor position and set it*/
    uint16_t new_cur_pos       = lv_label_get_letter_on(ext->label, &pos);
    lv_coord_t cur_valid_x_tmp = ext->cursor.valid_x; /*Cursor position set overwrites the valid positon */
    lv_ta_set_cursor_pos(ta, new_cur_pos);
    ext->cursor.valid_x = cur_valid_x_tmp;
}

/**********************
 *   STATIC FUNCTIONS
 **********************/

/**
 * Handle the drawing related tasks of the text areas
 * @param ta pointer to an object
 * @param clip_area the object will be drawn only in this area
 * @param mode LV_DESIGN_COVER_CHK: only check if the object fully covers the 'mask_p' area
 *                                  (return 'true' if yes)
 *             LV_DESIGN_DRAW_MAIN: draw the object (always return 'true')
 *             LV_DESIGN_DRAW_POST: drawing after every children are drawn
 * @param return an element of `lv_design_res_t`
 */
static lv_design_res_t lv_ta_design(lv_obj_t * ta, const lv_area_t * clip_area, lv_design_mode_t mode)
{
    if(mode == LV_DESIGN_COVER_CHK) {
        /*Return false if the object is not covers the mask_p area*/
        return ancestor_design(ta, clip_area, mode);
    } else if(mode == LV_DESIGN_DRAW_MAIN) {
        /*Draw the object*/
        ancestor_design(ta, clip_area, mode);

    } else if(mode == LV_DESIGN_DRAW_POST) {
        ancestor_design(ta, clip_area, mode);
    }
    return LV_DESIGN_RES_OK;
}

/**
 * An extended scrollable design of the page. Calls the normal design function and draws a cursor.
 * @param scrl pointer to the scrollable part of the Text area
 * @param clip_area  the object will be drawn only in this area
 * @param mode LV_DESIGN_COVER_CHK: only check if the object fully covers the 'mask_p' area
 *                                  (return 'true' if yes)
 *             LV_DESIGN_DRAW_MAIN: draw the object (always return 'true')
 *             LV_DESIGN_DRAW_POST: drawing after every children are drawn
 * @return return true/false, depends on 'mode'
 */
static lv_design_res_t lv_ta_scrollable_design(lv_obj_t * scrl, const lv_area_t * clip_area, lv_design_mode_t mode)
{
    if(mode == LV_DESIGN_COVER_CHK) {
        /*Return false if the object is not covers the mask_p area*/
        return scrl_design(scrl, clip_area, mode);
    } else if(mode == LV_DESIGN_DRAW_MAIN) {
        /*Draw the object*/
        scrl_design(scrl, clip_area, mode);
    } else if(mode == LV_DESIGN_DRAW_POST) {
        scrl_design(scrl, clip_area, mode);

        /*Draw the cursor*/
        lv_obj_t * ta     = lv_obj_get_parent(scrl);
        lv_ta_ext_t * ext = lv_obj_get_ext_attr(ta);

        if(ext->cursor.type == LV_CURSOR_NONE || (ext->cursor.type & LV_CURSOR_HIDDEN) || ext->cursor.state == 0) {
            return true; /*The cursor is not visible now*/
        }

        lv_style_t cur_style;
        get_cursor_style(ta, &cur_style);

        const char * txt = lv_label_get_text(ext->label);

        /*Draw he cursor according to the type*/
        lv_area_t cur_area;
        lv_area_copy(&cur_area, &ext->cursor.area);

        cur_area.x1 += ext->label->coords.x1;
        cur_area.y1 += ext->label->coords.y1;
        cur_area.x2 += ext->label->coords.x1;
        cur_area.y2 += ext->label->coords.y1;

        lv_opa_t opa_scale = lv_obj_get_opa_scale(ta);

        if(ext->cursor.type == LV_CURSOR_LINE) {
            lv_draw_rect(&cur_area, clip_area, &cur_style, opa_scale);
        } else if(ext->cursor.type == LV_CURSOR_BLOCK) {
            lv_draw_rect(&cur_area, clip_area, &cur_style, opa_scale);

            char letter_buf[8] = {0};
            memcpy(letter_buf, &txt[ext->cursor.txt_byte_pos], lv_txt_encoded_size(&txt[ext->cursor.txt_byte_pos]));

            cur_area.x1 += cur_style.body.padding.left;
            cur_area.y1 += cur_style.body.padding.top;
<<<<<<< HEAD
            lv_draw_label(&cur_area, clip_area, &cur_style, opa_scale, letter_buf, LV_TXT_FLAG_NONE, NULL, NULL, NULL);
=======
            lv_draw_label(&cur_area, mask, &cur_style, opa_scale, letter_buf, LV_TXT_FLAG_NONE, NULL, NULL, NULL, lv_obj_get_base_dir(ta));
>>>>>>> bf5ea665

        } else if(ext->cursor.type == LV_CURSOR_OUTLINE) {
            cur_style.body.opa = LV_OPA_TRANSP;
            if(cur_style.body.border.width == 0) cur_style.body.border.width = 1; /*Be sure the border will be drawn*/
            lv_draw_rect(&cur_area, clip_area, &cur_style, opa_scale);
        } else if(ext->cursor.type == LV_CURSOR_UNDERLINE) {
            lv_draw_rect(&cur_area, clip_area, &cur_style, opa_scale);
        }
    }

    return LV_DESIGN_RES_OK;
}

/**
 * Signal function of the text area
 * @param ta pointer to a text area object
 * @param sign a signal type from lv_signal_t enum
 * @param param pointer to a signal specific variable
 * @return LV_RES_OK: the object is not deleted in the function; LV_RES_INV: the object is deleted
 */
static lv_res_t lv_ta_signal(lv_obj_t * ta, lv_signal_t sign, void * param)
{
    lv_res_t res;

    /* Include the ancient signal function */
    res = ancestor_signal(ta, sign, param);
    if(res != LV_RES_OK) return res;
    if(sign == LV_SIGNAL_GET_TYPE) return lv_obj_handle_get_type_signal(param, LV_OBJX_NAME);

    lv_ta_ext_t * ext = lv_obj_get_ext_attr(ta);
    if(sign == LV_SIGNAL_CLEANUP) {
        if(ext->pwd_tmp != NULL) lv_mem_free(ext->pwd_tmp);

        /* (The created label will be deleted automatically) */
    } else if(sign == LV_SIGNAL_STYLE_CHG) {
        if(ext->label) {
            lv_obj_t * scrl               = lv_page_get_scrl(ta);
            const lv_style_t * style_ta   = lv_obj_get_style(ta);
            const lv_style_t * style_scrl = lv_obj_get_style(scrl);
            if(ext->one_line) {
                /*In one line mode refresh the Text Area height because 'vpad' can modify it*/
                const lv_style_t * style_label = lv_obj_get_style(ext->label);
                lv_coord_t font_h              = lv_font_get_line_height(style_label->text.font);
                lv_obj_set_height(ta, font_h + style_ta->body.padding.top + style_ta->body.padding.bottom +
                                          style_scrl->body.padding.top + style_scrl->body.padding.bottom);
            } else {
                /*In not one line mode refresh the Label width because 'hpad' can modify it*/
                lv_obj_set_width(ext->label, lv_page_get_fit_width(ta));
                lv_obj_set_pos(ext->label, style_scrl->body.padding.left,
                               style_scrl->body.padding.right); /*Be sure the Label is in the correct position*/

                if(ext->placeholder) {
                    lv_obj_set_width(ext->placeholder, lv_page_get_fit_width(ta));
                    lv_obj_set_pos(ext->placeholder, style_scrl->body.padding.left,
                                   style_scrl->body.padding.top); /*Be sure the placeholder is in the correct position*/
                }
            }
            lv_label_set_text(ext->label, NULL);
        }
    } else if(sign == LV_SIGNAL_CORD_CHG) {
        /*Set the label width according to the text area width*/
        if(ext->label) {
            if(lv_obj_get_width(ta) != lv_area_get_width(param) || lv_obj_get_height(ta) != lv_area_get_height(param)) {
                lv_obj_t * scrl               = lv_page_get_scrl(ta);
                const lv_style_t * style_scrl = lv_obj_get_style(scrl);
                lv_obj_set_width(ext->label, lv_page_get_fit_width(ta));
                lv_obj_set_pos(ext->label, style_scrl->body.padding.left, style_scrl->body.padding.top);
                lv_label_set_text(ext->label, NULL); /*Refresh the label*/

                refr_cursor_area(ta);
            }
        }
        /*Set the placeholder width according to the text area width*/
        if(ext->placeholder) {
            if(lv_obj_get_width(ta) != lv_area_get_width(param) || lv_obj_get_height(ta) != lv_area_get_height(param)) {
                lv_obj_t * scrl               = lv_page_get_scrl(ta);
                const lv_style_t * style_scrl = lv_obj_get_style(scrl);
                lv_obj_set_width(ext->placeholder, lv_page_get_fit_width(ta));
                lv_obj_set_pos(ext->placeholder, style_scrl->body.padding.left, style_scrl->body.padding.top);
                lv_label_set_text(ext->placeholder, NULL); /*Refresh the label*/

                refr_cursor_area(ta);
            }
        }
    } else if(sign == LV_SIGNAL_CONTROL) {
        uint32_t c = *((uint32_t *)param); /*uint32_t because can be UTF-8*/
        if(c == LV_KEY_RIGHT)
            lv_ta_cursor_right(ta);
        else if(c == LV_KEY_LEFT)
            lv_ta_cursor_left(ta);
        else if(c == LV_KEY_UP)
            lv_ta_cursor_up(ta);
        else if(c == LV_KEY_DOWN)
            lv_ta_cursor_down(ta);
        else if(c == LV_KEY_BACKSPACE)
            lv_ta_del_char(ta);
        else if(c == LV_KEY_DEL)
            lv_ta_del_char_forward(ta);
        else if(c == LV_KEY_HOME)
            lv_ta_set_cursor_pos(ta, 0);
        else if(c == LV_KEY_END)
            lv_ta_set_cursor_pos(ta, LV_TA_CURSOR_LAST);
        else {
            lv_ta_add_char(ta, c);
        }
    } else if(sign == LV_SIGNAL_GET_EDITABLE) {
        bool * editable = (bool *)param;
        *editable       = true;
    } else if(sign == LV_SIGNAL_DEFOCUS) {
        lv_cursor_type_t cur_type;
        cur_type = lv_ta_get_cursor_type(ta);
        lv_ta_set_cursor_type(ta, cur_type | LV_CURSOR_HIDDEN);
    } else if(sign == LV_SIGNAL_FOCUS) {
#if LV_USE_GROUP
        lv_cursor_type_t cur_type;
        cur_type                   = lv_ta_get_cursor_type(ta);
        lv_group_t * g             = lv_obj_get_group(ta);
        bool editing               = lv_group_get_editing(g);
        lv_indev_type_t indev_type = lv_indev_get_type(lv_indev_get_act());

        /*Encoders need special handling*/
        if(indev_type == LV_INDEV_TYPE_ENCODER) {
            if(editing)
                lv_ta_set_cursor_type(ta, cur_type & (~LV_CURSOR_HIDDEN));
            else
                lv_ta_set_cursor_type(ta, cur_type | LV_CURSOR_HIDDEN);
        } else {
            lv_ta_set_cursor_type(ta, cur_type & (~LV_CURSOR_HIDDEN));
        }
#endif
    } else if(sign == LV_SIGNAL_PRESSED || sign == LV_SIGNAL_PRESSING || sign == LV_SIGNAL_PRESS_LOST ||
              sign == LV_SIGNAL_RELEASED) {
        update_cursor_position_on_click(ta, sign, (lv_indev_t *)param);
    }
    return res;
}

/**
 * Signal function of the scrollable part of the text area
 * @param scrl pointer to scrollable part of a text area object
 * @param sign a signal type from lv_signal_t enum
 * @param param pointer to a signal specific variable
 * @return LV_RES_OK: the object is not deleted in the function; LV_RES_INV: the object is deleted
 */
static lv_res_t lv_ta_scrollable_signal(lv_obj_t * scrl, lv_signal_t sign, void * param)
{
    lv_res_t res;

    /* Include the ancient signal function */
    res = scrl_signal(scrl, sign, param);
    if(res != LV_RES_OK) return res;
    if(sign == LV_SIGNAL_GET_TYPE) return lv_obj_handle_get_type_signal(param, "");

    lv_obj_t * ta     = lv_obj_get_parent(scrl);
    lv_ta_ext_t * ext = lv_obj_get_ext_attr(ta);

    if(sign == LV_SIGNAL_REFR_EXT_DRAW_PAD) {
        /*Set ext. size because the cursor might be out of this object*/
        const lv_style_t * style_label = lv_obj_get_style(ext->label);
        lv_coord_t font_h              = lv_font_get_line_height(style_label->text.font);
        scrl->ext_draw_pad             = LV_MATH_MAX(scrl->ext_draw_pad, style_label->text.line_space + font_h);
    } else if(sign == LV_SIGNAL_CORD_CHG) {
        /*Set the label width according to the text area width*/
        if(ext->label) {
            if(lv_obj_get_width(scrl) != lv_area_get_width(param) ||
               lv_obj_get_height(scrl) != lv_area_get_height(param)) {

                const lv_style_t * style_scrl = lv_obj_get_style(scrl);
                lv_obj_set_width(ext->label, lv_page_get_fit_width(ta));
                lv_obj_set_pos(ext->label, style_scrl->body.padding.left, style_scrl->body.padding.top);
                lv_label_set_text(ext->label, NULL); /*Refresh the label*/

                refr_cursor_area(ta);
            }
        }
    } else if(sign == LV_SIGNAL_PRESSING || sign == LV_SIGNAL_PRESSED || sign == LV_SIGNAL_PRESS_LOST ||
              sign == LV_SIGNAL_RELEASED) {
        update_cursor_position_on_click(ta, sign, (lv_indev_t *)param);
    }

    return res;
}

#if LV_USE_ANIMATION

/**
 * Called to blink the cursor
 * @param ta pointer to a text area
 * @param hide 1: hide the cursor, 0: show it
 */
static void cursor_blink_anim(lv_obj_t * ta, lv_anim_value_t show)
{
    lv_ta_ext_t * ext = lv_obj_get_ext_attr(ta);
    if(show != ext->cursor.state) {
        ext->cursor.state = show == 0 ? 0 : 1;
        if(ext->cursor.type != LV_CURSOR_NONE && (ext->cursor.type & LV_CURSOR_HIDDEN) == 0) {
            lv_disp_t * disp = lv_obj_get_disp(ta);
            lv_area_t area_tmp;
            lv_area_copy(&area_tmp, &ext->cursor.area);
            area_tmp.x1 += ext->label->coords.x1;
            area_tmp.y1 += ext->label->coords.y1;
            area_tmp.x2 += ext->label->coords.x1;
            area_tmp.y2 += ext->label->coords.y1;
            lv_inv_area(disp, &area_tmp);
        }
    }
}

/**
 * Dummy function to animate char hiding in pwd mode.
 * Does nothing, but a function is required in car hiding anim.
 * (pwd_char_hider callback do the real job)
 * @param ta unused
 * @param x unused
 */
static void pwd_char_hider_anim(lv_obj_t * ta, lv_anim_value_t x)
{
    (void)ta;
    (void)x;
}

/**
 * Call when an animation is ready to convert all characters to '*'
 * @param a pointer to the animation
 */
static void pwd_char_hider_anim_ready(lv_anim_t * a)
{
    lv_obj_t * ta = a->var;
    pwd_char_hider(ta);
}
#endif

/**
 * Hide all characters (convert them to '*')
 * @param ta: pointer to text area object
 */
static void pwd_char_hider(lv_obj_t * ta)
{
    lv_ta_ext_t * ext = lv_obj_get_ext_attr(ta);
    if(ext->pwd_mode != 0) {
        char * txt  = lv_label_get_text(ext->label);
        int16_t len = lv_txt_get_encoded_length(txt);
        bool refr   = false;
        uint16_t i;
        for(i = 0; i < len; i++) {
            txt[i] = '*';
            refr   = true;
        }

        txt[i] = '\0';

        if(refr != false) lv_label_set_text(ext->label, txt);
    }
}

/**
 * Test an unicode character if it is accepted or not. Checks max length and accepted char list.
 * @param ta pointer to a test area object
 * @param c an unicode character
 * @return true: accapted; false: rejected
 */
static bool char_is_accepted(lv_obj_t * ta, uint32_t c)
{
    lv_ta_ext_t * ext = lv_obj_get_ext_attr(ta);

    /*If no restriction accept it*/
    if(ext->accapted_chars == NULL && ext->max_length == 0) return true;

    /*Too many characters?*/
    if(ext->max_length > 0 && lv_txt_get_encoded_length(lv_ta_get_text(ta)) >= ext->max_length) {
        return false;
    }

    /*Accepted character?*/
    if(ext->accapted_chars) {
        uint32_t i = 0;
        uint32_t a;
        while(ext->accapted_chars[i] != '\0') {
            a = lv_txt_encoded_next(ext->accapted_chars, &i);
            if(a == c) return true; /*Accepted*/
        }

        return false; /*The character wasn't in the list*/
    } else {
        return true; /*If the accepted char list in not specified the accept the character*/
    }
}

static void get_cursor_style(lv_obj_t * ta, lv_style_t * style_res)
{
    lv_ta_ext_t * ext              = lv_obj_get_ext_attr(ta);
    const lv_style_t * label_style = lv_obj_get_style(ext->label);

    if(ext->cursor.style) {
        lv_style_copy(style_res, ext->cursor.style);
    } else {
        /*If cursor style is not specified then use the modified label style */
        lv_style_copy(style_res, label_style);
        lv_color_t clv_color_tmp = style_res->text.color; /*Make letter color to cursor color*/
        style_res->text.color =
            style_res->body.main_color; /*In block mode the letter color will be current background color*/
        style_res->body.main_color     = clv_color_tmp;
        style_res->body.grad_color     = clv_color_tmp;
        style_res->body.border.color   = clv_color_tmp;
        style_res->body.border.opa     = LV_OPA_COVER;
        style_res->body.border.width   = 1;
        style_res->body.shadow.width   = 0;
        style_res->body.radius         = 0;
        style_res->body.opa            = LV_OPA_COVER;
        style_res->body.padding.left   = 0;
        style_res->body.padding.right  = 0;
        style_res->body.padding.top    = 0;
        style_res->body.padding.bottom = 0;
        style_res->line.width          = 1;
        style_res->body.opa            = LV_OPA_COVER;
    }
}

static void refr_cursor_area(lv_obj_t * ta)
{
    lv_ta_ext_t * ext = lv_obj_get_ext_attr(ta);

    const lv_style_t * label_style = lv_obj_get_style(ext->label);

    lv_style_t cur_style;
    get_cursor_style(ta, &cur_style);

    uint16_t cur_pos = lv_ta_get_cursor_pos(ta);
    const char * txt = lv_label_get_text(ext->label);

    uint32_t byte_pos;
    byte_pos = lv_txt_encoded_get_byte_id(txt, cur_pos);

    uint32_t letter = lv_txt_encoded_next(&txt[byte_pos], NULL);

    lv_coord_t letter_h = lv_font_get_line_height(label_style->text.font);

    /*Set letter_w (set not 0 on non printable but valid chars)*/
    lv_coord_t letter_w;
    if(letter == '\0' || letter == '\n' || letter == '\r') {
        letter_w = lv_font_get_glyph_width(label_style->text.font, ' ', '\0');
    } else {
        /*`letter_next` parameter is '\0' to ignore kerning*/
        letter_w = lv_font_get_glyph_width(label_style->text.font, letter, '\0');
    }

    lv_point_t letter_pos;
    lv_label_get_letter_pos(ext->label, cur_pos, &letter_pos);

    /*If the cursor is out of the text (most right) draw it to the next line*/
    if(letter_pos.x + ext->label->coords.x1 + letter_w > ext->label->coords.x2 && ext->one_line == 0 &&
       lv_label_get_align(ext->label) != LV_LABEL_ALIGN_RIGHT) {
        letter_pos.x = 0;
        letter_pos.y += letter_h + label_style->text.line_space;

        if(letter != '\0') {
            byte_pos += lv_txt_encoded_size(&txt[byte_pos]);
            letter = lv_txt_encoded_next(&txt[byte_pos], NULL);
        }

        if(letter == '\0' || letter == '\n' || letter == '\r') {
            letter_w = lv_font_get_glyph_width(label_style->text.font, ' ', '\0');
        } else {
            letter_w = lv_font_get_glyph_width(label_style->text.font, letter, '\0');
        }
    }

    /*Save the byte position. It is required to draw `LV_CURSOR_BLOCK`*/
    ext->cursor.txt_byte_pos = byte_pos;

    /*Draw he cursor according to the type*/
    lv_area_t cur_area;

    if(ext->cursor.type == LV_CURSOR_LINE) {
        cur_area.x1 =
            letter_pos.x + cur_style.body.padding.left - (cur_style.line.width >> 1) - (cur_style.line.width & 0x1);
        cur_area.y1 = letter_pos.y + cur_style.body.padding.top;
        cur_area.x2 = letter_pos.x + cur_style.body.padding.right + (cur_style.line.width >> 1);
        cur_area.y2 = letter_pos.y + cur_style.body.padding.bottom + letter_h;
    } else if(ext->cursor.type == LV_CURSOR_BLOCK) {
        cur_area.x1 = letter_pos.x - cur_style.body.padding.left;
        cur_area.y1 = letter_pos.y - cur_style.body.padding.top;
        cur_area.x2 = letter_pos.x + cur_style.body.padding.right + letter_w;
        cur_area.y2 = letter_pos.y + cur_style.body.padding.bottom + letter_h;

    } else if(ext->cursor.type == LV_CURSOR_OUTLINE) {
        cur_area.x1 = letter_pos.x - cur_style.body.padding.left;
        cur_area.y1 = letter_pos.y - cur_style.body.padding.top;
        cur_area.x2 = letter_pos.x + cur_style.body.padding.right + letter_w;
        cur_area.y2 = letter_pos.y + cur_style.body.padding.bottom + letter_h;
    } else if(ext->cursor.type == LV_CURSOR_UNDERLINE) {
        cur_area.x1 = letter_pos.x + cur_style.body.padding.left;
        cur_area.y1 = letter_pos.y + cur_style.body.padding.top + letter_h - (cur_style.line.width >> 1);
        cur_area.x2 = letter_pos.x + cur_style.body.padding.right + letter_w;
        cur_area.y2 = letter_pos.y + cur_style.body.padding.bottom + letter_h + (cur_style.line.width >> 1) +
                      (cur_style.line.width & 0x1);
    } else if(ext->cursor.type == LV_CURSOR_NONE) {
    	cur_area.x1 = letter_pos.x;
    	cur_area.y1 = letter_pos.y;
    	lv_area_set_width(&cur_area, 0);
    	lv_area_set_height(&cur_area, 0);
    }

    /*Save the new area*/
    lv_disp_t * disp = lv_obj_get_disp(ta);
    lv_area_t area_tmp;
    lv_area_copy(&area_tmp, &ext->cursor.area);
    area_tmp.x1 += ext->label->coords.x1;
    area_tmp.y1 += ext->label->coords.y1;
    area_tmp.x2 += ext->label->coords.x1;
    area_tmp.y2 += ext->label->coords.y1;
    lv_inv_area(disp, &area_tmp);

    lv_area_copy(&ext->cursor.area, &cur_area);

    lv_area_copy(&area_tmp, &ext->cursor.area);
    area_tmp.x1 += ext->label->coords.x1;
    area_tmp.y1 += ext->label->coords.y1;
    area_tmp.x2 += ext->label->coords.x1;
    area_tmp.y2 += ext->label->coords.y1;
    lv_inv_area(disp, &area_tmp);
}

static void placeholder_update(lv_obj_t * ta)
{
    lv_ta_ext_t * ext = lv_obj_get_ext_attr(ta);
    const char * ta_text;

    if(ext->placeholder == NULL) return;

    ta_text = lv_ta_get_text(ta);

    if(ta_text[0] == '\0') {
        /*Be sure the main label and the placeholder has the same coordinates*/
        lv_obj_t * scrl               = lv_page_get_scrl(ta);
        const lv_style_t * style_scrl = lv_obj_get_style(scrl);
        lv_obj_set_pos(ext->placeholder, style_scrl->body.padding.left, style_scrl->body.padding.top);
        lv_obj_set_pos(ext->label, style_scrl->body.padding.left, style_scrl->body.padding.top);

        lv_obj_set_width(ext->placeholder, lv_page_get_fit_width(ta));
        lv_obj_set_hidden(ext->placeholder, false);
    } else {
        lv_obj_set_hidden(ext->placeholder, true);
    }
}

static void update_cursor_position_on_click(lv_obj_t * ta, lv_signal_t sign, lv_indev_t * click_source)
{

    if(click_source == NULL) return;

    lv_ta_ext_t * ext = lv_obj_get_ext_attr(ta);
    if(ext->cursor.click_pos == 0) return;
    if(ext->cursor.type == LV_CURSOR_NONE) return;

    if(lv_indev_get_type(click_source) == LV_INDEV_TYPE_KEYPAD ||
       lv_indev_get_type(click_source) == LV_INDEV_TYPE_ENCODER) {
        return;
    }

    lv_area_t label_coords;
    lv_obj_get_coords(ext->label, &label_coords);

    lv_point_t point_act, vect_act;
    lv_indev_get_point(click_source, &point_act);
    lv_indev_get_vect(click_source, &vect_act);

    if(point_act.x < 0 || point_act.y < 0) return; /*Ignore event from keypad*/
    lv_point_t rel_pos;
    rel_pos.x = point_act.x - label_coords.x1;
    rel_pos.y = point_act.y - label_coords.y1;

    lv_coord_t label_width = lv_obj_get_width(ext->label);

    uint16_t char_id_at_click;

#if LV_LABEL_TEXT_SEL
    lv_label_ext_t * ext_label = lv_obj_get_ext_attr(ext->label);
    bool click_outside_label;
    /*Check if the click happened on the left side of the area outside the label*/
    if(rel_pos.x < 0) {
        char_id_at_click = 0;
        click_outside_label       = true;
    }
    /*Check if the click happened on the right side of the area outside the label*/
    else if(rel_pos.x >= label_width) {
        char_id_at_click = LV_TA_CURSOR_LAST;
        click_outside_label       = true;
    } else {
        char_id_at_click = lv_label_get_letter_on(ext->label, &rel_pos);
        click_outside_label       = !lv_label_is_char_under_pos(ext->label, &rel_pos);
    }

    if(ext->text_sel_en) {
        if(!ext->text_sel_in_prog && !click_outside_label && sign == LV_SIGNAL_PRESSED) {
            /*Input device just went down. Store the selection start position*/
            ext->sel.start    = char_id_at_click;
<<<<<<< HEAD
            ext->sel.end      = LV_DRAW_LABEL_NO_TXT_SEL;
=======
            ext->sel.end      = LV_LABEL_TEXT_SEL_OFF;
>>>>>>> bf5ea665
            ext->text_sel_in_prog = 1;
            lv_obj_set_drag(lv_page_get_scrl(ta), false);
        } else if(ext->text_sel_in_prog && sign == LV_SIGNAL_PRESSING) {
            /*Input device may be moving. Store the end position */
            ext->sel.end = char_id_at_click;
        } else if(ext->text_sel_in_prog && (sign == LV_SIGNAL_PRESS_LOST || sign == LV_SIGNAL_RELEASED)) {
            /*Input device is released. Check if anything was selected.*/
            lv_obj_set_drag(lv_page_get_scrl(ta), true);
        }
    }

    if(ext->text_sel_in_prog || sign == LV_SIGNAL_PRESSED) lv_ta_set_cursor_pos(ta, char_id_at_click);

    if(ext->text_sel_in_prog) {
        /*If the selected area has changed then update the real values and*/

        /*Invalidate the text area.*/
        if(ext->sel.start > ext->sel.end) {
            if(ext_label->txt_sel_start != ext->sel.end || ext_label->txt_sel_end != ext->sel.start) {
                ext_label->txt_sel_start = ext->sel.end;
                ext_label->txt_sel_end   = ext->sel.start;
                lv_obj_invalidate(ta);
            }
        } else if(ext->sel.start < ext->sel.end) {
            if(ext_label->txt_sel_start != ext->sel.start || ext_label->txt_sel_end != ext->sel.end) {
                ext_label->txt_sel_start = ext->sel.start;
                ext_label->txt_sel_end   = ext->sel.end;
                lv_obj_invalidate(ta);
            }
        } else {
            if(ext_label->txt_sel_start != LV_DRAW_LABEL_NO_TXT_SEL || ext_label->txt_sel_end != LV_DRAW_LABEL_NO_TXT_SEL) {
                ext_label->txt_sel_start = LV_DRAW_LABEL_NO_TXT_SEL;
                ext_label->txt_sel_end   = LV_DRAW_LABEL_NO_TXT_SEL;
                lv_obj_invalidate(ta);
            }
        }
        /*Finish selection if necessary */
        if(sign == LV_SIGNAL_PRESS_LOST || sign == LV_SIGNAL_RELEASED) {
            ext->text_sel_in_prog = 0;
        }
    }
#else
    /*Check if the click happened on the left side of the area outside the label*/
    if(rel_pos.x < 0) {
        char_id_at_click = 0;
    }
    /*Check if the click happened on the right side of the area outside the label*/
    else if(rel_pos.x >= label_width) {
        char_id_at_click = LV_TA_CURSOR_LAST;
    } else {
        char_id_at_click = lv_label_get_letter_on(ext->label, &rel_pos);
    }

    if(sign == LV_SIGNAL_PRESSED) lv_ta_set_cursor_pos(ta, char_id_at_click);
#endif
}

#endif<|MERGE_RESOLUTION|>--- conflicted
+++ resolved
@@ -1391,11 +1391,7 @@
 
             cur_area.x1 += cur_style.body.padding.left;
             cur_area.y1 += cur_style.body.padding.top;
-<<<<<<< HEAD
-            lv_draw_label(&cur_area, clip_area, &cur_style, opa_scale, letter_buf, LV_TXT_FLAG_NONE, NULL, NULL, NULL);
-=======
-            lv_draw_label(&cur_area, mask, &cur_style, opa_scale, letter_buf, LV_TXT_FLAG_NONE, NULL, NULL, NULL, lv_obj_get_base_dir(ta));
->>>>>>> bf5ea665
+            lv_draw_label(&cur_area, clip_area, &cur_style, opa_scale, letter_buf, LV_TXT_FLAG_NONE, NULL, NULL, NULL, lv_obj_get_base_dir(ta));
 
         } else if(ext->cursor.type == LV_CURSOR_OUTLINE) {
             cur_style.body.opa = LV_OPA_TRANSP;
@@ -1893,11 +1889,7 @@
         if(!ext->text_sel_in_prog && !click_outside_label && sign == LV_SIGNAL_PRESSED) {
             /*Input device just went down. Store the selection start position*/
             ext->sel.start    = char_id_at_click;
-<<<<<<< HEAD
-            ext->sel.end      = LV_DRAW_LABEL_NO_TXT_SEL;
-=======
             ext->sel.end      = LV_LABEL_TEXT_SEL_OFF;
->>>>>>> bf5ea665
             ext->text_sel_in_prog = 1;
             lv_obj_set_drag(lv_page_get_scrl(ta), false);
         } else if(ext->text_sel_in_prog && sign == LV_SIGNAL_PRESSING) {
