/**
 * @file lv_canvas.c
 *
 */

/*********************
 *      INCLUDES
 *********************/
#include <stdlib.h>
#include "lv_canvas.h"
#include "../lv_core/lv_debug.h"
#include "../lv_misc/lv_math.h"
#include "../lv_draw/lv_draw.h"
#include "../lv_core/lv_refr.h"

#if LV_USE_CANVAS != 0

/*********************
 *      DEFINES
 *********************/
#define LV_OBJX_NAME "lv_canvas"

/**********************
 *      TYPEDEFS
 **********************/

/**********************
 *  STATIC PROTOTYPES
 **********************/
static lv_res_t lv_canvas_signal(lv_obj_t * canvas, lv_signal_t sign, void * param);
static void set_set_px_cb(lv_disp_drv_t * disp_drv, lv_img_cf_t cf);

static void set_px_true_color_alpha(lv_disp_drv_t * disp_drv, uint8_t * buf, lv_coord_t buf_w, lv_coord_t x, lv_coord_t y,
                      lv_color_t color, lv_opa_t opa);

static void set_px_cb_alpha1(lv_disp_drv_t * disp_drv, uint8_t * buf, lv_coord_t buf_w, lv_coord_t x, lv_coord_t y,
                      lv_color_t color, lv_opa_t opa);

static void set_px_cb_alpha2(lv_disp_drv_t * disp_drv, uint8_t * buf, lv_coord_t buf_w, lv_coord_t x, lv_coord_t y,
                      lv_color_t color, lv_opa_t opa);

static void set_px_cb_alpha4(lv_disp_drv_t * disp_drv, uint8_t * buf, lv_coord_t buf_w, lv_coord_t x, lv_coord_t y,
                      lv_color_t color, lv_opa_t opa);


static void set_px_cb_alpha8(lv_disp_drv_t * disp_drv, uint8_t * buf, lv_coord_t buf_w, lv_coord_t x, lv_coord_t y,
                      lv_color_t color, lv_opa_t opa);

void set_px_alpha_generic(lv_img_dsc_t * d, lv_coord_t x, lv_coord_t y, lv_color_t color, lv_opa_t opa);



/**********************
 *  STATIC VARIABLES
 **********************/
static lv_signal_cb_t ancestor_signal;
static lv_design_cb_t ancestor_design;

/**********************
 *      MACROS
 **********************/

/**********************
 *   GLOBAL FUNCTIONS
 **********************/

/**
 * Create a canvas object
 * @param par pointer to an object, it will be the parent of the new canvas
 * @param copy pointer to a canvas object, if not NULL then the new object will be copied from it
 * @return pointer to the created canvas
 */
lv_obj_t * lv_canvas_create(lv_obj_t * par, const lv_obj_t * copy)
{
    LV_LOG_TRACE("canvas create started");

    /*Create the ancestor of canvas*/
    lv_obj_t * new_canvas = lv_img_create(par, copy);
    LV_ASSERT_MEM(new_canvas);
    if(new_canvas == NULL) return NULL;

    /*Allocate the canvas type specific extended data*/
    lv_canvas_ext_t * ext = lv_obj_allocate_ext_attr(new_canvas, sizeof(lv_canvas_ext_t));
    LV_ASSERT_MEM(ext);
    if(ext == NULL) return NULL;
    if(ancestor_signal == NULL) ancestor_signal = lv_obj_get_signal_cb(new_canvas);
    if(ancestor_design == NULL) ancestor_design = lv_obj_get_design_cb(new_canvas);

    /*Initialize the allocated 'ext' */
    ext->dsc.header.always_zero = 0;
    ext->dsc.header.cf          = LV_IMG_CF_TRUE_COLOR;
    ext->dsc.header.h           = 0;
    ext->dsc.header.w           = 0;
    ext->dsc.data_size          = 0;
    ext->dsc.data               = NULL;

    lv_img_set_src(new_canvas, &ext->dsc);

    /*The signal and design functions are not copied so set them here*/
    lv_obj_set_signal_cb(new_canvas, lv_canvas_signal);

    /*Init the new canvas canvas*/
    if(copy == NULL) {

    }
    /*Copy an existing canvas*/
    else {
        /*Refresh the style with new signal function*/
        lv_obj_refresh_style(new_canvas);
    }

    LV_LOG_INFO("canvas created");

    return new_canvas;
}

/*=====================
 * Setter functions
 *====================*/

/**
 * Set a buffer for the canvas.
 * @param buf a buffer where the content of the canvas will be.
 * The required size is (lv_img_color_format_get_px_size(cf) * w * h) / 8)
 * It can be allocated with `lv_mem_alloc()` or
 * it can be statically allocated array (e.g. static lv_color_t buf[100*50]) or
 * it can be an address in RAM or external SRAM
 * @param canvas pointer to a canvas object
 * @param w width of the canvas
 * @param h height of the canvas
 * @param cf color format. The following formats are supported:
 *      LV_IMG_CF_TRUE_COLOR, LV_IMG_CF_TRUE_COLOR_CHROMA_KEYED, LV_IMG_CF_INDEXES_1/2/4/8BIT
 *
 */
void lv_canvas_set_buffer(lv_obj_t * canvas, void * buf, lv_coord_t w, lv_coord_t h, lv_img_cf_t cf)
{
    LV_ASSERT_OBJ(canvas, LV_OBJX_NAME);
    LV_ASSERT_NULL(buf);

    lv_canvas_ext_t * ext = lv_obj_get_ext_attr(canvas);

    ext->dsc.header.cf = cf;
    ext->dsc.header.w  = w;
    ext->dsc.header.h  = h;
    ext->dsc.data      = buf;
    ext->dsc.data_size = (lv_img_cf_get_px_size(cf) * w * h) / 8;

    lv_img_set_src(canvas, &ext->dsc);
}

/**
 * Set the color of a pixel on the canvas
 * @param canvas pointer to canvas object
 * @param x x coordinate of the point to set
 * @param y x coordinate of the point to set
 * @param c color of the point
 */
void lv_canvas_set_px(lv_obj_t * canvas, lv_coord_t x, lv_coord_t y, lv_color_t c)
{
    LV_ASSERT_OBJ(canvas, LV_OBJX_NAME);

    lv_canvas_ext_t * ext = lv_obj_get_ext_attr(canvas);

    lv_img_buf_set_px_color(&ext->dsc, x, y, c);
    lv_obj_invalidate(canvas);
}

/**
 * Set the palette color of a canvas with index format. Valid only for `LV_IMG_CF_INDEXED1/2/4/8`
 * @param canvas pointer to canvas object
 * @param id the palette color to set:
 *   - for `LV_IMG_CF_INDEXED1`: 0..1
 *   - for `LV_IMG_CF_INDEXED2`: 0..3
 *   - for `LV_IMG_CF_INDEXED4`: 0..15
 *   - for `LV_IMG_CF_INDEXED8`: 0..255
 * @param c the color to set
 */
void lv_canvas_set_palette(lv_obj_t * canvas, uint8_t id, lv_color_t c)
{
    LV_ASSERT_OBJ(canvas, LV_OBJX_NAME);

    lv_canvas_ext_t * ext = lv_obj_get_ext_attr(canvas);

    lv_img_buf_set_palette(&ext->dsc, id, c);
    lv_obj_invalidate(canvas);
}

/**
 * Set a style of a canvas.
 * @param canvas pointer to canvas object
 * @param type which style should be set
 * @param style pointer to a style
 */
void lv_canvas_set_style(lv_obj_t * canvas, lv_canvas_style_t type, const lv_style_t * style)
{
    LV_ASSERT_OBJ(canvas, LV_OBJX_NAME);

    switch(type) {
        case LV_CANVAS_STYLE_MAIN: lv_img_set_style(canvas, LV_IMG_STYLE_MAIN, style); break;
    }
}

/*=====================
 * Getter functions
 *====================*/

/**
 * Get the color of a pixel on the canvas
 * @param canvas
 * @param x x coordinate of the point to set
 * @param y x coordinate of the point to set
 * @return color of the point
 */
lv_color_t lv_canvas_get_px(lv_obj_t * canvas, lv_coord_t x, lv_coord_t y)
{
    LV_ASSERT_OBJ(canvas, LV_OBJX_NAME);

    lv_canvas_ext_t * ext    = lv_obj_get_ext_attr(canvas);
    const lv_style_t * style = lv_canvas_get_style(canvas, LV_CANVAS_STYLE_MAIN);

    if(style == NULL) style = &lv_style_scr;

    return lv_img_buf_get_px_color(&ext->dsc, x, y, style->image.color);
}

/**
 * Get the image of the canvas as a pointer to an `lv_img_dsc_t` variable.
 * @param canvas pointer to a canvas object
 * @return pointer to the image descriptor.
 */
lv_img_dsc_t * lv_canvas_get_img(lv_obj_t * canvas)
{
    LV_ASSERT_OBJ(canvas, LV_OBJX_NAME);

    lv_canvas_ext_t * ext = lv_obj_get_ext_attr(canvas);

    return &ext->dsc;
}

/**
 * Get style of a canvas.
 * @param canvas pointer to canvas object
 * @param type which style should be get
 * @return style pointer to the style
 */
const lv_style_t * lv_canvas_get_style(const lv_obj_t * canvas, lv_canvas_style_t type)
{
    LV_ASSERT_OBJ(canvas, LV_OBJX_NAME);

    const lv_style_t * style = NULL;

    switch(type) {
        case LV_CANVAS_STYLE_MAIN: style = lv_img_get_style(canvas, LV_IMG_STYLE_MAIN); break;
        default: style = NULL;
    }

    return style;
}

/*=====================
 * Other functions
 *====================*/

/**
 * Copy a buffer to the canvas
 * @param canvas pointer to a canvas object
 * @param to_copy buffer to copy. The color format has to match with the canvas's buffer color
 * format
 * @param w width of the buffer to copy
 * @param h height of the buffer to copy
 * @param x left side of the destination position
 * @param y top side of the destination position
 */
void lv_canvas_copy_buf(lv_obj_t * canvas, const void * to_copy, lv_coord_t x, lv_coord_t y, lv_coord_t w, lv_coord_t h)
{
    LV_ASSERT_OBJ(canvas, LV_OBJX_NAME);
    LV_ASSERT_NULL(to_copy);

    lv_canvas_ext_t * ext = lv_obj_get_ext_attr(canvas);
    if(x + w >= ext->dsc.header.w || y + h >= ext->dsc.header.h) {
        LV_LOG_WARN("lv_canvas_copy_buf: x or y out of the canvas");
        return;
    }

    uint32_t px_size   = lv_img_cf_get_px_size(ext->dsc.header.cf) >> 3;
    uint32_t px        = ext->dsc.header.w * y * px_size + x * px_size;
    uint8_t * to_copy8 = (uint8_t *)to_copy;
    lv_coord_t i;
    for(i = 0; i < h; i++) {
        memcpy((void *)&ext->dsc.data[px], to_copy8, w * px_size);
        px += ext->dsc.header.w * px_size;
        to_copy8 += w * px_size;
    }
}

/**
 * Rotate and image and store the result on a canvas.
 * @param canvas pointer to a canvas object
 * @param img pointer to an image descriptor.
 *             Can be the image descriptor of an other canvas too (`lv_canvas_get_img()`).
 * @param angle the angle of rotation (0..360);
 * @param offset_x offset X to tell where to put the result data on destination canvas
 * @param offset_y offset X to tell where to put the result data on destination canvas
 * @param pivot_x pivot X of rotation. Relative to the source canvas
 *                Set to `source width / 2` to rotate around the center
 * @param pivot_y pivot Y of rotation. Relative to the source canvas
 *                Set to `source height / 2` to rotate around the center
 */
void lv_canvas_rotate(lv_obj_t * canvas, lv_img_dsc_t * img, int16_t angle, lv_coord_t offset_x, lv_coord_t offset_y,
                      int32_t pivot_x, int32_t pivot_y)
{
    LV_ASSERT_OBJ(canvas, LV_OBJX_NAME);
    LV_ASSERT_NULL(img);

    lv_canvas_ext_t * ext_dst = lv_obj_get_ext_attr(canvas);
    const lv_style_t * style  = lv_canvas_get_style(canvas, LV_CANVAS_STYLE_MAIN);

    int32_t dest_width  = ext_dst->dsc.header.w;
    int32_t dest_height = ext_dst->dsc.header.h;

    int32_t x;
    int32_t y;
    lv_point_t point_p;
<<<<<<< HEAD

    lv_point_t pivot_p;
    pivot_p.x = pivot_x;
    pivot_p.y = pivot_y;

    lv_color_t color_res;
    lv_opa_t opa_res;

    bool ret;

    for(x = -offset_x; x < dest_width - offset_x; x++) {
        for(y = -offset_y; y < dest_height - offset_y; y++) {
            point_p.x = x;
            point_p.y = y;

            ret = lv_img_get_px_rotated(img, angle, style->image.color, &point_p, &pivot_p, &color_res, &opa_res);
=======

    bool ret;

    lv_img_rotate_dsc_t dsc;
    lv_img_buf_rotate_init(&dsc, angle, img->data, img->header.w, img->header.h, img->header.cf, pivot_x, pivot_y, style->image.color);

    for(x = -offset_x; x < dest_width - offset_x; x++) {
        for(y = -offset_y; y < dest_height - offset_y; y++) {

            ret = lv_img_buf_get_px_rotated(&dsc, x, y);
>>>>>>> a69d75c3
            if(ret == false) continue;

            if(x + offset_x >= 0 && x + offset_x < dest_width && y + offset_y >= 0 && y + offset_y < dest_height) {
                /*If the image has no alpha channel just simple set the result color on the canvas*/
                if(lv_img_cf_has_alpha(img->header.cf) == false) {
                    lv_img_buf_set_px_color(&ext_dst->dsc, x + offset_x, y + offset_y, dsc.res_color);
                } else {
                    lv_color_t bg_color = lv_img_buf_get_px_color(&ext_dst->dsc, x + offset_x, y + offset_y, style->image.color);

                    /*If the canvas has no alpha but the image has mix the image's color with
                     * canvas*/
                    if(lv_img_cf_has_alpha(ext_dst->dsc.header.cf) == false) {
                        if(dsc.res_opa < LV_OPA_MAX) dsc.res_color = lv_color_mix(dsc.res_color, bg_color, dsc.res_opa);
                        lv_img_buf_set_px_color(&ext_dst->dsc, x + offset_x, y + offset_y, dsc.res_color);
                    }
                    /*Both the image and canvas has alpha channel. Some extra calculation is
                       required*/
                    else {
                        lv_opa_t bg_opa = lv_img_buf_get_px_alpha(&ext_dst->dsc, x + offset_x, y + offset_y);
                        /* Pick the foreground if it's fully opaque or the Background is fully
                         * transparent*/
                        if(dsc.res_opa >= LV_OPA_MAX || bg_opa <= LV_OPA_MIN) {
                            lv_img_buf_set_px_color(&ext_dst->dsc, x + offset_x, y + offset_y, dsc.res_color);
                            lv_img_buf_set_px_alpha(&ext_dst->dsc, x + offset_x, y + offset_y, dsc.res_opa);
                        }
                        /*Opaque background: use simple mix*/
                        else if(bg_opa >= LV_OPA_MAX) {
                            lv_img_buf_set_px_color(&ext_dst->dsc, x + offset_x, y + offset_y,
                                                    lv_color_mix(dsc.res_color, bg_color, dsc.res_opa));
                        }
                        /*Both colors have alpha. Expensive calculation need to be applied*/
                        else {

                            /*Info:
                             * https://en.wikipedia.org/wiki/Alpha_compositing#Analytical_derivation_of_the_over_operator*/
                            lv_opa_t opa_res_2 = 255 - ((uint16_t)((uint16_t)(255 - dsc.res_opa) * (255 - bg_opa)) >> 8);
                            if(opa_res_2 == 0) {
                                opa_res_2 = 1; /*never happens, just to be sure*/
                            }
                            lv_opa_t ratio = (uint16_t)((uint16_t)dsc.res_opa * 255) / opa_res_2;

                            lv_img_buf_set_px_color(&ext_dst->dsc, x + offset_x, y + offset_y,
                                                    lv_color_mix(dsc.res_color, bg_color, ratio));
                            lv_img_buf_set_px_alpha(&ext_dst->dsc, x + offset_x, y + offset_y, opa_res_2);
                        }
                    }
                }
            }
        }
    }

    lv_obj_invalidate(canvas);
}

/**
 * Fill the canvas with color
 * @param canvas pointer to a canvas
 * @param color the background color
 */
void lv_canvas_fill_bg(lv_obj_t * canvas, lv_color_t color)
{
    LV_ASSERT_OBJ(canvas, LV_OBJX_NAME);

    lv_img_dsc_t * dsc = lv_canvas_get_img(canvas);

    uint32_t x = dsc->header.w * dsc->header.h;
    uint32_t y;
    for(y = 0; y < dsc->header.h; y++) {
        for(x = 0; x < dsc->header.w; x++) {
            lv_img_buf_set_px_color(dsc, x, y, color);
        }
    }
}

/**
 * Draw a rectangle on the canvas
 * @param canvas pointer to a canvas object
 * @param x left coordinate of the rectangle
 * @param y top coordinate of the rectangle
 * @param w width of the rectangle
 * @param h height of the rectangle
 * @param style style of the rectangle (`body` properties are used except `padding`)
 */
void lv_canvas_draw_rect(lv_obj_t * canvas, lv_coord_t x, lv_coord_t y, lv_coord_t w, lv_coord_t h,
                         const lv_style_t * style)
{
    LV_ASSERT_OBJ(canvas, LV_OBJX_NAME);
    LV_ASSERT_NULL(style);

    lv_img_dsc_t * dsc = lv_canvas_get_img(canvas);

    /* Create a dummy display to fool the lv_draw function.
     * It will think it draws to real screen. */
    lv_area_t mask;
    mask.x1 = 0;
    mask.x2 = dsc->header.w - 1;
    mask.y1 = 0;
    mask.y2 = dsc->header.h - 1;

    lv_area_t coords;
    coords.x1 = x;
    coords.y1 = y;
    coords.x2 = x + w - 1;
    coords.y2 = y + h - 1;

    lv_disp_t disp;
    memset(&disp, 0, sizeof(lv_disp_t));

    lv_disp_buf_t disp_buf;
    lv_disp_buf_init(&disp_buf, (void *)dsc->data, NULL, dsc->header.w * dsc->header.h);
    lv_area_copy(&disp_buf.area, &mask);

    lv_disp_drv_init(&disp.driver);

    disp.driver.buffer  = &disp_buf;
    disp.driver.hor_res = dsc->header.w;
    disp.driver.ver_res = dsc->header.h;

    set_set_px_cb(&disp.driver, dsc->header.cf);

#if LV_ANTIALIAS

    /*Disable anti-aliasing if drawing with transparent color to chroma keyed canvas*/
    lv_color_t ctransp = LV_COLOR_TRANSP;
    if(dsc->header.cf == LV_IMG_CF_TRUE_COLOR_CHROMA_KEYED &&
        style->body.main_color.full == ctransp.full &&
        style->body.grad_color.full == ctransp.full)
    {
        disp.driver.antialiasing = 0;
    }
#endif

    lv_disp_t * refr_ori = lv_refr_get_disp_refreshing();
    lv_refr_set_disp_refreshing(&disp);

    lv_draw_rect(&coords, &mask, style, LV_OPA_COVER);

    lv_refr_set_disp_refreshing(refr_ori);
}

/**
 * Draw a text on the canvas.
 * @param canvas pointer to a canvas object
 * @param x left coordinate of the text
 * @param y top coordinate of the text
 * @param max_w max width of the text. The text will be wrapped to fit into this size
 * @param style style of the text (`text` properties are used)
 * @param txt text to display
 * @param align align of the text (`LV_LABEL_ALIGN_LEFT/RIGHT/CENTER`)
 */
void lv_canvas_draw_text(lv_obj_t * canvas, lv_coord_t x, lv_coord_t y, lv_coord_t max_w, const lv_style_t * style,
                         const char * txt, lv_label_align_t align)
{
    LV_ASSERT_OBJ(canvas, LV_OBJX_NAME);
    LV_ASSERT_NULL(style);

    lv_img_dsc_t * dsc = lv_canvas_get_img(canvas);

    /* Create a dummy display to fool the lv_draw function.
     * It will think it draws to real screen. */
    lv_area_t mask;
    mask.x1 = 0;
    mask.x2 = dsc->header.w - 1;
    mask.y1 = 0;
    mask.y2 = dsc->header.h - 1;

    lv_area_t coords;
    coords.x1 = x;
    coords.y1 = y;
    coords.x2 = x + max_w - 1;
    coords.y2 = dsc->header.h - 1;

    lv_disp_t disp;
    memset(&disp, 0, sizeof(lv_disp_t));

    lv_disp_buf_t disp_buf;
    lv_disp_buf_init(&disp_buf, (void *)dsc->data, NULL, dsc->header.w * dsc->header.h);
    lv_area_copy(&disp_buf.area, &mask);

    lv_disp_drv_init(&disp.driver);

    disp.driver.buffer  = &disp_buf;
    disp.driver.hor_res = dsc->header.w;
    disp.driver.ver_res = dsc->header.h;

    set_set_px_cb(&disp.driver, dsc->header.cf);

    lv_disp_t * refr_ori = lv_refr_get_disp_refreshing();
    lv_refr_set_disp_refreshing(&disp);

    lv_txt_flag_t flag;
    switch(align) {
        case LV_LABEL_ALIGN_LEFT: flag = LV_TXT_FLAG_NONE; break;
        case LV_LABEL_ALIGN_RIGHT: flag = LV_TXT_FLAG_RIGHT; break;
        case LV_LABEL_ALIGN_CENTER: flag = LV_TXT_FLAG_CENTER; break;
        default: flag = LV_TXT_FLAG_NONE; break;
    }

    lv_draw_label(&coords, &mask, style, LV_OPA_COVER, txt, flag, NULL,  NULL, NULL);

    lv_refr_set_disp_refreshing(refr_ori);
}

/**
 * Draw an image on the canvas
 * @param canvas pointer to a canvas object
 * @param src image source. Can be a pointer an `lv_img_dsc_t` variable or a path an image.
 * @param style style of the image (`image` properties are used)
 */
void lv_canvas_draw_img(lv_obj_t * canvas, lv_coord_t x, lv_coord_t y, const void * src, const lv_style_t * style)
{
    LV_ASSERT_OBJ(canvas, LV_OBJX_NAME);
    LV_ASSERT_NULL(style);

    lv_img_dsc_t * dsc = lv_canvas_get_img(canvas);

    /* Create a dummy display to fool the lv_draw function.
     * It will think it draws to real screen. */
    lv_area_t mask;
    mask.x1 = 0;
    mask.x2 = dsc->header.w - 1;
    mask.y1 = 0;
    mask.y2 = dsc->header.h - 1;

    lv_img_header_t header;
    lv_res_t res = lv_img_decoder_get_info(src, &header);
    if(res != LV_RES_OK) {
        LV_LOG_WARN("lv_canvas_draw_img: Couldn't get the image data.");
        return;
    }

    lv_area_t coords;
    coords.x1 = x;
    coords.y1 = y;
    coords.x2 = x + header.w - 1;
    coords.y2 = y + header.h - 1;

    lv_disp_t disp;
    memset(&disp, 0, sizeof(lv_disp_t));

    lv_disp_buf_t disp_buf;
    lv_disp_buf_init(&disp_buf, (void *)dsc->data, NULL, dsc->header.w * dsc->header.h);
    lv_area_copy(&disp_buf.area, &mask);

    lv_disp_drv_init(&disp.driver);

    disp.driver.buffer  = &disp_buf;
    disp.driver.hor_res = dsc->header.w;
    disp.driver.ver_res = dsc->header.h;

    set_set_px_cb(&disp.driver, dsc->header.cf);

    lv_disp_t * refr_ori = lv_refr_get_disp_refreshing();
    lv_refr_set_disp_refreshing(&disp);

    lv_draw_img(&coords, &mask, src, style, 0, LV_OPA_COVER);

    lv_refr_set_disp_refreshing(refr_ori);
}

/**
 * Draw a line on the canvas
 * @param canvas pointer to a canvas object
 * @param points point of the line
 * @param point_cnt number of points
 * @param style style of the line (`line` properties are used)
 */
void lv_canvas_draw_line(lv_obj_t * canvas, const lv_point_t * points, uint32_t point_cnt, const lv_style_t * style)
{
    LV_ASSERT_OBJ(canvas, LV_OBJX_NAME);
    LV_ASSERT_NULL(style);

    lv_img_dsc_t * dsc = lv_canvas_get_img(canvas);

    /* Create a dummy display to fool the lv_draw function.
     * It will think it draws to real screen. */
    lv_area_t mask;
    mask.x1 = 0;
    mask.x2 = dsc->header.w - 1;
    mask.y1 = 0;
    mask.y2 = dsc->header.h - 1;

    lv_disp_t disp;
    memset(&disp, 0, sizeof(lv_disp_t));

    lv_disp_buf_t disp_buf;
    lv_disp_buf_init(&disp_buf, (void *)dsc->data, NULL, dsc->header.w * dsc->header.h);
    lv_area_copy(&disp_buf.area, &mask);

    lv_disp_drv_init(&disp.driver);

    disp.driver.buffer  = &disp_buf;
    disp.driver.hor_res = dsc->header.w;
    disp.driver.ver_res = dsc->header.h;

    set_set_px_cb(&disp.driver, dsc->header.cf);

#if LV_ANTIALIAS
    /*Disable anti-aliasing if drawing with transparent color to chroma keyed canvas*/
    lv_color_t ctransp = LV_COLOR_TRANSP;
    if(dsc->header.cf == LV_IMG_CF_TRUE_COLOR_CHROMA_KEYED &&
        style->body.main_color.full == ctransp.full &&
        style->body.grad_color.full == ctransp.full)
    {
        disp.driver.antialiasing = 0;
    }
#endif

    lv_disp_t * refr_ori = lv_refr_get_disp_refreshing();
    lv_refr_set_disp_refreshing(&disp);

    lv_style_t circle_style_tmp; /*If rounded...*/
    if(style->line.rounded) {
        lv_style_copy(&circle_style_tmp, style);
        circle_style_tmp.body.radius     = LV_RADIUS_CIRCLE;
        circle_style_tmp.body.main_color = style->line.color;
        circle_style_tmp.body.grad_color = style->line.color;
        circle_style_tmp.body.opa        = style->line.opa;
    }
    lv_area_t circle_area;
    uint32_t i;
    for(i = 0; i < point_cnt - 1; i++) {
        lv_draw_line(&points[i], &points[i + 1], &mask, style, LV_OPA_COVER);
        
        /*Draw circle on the joints if enabled*/
        if(style->line.rounded) {
            circle_area.x1 = points[i].x - ((style->line.width - 1) >> 1) - ((style->line.width - 1) & 0x1);
            circle_area.y1 = points[i].y - ((style->line.width - 1) >> 1) - ((style->line.width - 1) & 0x1);
            circle_area.x2 = points[i].x + ((style->line.width - 1) >> 1);
            circle_area.y2 = points[i].y + ((style->line.width - 1) >> 1);
            lv_draw_rect(&circle_area, &mask, &circle_style_tmp, LV_OPA_COVER);
        }
    }
    /*Draw circle on the last point too if enabled*/
    if(style->line.rounded) {
        circle_area.x1 = points[i].x - ((style->line.width - 1) >> 1) - ((style->line.width - 1) & 0x1);
        circle_area.y1 = points[i].y - ((style->line.width - 1) >> 1) - ((style->line.width - 1) & 0x1);
        circle_area.x2 = points[i].x + ((style->line.width - 1) >> 1);
        circle_area.y2 = points[i].y + ((style->line.width - 1) >> 1);
        lv_draw_rect(&circle_area, &mask, &circle_style_tmp, LV_OPA_COVER);
    }
    
    lv_refr_set_disp_refreshing(refr_ori);
}

/**
 * Draw a polygon on the canvas
 * @param canvas pointer to a canvas object
 * @param points point of the polygon
 * @param point_cnt number of points
 * @param style style of the polygon (`body.main_color` and `body.opa` is used)
 */
void lv_canvas_draw_polygon(lv_obj_t * canvas, const lv_point_t * points, uint32_t point_cnt, const lv_style_t * style)
{
    LV_ASSERT_OBJ(canvas, LV_OBJX_NAME);
    LV_ASSERT_NULL(style);

    lv_img_dsc_t * dsc = lv_canvas_get_img(canvas);

    /* Create a dummy display to fool the lv_draw function.
     * It will think it draws to real screen. */
    lv_area_t mask;
    mask.x1 = 0;
    mask.x2 = dsc->header.w - 1;
    mask.y1 = 0;
    mask.y2 = dsc->header.h - 1;

    lv_disp_t disp;
    memset(&disp, 0, sizeof(lv_disp_t));

    lv_disp_buf_t disp_buf;
    lv_disp_buf_init(&disp_buf, (void *)dsc->data, NULL, dsc->header.w * dsc->header.h);
    lv_area_copy(&disp_buf.area, &mask);

    lv_disp_drv_init(&disp.driver);

    disp.driver.buffer  = &disp_buf;
    disp.driver.hor_res = dsc->header.w;
    disp.driver.ver_res = dsc->header.h;

    set_set_px_cb(&disp.driver, dsc->header.cf);

#if LV_ANTIALIAS
    /*Disable anti-aliasing if drawing with transparent color to chroma keyed canvas*/
    lv_color_t ctransp = LV_COLOR_TRANSP;
    if(dsc->header.cf == LV_IMG_CF_TRUE_COLOR_CHROMA_KEYED &&
        style->body.main_color.full == ctransp.full &&
        style->body.grad_color.full == ctransp.full)
    {
        disp.driver.antialiasing = 0;
    }
#endif

    lv_disp_t * refr_ori = lv_refr_get_disp_refreshing();
    lv_refr_set_disp_refreshing(&disp);

    lv_draw_polygon(points, point_cnt, &mask, style, LV_OPA_COVER);

    lv_refr_set_disp_refreshing(refr_ori);
}

/**
 * Draw an arc on the canvas
 * @param canvas pointer to a canvas object
 * @param x origo x  of the arc
 * @param y origo y of the arc
 * @param r radius of the arc
 * @param start_angle start angle in degrees
 * @param end_angle end angle in degrees
 * @param style style of the polygon (`body.main_color` and `body.opa` is used)
 */
void lv_canvas_draw_arc(lv_obj_t * canvas, lv_coord_t x, lv_coord_t y, lv_coord_t r, int32_t start_angle,
                        int32_t end_angle, const lv_style_t * style)
{
    LV_ASSERT_OBJ(canvas, LV_OBJX_NAME);
    LV_ASSERT_NULL(style);

    lv_img_dsc_t * dsc = lv_canvas_get_img(canvas);

    /* Create a dummy display to fool the lv_draw function.
     * It will think it draws to real screen. */
    lv_area_t mask;
    mask.x1 = 0;
    mask.x2 = dsc->header.w - 1;
    mask.y1 = 0;
    mask.y2 = dsc->header.h - 1;

    lv_disp_t disp;
    memset(&disp, 0, sizeof(lv_disp_t));

    lv_disp_buf_t disp_buf;
    lv_disp_buf_init(&disp_buf, (void *)dsc->data, NULL, dsc->header.w * dsc->header.h);
    lv_area_copy(&disp_buf.area, &mask);

    lv_disp_drv_init(&disp.driver);

    disp.driver.buffer  = &disp_buf;
    disp.driver.hor_res = dsc->header.w;
    disp.driver.ver_res = dsc->header.h;

    set_set_px_cb(&disp.driver, dsc->header.cf);

#if LV_ANTIALIAS
    /*Disable anti-aliasing if drawing with transparent color to chroma keyed canvas*/
    lv_color_t ctransp = LV_COLOR_TRANSP;
    if(dsc->header.cf == LV_IMG_CF_TRUE_COLOR_CHROMA_KEYED &&
        style->body.main_color.full == ctransp.full &&
        style->body.grad_color.full == ctransp.full)
    {
        disp.driver.antialiasing = 0;
    }
#endif

    lv_disp_t * refr_ori = lv_refr_get_disp_refreshing();
    lv_refr_set_disp_refreshing(&disp);

    lv_draw_arc(x, y, r, &mask, start_angle, end_angle, style, LV_OPA_COVER);

    lv_refr_set_disp_refreshing(refr_ori);
}

/**********************
 *   STATIC FUNCTIONS
 **********************/

/**
 * Signal function of the canvas
 * @param canvas pointer to a canvas object
 * @param sign a signal type from lv_signal_t enum
 * @param param pointer to a signal specific variable
 * @return LV_RES_OK: the object is not deleted in the function; LV_RES_INV: the object is deleted
 */
static lv_res_t lv_canvas_signal(lv_obj_t * canvas, lv_signal_t sign, void * param)
{
    lv_res_t res;

    /* Include the ancient signal function */
    res = ancestor_signal(canvas, sign, param);
    if(res != LV_RES_OK) return res;
    if(sign == LV_SIGNAL_GET_TYPE) return lv_obj_handle_get_type_signal(param, LV_OBJX_NAME);

    if(sign == LV_SIGNAL_CLEANUP) {
        /*Nothing to cleanup. (No dynamically allocated memory in 'ext')*/
    }

    return res;
}

static void set_set_px_cb(lv_disp_drv_t * disp_drv, lv_img_cf_t cf)
{
    switch(cf) {
        case LV_IMG_CF_TRUE_COLOR_ALPHA: disp_drv->set_px_cb = set_px_true_color_alpha; break;
        case LV_IMG_CF_ALPHA_1BIT: disp_drv->set_px_cb = set_px_cb_alpha1; break;
        case LV_IMG_CF_ALPHA_2BIT: disp_drv->set_px_cb = set_px_cb_alpha2; break;
        case LV_IMG_CF_ALPHA_4BIT: disp_drv->set_px_cb = set_px_cb_alpha4; break;
        case LV_IMG_CF_ALPHA_8BIT: disp_drv->set_px_cb = set_px_cb_alpha8; break;
        default: disp_drv->set_px_cb = NULL;
    }
}

static void set_px_cb_alpha1(lv_disp_drv_t * disp_drv, uint8_t * buf, lv_coord_t buf_w, lv_coord_t x, lv_coord_t y,
                      lv_color_t color, lv_opa_t opa)
{
    if(opa <= LV_OPA_MIN) return;
    lv_img_dsc_t d;
    d.data = buf;
    d.header.w = buf_w;
    d.header.cf = LV_IMG_CF_ALPHA_1BIT;

    set_px_alpha_generic(&d, x, y, color, opa);
}

static void set_px_cb_alpha2(lv_disp_drv_t * disp_drv, uint8_t * buf, lv_coord_t buf_w, lv_coord_t x, lv_coord_t y,
                      lv_color_t color, lv_opa_t opa)
{
    if(opa <= LV_OPA_MIN) return;
    lv_img_dsc_t d;
    d.data = buf;
    d.header.w = buf_w;
    d.header.cf = LV_IMG_CF_ALPHA_2BIT;

    set_px_alpha_generic(&d, x, y, color, opa);
}

static void set_px_cb_alpha4(lv_disp_drv_t * disp_drv, uint8_t * buf, lv_coord_t buf_w, lv_coord_t x, lv_coord_t y,
                      lv_color_t color, lv_opa_t opa)
{
    if(opa <= LV_OPA_MIN) return;
    lv_img_dsc_t d;
    d.data = buf;
    d.header.w = buf_w;
    d.header.cf = LV_IMG_CF_ALPHA_4BIT;

    set_px_alpha_generic(&d, x, y, color, opa);
}

static void set_px_cb_alpha8(lv_disp_drv_t * disp_drv, uint8_t * buf, lv_coord_t buf_w, lv_coord_t x, lv_coord_t y,
                      lv_color_t color, lv_opa_t opa)
{
    if(opa <= LV_OPA_MIN) return;
    lv_img_dsc_t d;
    d.data = buf;
    d.header.w = buf_w;
    d.header.cf = LV_IMG_CF_ALPHA_8BIT;

    set_px_alpha_generic(&d, x, y, color, opa);
}

void set_px_alpha_generic(lv_img_dsc_t * d, lv_coord_t x, lv_coord_t y, lv_color_t color, lv_opa_t opa)
{

    d->header.always_zero = 0;
    d->header.h = LV_VER_RES_MAX;

    uint8_t br = lv_color_brightness(color);
    if(opa < LV_OPA_MAX) {
        uint8_t bg = lv_img_buf_get_px_alpha(d, x, y);
        br = (uint16_t)((uint16_t)br * opa + (bg * (255 - opa))) >> 8; //LV_MATH_MIN(opa + bg, 0xFF);
    }

    lv_img_buf_set_px_alpha(d, x, y, br);
}


static void set_px_true_color_alpha(lv_disp_drv_t * disp_drv, uint8_t * buf, lv_coord_t buf_w, lv_coord_t x, lv_coord_t y,
                      lv_color_t color, lv_opa_t opa)
{
    if(opa <= LV_OPA_MIN) return;
    lv_img_dsc_t d;
    d.data = buf;
    d.header.always_zero = 0;
    d.header.h = LV_VER_RES_MAX;
    d.header.w = buf_w;
    d.header.cf = LV_IMG_CF_TRUE_COLOR_ALPHA;

    lv_color_t bg_color = lv_img_buf_get_px_color(&d, x, y, LV_COLOR_BLACK);
    lv_opa_t bg_opa = lv_img_buf_get_px_alpha(&d, x, y);

    lv_opa_t res_opa;
    lv_color_t res_color;

    lv_color_mix_with_alpha(bg_color, bg_opa, color, opa, &res_color, &res_opa);


    lv_img_buf_set_px_alpha(&d, x, y, res_opa);
    lv_img_buf_set_px_color(&d, x, y, res_color);
}

#endif<|MERGE_RESOLUTION|>--- conflicted
+++ resolved
@@ -321,35 +321,16 @@
     int32_t x;
     int32_t y;
     lv_point_t point_p;
-<<<<<<< HEAD
-
-    lv_point_t pivot_p;
-    pivot_p.x = pivot_x;
-    pivot_p.y = pivot_y;
-
-    lv_color_t color_res;
-    lv_opa_t opa_res;
-
     bool ret;
+
+    lv_img_rotate_dsc_t dsc;
+    lv_img_buf_rotate_init(&dsc, angle, img->data, img->header.w, img->header.h, img->header.cf, pivot_x, pivot_y, style->image.color);
 
     for(x = -offset_x; x < dest_width - offset_x; x++) {
         for(y = -offset_y; y < dest_height - offset_y; y++) {
-            point_p.x = x;
-            point_p.y = y;
-
-            ret = lv_img_get_px_rotated(img, angle, style->image.color, &point_p, &pivot_p, &color_res, &opa_res);
-=======
-
-    bool ret;
-
-    lv_img_rotate_dsc_t dsc;
-    lv_img_buf_rotate_init(&dsc, angle, img->data, img->header.w, img->header.h, img->header.cf, pivot_x, pivot_y, style->image.color);
-
-    for(x = -offset_x; x < dest_width - offset_x; x++) {
-        for(y = -offset_y; y < dest_height - offset_y; y++) {
 
             ret = lv_img_buf_get_px_rotated(&dsc, x, y);
->>>>>>> a69d75c3
+
             if(ret == false) continue;
 
             if(x + offset_x >= 0 && x + offset_x < dest_width && y + offset_y >= 0 && y + offset_y < dest_height) {
