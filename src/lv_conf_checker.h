/**
 * GENERATED FILE, DO NOT EDIT IT!
 * @file lv_conf_checker.h
 * Make sure all the defines of lv_conf.h have a default value
**/

#ifndef LV_CONF_CHECKER_H
#define  LV_CONF_CHECKER_H
/* clang-format off */

/*====================
   Graphical settings
 *====================*/

/* Maximal horizontal and vertical resolution to support by the library.*/
#ifndef LV_HOR_RES_MAX
#define LV_HOR_RES_MAX          (480)
#endif
#ifndef LV_VER_RES_MAX
#define LV_VER_RES_MAX          (320)
#endif

/* Color depth:
 * - 1:  1 byte per pixel
 * - 8:  RGB233
 * - 16: RGB565
 * - 32: ARGB8888
 */
#ifndef LV_COLOR_DEPTH
#define LV_COLOR_DEPTH     16
#endif

/* Swap the 2 bytes of RGB565 color.
 * Useful if the display has a 8 bit interface (e.g. SPI)*/
#ifndef LV_COLOR_16_SWAP
#define LV_COLOR_16_SWAP   0
#endif

/* 1: Enable screen transparency.
 * Useful for OSD or other overlapping GUIs.
 * Requires `LV_COLOR_DEPTH = 32` colors and the screen's style should be modified: `style.body.opa = ...`*/
#ifndef LV_COLOR_SCREEN_TRANSP
#define LV_COLOR_SCREEN_TRANSP    0
#endif

/*Images pixels with this color will not be drawn (with chroma keying)*/
#ifndef LV_COLOR_TRANSP
#define LV_COLOR_TRANSP    LV_COLOR_LIME         /*LV_COLOR_LIME: pure green*/
#endif

/* Enable anti-aliasing (lines, and radiuses will be smoothed) */
#ifndef LV_ANTIALIAS
#define LV_ANTIALIAS        1
#endif

/* Default display refresh period.
 * Can be changed in the display driver (`lv_disp_drv_t`).*/
#ifndef LV_DISP_DEF_REFR_PERIOD
#define LV_DISP_DEF_REFR_PERIOD      30      /*[ms]*/
#endif

/* Dot Per Inch: used to initialize default sizes.
 * E.g. a button with width = LV_DPI / 2 -> half inch wide
 * (Not so important, you can adjust it to modify default sizes and spaces)*/
#ifndef LV_DPI
#define LV_DPI              100     /*[px]*/
#endif

/*=========================
   Memory manager settings
 *=========================*/

/* LittelvGL's internal memory manager's settings.
 * The graphical objects and other related data are stored here. */

/* 1: use custom malloc/free, 0: use the built-in `lv_mem_alloc` and `lv_mem_free` */
#ifndef LV_MEM_CUSTOM
#define LV_MEM_CUSTOM      0
#endif
#if LV_MEM_CUSTOM == 0
/* Size of the memory used by `lv_mem_alloc` in bytes (>= 2kB)*/
#ifndef LV_MEM_SIZE
#  define LV_MEM_SIZE    (32U * 1024U)
#endif

/* Complier prefix for a big array declaration */
#ifndef LV_MEM_ATTR
#  define LV_MEM_ATTR
#endif

/* Set an address for the memory pool instead of allocating it as an array.
 * Can be in external SRAM too. */
#ifndef LV_MEM_ADR
#  define LV_MEM_ADR          0
#endif

/* Automatically defrag. on free. Defrag. means joining the adjacent free cells. */
#ifndef LV_MEM_AUTO_DEFRAG
#  define LV_MEM_AUTO_DEFRAG  1
#endif
#else       /*LV_MEM_CUSTOM*/
#ifndef LV_MEM_CUSTOM_INCLUDE
#  define LV_MEM_CUSTOM_INCLUDE <stdlib.h>   /*Header for the dynamic memory function*/
#endif
#ifndef LV_MEM_CUSTOM_ALLOC
#  define LV_MEM_CUSTOM_ALLOC   malloc       /*Wrapper to malloc*/
#endif
#ifndef LV_MEM_CUSTOM_FREE
#  define LV_MEM_CUSTOM_FREE    free         /*Wrapper to free*/
#endif
#endif     /*LV_MEM_CUSTOM*/

/* Garbage Collector settings
 * Used if lvgl is binded to higher level language and the memory is managed by that language */
#ifndef LV_ENABLE_GC
#define LV_ENABLE_GC 0
#endif
#if LV_ENABLE_GC != 0
#ifndef LV_GC_INCLUDE
#  define LV_GC_INCLUDE "gc.h"                           /*Include Garbage Collector related things*/
#endif
#ifndef LV_MEM_CUSTOM_REALLOC
#  define LV_MEM_CUSTOM_REALLOC   your_realloc           /*Wrapper to realloc*/
#endif
#ifndef LV_MEM_CUSTOM_GET_SIZE
#  define LV_MEM_CUSTOM_GET_SIZE  your_mem_get_size      /*Wrapper to lv_mem_get_size*/
#endif
#endif /* LV_ENABLE_GC */

/*=======================
   Input device settings
 *=======================*/

/* Input device default settings.
 * Can be changed in the Input device driver (`lv_indev_drv_t`)*/

/* Input device read period in milliseconds */
#ifndef LV_INDEV_DEF_READ_PERIOD
#define LV_INDEV_DEF_READ_PERIOD          30
#endif

/* Drag threshold in pixels */
#ifndef LV_INDEV_DEF_DRAG_LIMIT
#define LV_INDEV_DEF_DRAG_LIMIT           10
#endif

/* Drag throw slow-down in [%]. Greater value -> faster slow-down */
#ifndef LV_INDEV_DEF_DRAG_THROW
#define LV_INDEV_DEF_DRAG_THROW           20
#endif

/* Long press time in milliseconds.
 * Time to send `LV_EVENT_LONG_PRESSSED`) */
#ifndef LV_INDEV_DEF_LONG_PRESS_TIME
#define LV_INDEV_DEF_LONG_PRESS_TIME      400
#endif

/* Repeated trigger period in long press [ms]
 * Time between `LV_EVENT_LONG_PRESSED_REPEAT */
#ifndef LV_INDEV_DEF_LONG_PRESS_REP_TIME
#define LV_INDEV_DEF_LONG_PRESS_REP_TIME  100
#endif

/*==================
 * Feature usage
 *==================*/

/*1: Enable the Animations */
#ifndef LV_USE_ANIMATION
#define LV_USE_ANIMATION        1
#endif

/* 1: Enable shadow drawing*/
#ifndef LV_USE_SHADOW
#define LV_USE_SHADOW           1
#endif

/* 1: Enable object groups (for keyboard/encoder navigation) */
#ifndef LV_USE_GROUP
#define LV_USE_GROUP            1
#endif
#if LV_USE_GROUP
#endif  /*LV_USE_GROUP*/

/* 1: Enable GPU interface*/
#ifndef LV_USE_GPU
#define LV_USE_GPU              1
#endif

/* 1: Enable file system (might be required for images */
#ifndef LV_USE_FILESYSTEM
#define LV_USE_FILESYSTEM       1
#endif

/* 1: Enable indexed (palette) images */
#ifndef LV_IMG_CF_INDEXED
#define LV_IMG_CF_INDEXED   1
#endif

/* 1: Enable alpha indexed images */
#ifndef LV_IMG_CF_ALPHA
#define LV_IMG_CF_ALPHA     1
#endif

/*1: Add a `user_data` to drivers and objects*/
#ifndef LV_USE_USER_DATA_SINGLE
#define LV_USE_USER_DATA_SINGLE 1
#endif

/*1: Add separate `user_data` for every callback*/
#ifndef LV_USE_USER_DATA_MULTI
#define LV_USE_USER_DATA_MULTI  0
#endif

/*=====================
 *  Compiler settings
 *====================*/
/* Define a custom attribute to `lv_tick_inc` function */
#ifndef LV_ATTRIBUTE_TICK_INC
#define LV_ATTRIBUTE_TICK_INC
#endif

/* Define a custom attribute to `lv_task_handler` function */
#ifndef LV_ATTRIBUTE_TASK_HANDLER
#define LV_ATTRIBUTE_TASK_HANDLER
#endif

/* 1: Variable length array is supported*/
#ifndef LV_COMPILER_VLA_SUPPORTED
#define LV_COMPILER_VLA_SUPPORTED            1
#endif

/* 1: Initialization with non constant values are supported */
#ifndef LV_COMPILER_NON_CONST_INIT_SUPPORTED
#define LV_COMPILER_NON_CONST_INIT_SUPPORTED 1
#endif

/*===================
 *  HAL settings
 *==================*/

/* 1: use a custom tick source.
 * It removes the need to manually update the tick with `lv_tick_inc`) */
#ifndef LV_TICK_CUSTOM
#define LV_TICK_CUSTOM     0
#endif
#if LV_TICK_CUSTOM == 1
#ifndef LV_TICK_CUSTOM_INCLUDE
#define LV_TICK_CUSTOM_INCLUDE  "something.h"       /*Header for the sys time function*/
#endif
#ifndef LV_TICK_CUSTOM_SYS_TIME_EXPR
#define LV_TICK_CUSTOM_SYS_TIME_EXPR (millis())     /*Expression evaluating to current systime in ms*/
#endif
#endif   /*LV_TICK_CUSTOM*/


/*================
 * Log settings
 *===============*/

/*1: Enable the log module*/
#ifndef LV_USE_LOG
#define LV_USE_LOG      1
#endif
#if LV_USE_LOG
/* How important log should be added:
 * LV_LOG_LEVEL_TRACE       A lot of logs to give detailed information
 * LV_LOG_LEVEL_INFO        Log important events
 * LV_LOG_LEVEL_WARN        Log if something unwanted happened but didn't cause a problem
 * LV_LOG_LEVEL_ERROR       Only critical issue, when the system may fail
 */
#ifndef LV_LOG_LEVEL
#  define LV_LOG_LEVEL    LV_LOG_LEVEL_WARN
#endif

/* 1: Print the log with 'printf';
 * 0: user need to register a callback with `lv_log_register_print`*/
#ifndef LV_LOG_PRINTF
#  define LV_LOG_PRINTF   0
#endif
#endif  /*LV_USE_LOG*/

/*================
 *  THEME USAGE
 *================*/
#ifndef LV_THEME_LIVE_UPDATE
#define LV_THEME_LIVE_UPDATE    0   /*1: Allow theme switching at run time. Uses 8..10 kB of RAM*/
#endif

#ifndef LV_USE_THEME_TEMPL
#define LV_USE_THEME_TEMPL      1   /*Just for test*/
#endif
#ifndef LV_USE_THEME_DEFAULT
#define LV_USE_THEME_DEFAULT    1   /*Built mainly from the built-in styles. Consumes very few RAM*/
#endif
#ifndef LV_USE_THEME_ALIEN
#define LV_USE_THEME_ALIEN      1   /*Dark futuristic theme*/
#endif
#ifndef LV_USE_THEME_NIGHT
#define LV_USE_THEME_NIGHT      1   /*Dark elegant theme*/
#endif
#ifndef LV_USE_THEME_MONO
#define LV_USE_THEME_MONO       1   /*Mono color theme for monochrome displays*/
#endif
#ifndef LV_USE_THEME_MATERIAL
#define LV_USE_THEME_MATERIAL   1   /*Flat theme with bold colors and light shadows*/
#endif
#ifndef LV_USE_THEME_ZEN
#define LV_USE_THEME_ZEN        1   /*Peaceful, mainly light theme */
#endif
#ifndef LV_USE_THEME_NEMO
#define LV_USE_THEME_NEMO       1   /*Water-like theme based on the movie "Finding Nemo"*/
#endif

/*==================
 *    FONT USAGE
 *===================*/

/* More info about fonts: https://docs.littlevgl.com/#Fonts
 * To enable a built-in font use 1,2,4 or 8 values
 * which will determine the bit-per-pixel. Higher value means smoother fonts */
#ifndef LV_USE_FONT_DEJAVU_10
#define LV_USE_FONT_DEJAVU_10              4
#endif
#ifndef LV_USE_FONT_DEJAVU_10_LATIN_SUP
#define LV_USE_FONT_DEJAVU_10_LATIN_SUP    4
#endif
#ifndef LV_USE_FONT_DEJAVU_10_CYRILLIC
#define LV_USE_FONT_DEJAVU_10_CYRILLIC     4
#endif
#ifndef LV_USE_FONT_SYMBOL_10
#define LV_USE_FONT_SYMBOL_10              4
#endif

#ifndef LV_USE_FONT_DEJAVU_20
#define LV_USE_FONT_DEJAVU_20              4
#endif
#ifndef LV_USE_FONT_DEJAVU_20_LATIN_SUP
#define LV_USE_FONT_DEJAVU_20_LATIN_SUP    4
#endif
#ifndef LV_USE_FONT_DEJAVU_20_CYRILLIC
#define LV_USE_FONT_DEJAVU_20_CYRILLIC     4
#endif
#ifndef LV_USE_FONT_SYMBOL_20
#define LV_USE_FONT_SYMBOL_20              4
#endif

#ifndef LV_USE_FONT_DEJAVU_30
#define LV_USE_FONT_DEJAVU_30              4
#endif
#ifndef LV_USE_FONT_DEJAVU_30_LATIN_SUP
#define LV_USE_FONT_DEJAVU_30_LATIN_SUP    4
#endif
#ifndef LV_USE_FONT_DEJAVU_30_CYRILLIC
#define LV_USE_FONT_DEJAVU_30_CYRILLIC     4
#endif
#ifndef LV_USE_FONT_SYMBOL_30
#define LV_USE_FONT_SYMBOL_30              4
#endif

#ifndef LV_USE_FONT_DEJAVU_40
#define LV_USE_FONT_DEJAVU_40              4
#endif
#ifndef LV_USE_FONT_DEJAVU_40_LATIN_SUP
#define LV_USE_FONT_DEJAVU_40_LATIN_SUP    4
#endif
#ifndef LV_USE_FONT_DEJAVU_40_CYRILLIC
#define LV_USE_FONT_DEJAVU_40_CYRILLIC     4
#endif
#ifndef LV_USE_FONT_SYMBOL_40
#define LV_USE_FONT_SYMBOL_40              4
#endif

#ifndef LV_USE_FONT_MONOSPACE_8
#define LV_USE_FONT_MONOSPACE_8            1
#endif

/* Optionally declare your custom fonts here.
 * You can use these fonts as default font too
 * and they will be available globally. E.g.
 * #define LV_FONT_CUSTOM_DECLARE LV_FONT_DECLARE(my_font_1) \
 *                                LV_FONT_DECLARE(my_font_2) \
 */
#ifndef LV_FONT_CUSTOM_DECLARE
#define LV_FONT_CUSTOM_DECLARE
#endif

#ifndef LV_FONT_DEFAULT
#define LV_FONT_DEFAULT        &lv_font_dejavu_20     /*Always set a default font from the built-in fonts*/
#endif

/*=================
 *  Text settings
 *=================*/

 /*Can break (wrap) texts on these chars*/
#ifndef LV_TXT_BREAK_CHARS
#define LV_TXT_BREAK_CHARS                  " ,.;:-_"
#endif

/* If a character is at least this long, will break wherever "prettiest" */
#ifndef LV_TXT_LINE_BREAK_LONG_LEN
#define LV_TXT_LINE_BREAK_LONG_LEN          12
#endif

/* Minimum number of characters of a word to put on a line before a break */
#ifndef LV_TXT_LINE_BREAK_LONG_PRE_MIN_LEN
#define LV_TXT_LINE_BREAK_LONG_PRE_MIN_LEN  3
#endif

/* Minimum number of characters of a word to put on a line after a break */
#ifndef LV_TXT_LINE_BREAK_LONG_POST_MIN_LEN
#define LV_TXT_LINE_BREAK_LONG_POST_MIN_LEN 1
#endif

/*===================
 *  LV_OBJ SETTINGS
 *==================*/

/*Declare the type of the user data of object (can be e.g. `void *`, `int`, `struct`)*/

/*1: enable `lv_obj_realaign()` based on `lv_obj_align()` parameters*/
#ifndef LV_OBJ_REALIGN
#define LV_OBJ_REALIGN          1
#endif

/*==================
 *  LV OBJ X USAGE
 *================*/
/*
 * Documentation of the object types: https://docs.littlevgl.com/#Object-types
 */

/*Arc (dependencies: -)*/
#ifndef LV_USE_ARC
#define LV_USE_ARC      1
#endif

/*Bar (dependencies: -)*/
#ifndef LV_USE_BAR
#define LV_USE_BAR      1
#endif

/*Button (dependencies: lv_cont*/
#ifndef LV_USE_BTN
#define LV_USE_BTN      1
#endif
#if LV_USE_BTN != 0
/*Enable button-state animations - draw a circle on click (dependencies: LV_USE_ANIMATION)*/
#ifndef LV_BTN_INK_EFFECT
#  define LV_BTN_INK_EFFECT   1
#endif
#endif

/*Button matrix (dependencies: -)*/
#ifndef LV_USE_BTNM
#define LV_USE_BTNM     1
#endif

/*Calendar (dependencies: -)*/
#ifndef LV_USE_CALENDAR
#define LV_USE_CALENDAR 1
#endif

/*Canvas (dependencies: lv_img)*/
#ifndef LV_USE_CANVAS
#define LV_USE_CANVAS   1
#endif

/*Check box (dependencies: lv_btn, lv_label)*/
#ifndef LV_USE_CB
#define LV_USE_CB       1
#endif

/*Chart (dependencies: -)*/
#ifndef LV_USE_CHART
#define LV_USE_CHART    1
#endif
#if LV_USE_CHART
#ifndef LV_CHART_AXIS_TICK_LABEL_MAX_LEN
#  define LV_CHART_AXIS_TICK_LABEL_MAX_LEN    20
#endif
#endif

/*Container (dependencies: -*/
#ifndef LV_USE_CONT
#define LV_USE_CONT     1
#endif

/*Drop down list (dependencies: lv_page, lv_label, lv_symbol_def.h)*/
#ifndef LV_USE_DDLIST
#define LV_USE_DDLIST    1
#endif
#if LV_USE_DDLIST != 0
/*Open and close default animation time [ms] (0: no animation)*/
#ifndef LV_DDLIST_DEF_ANIM_TIME
#  define LV_DDLIST_DEF_ANIM_TIME     200
#endif
#endif

/*Gauge (dependencies:lv_bar, lv_lmeter)*/
#ifndef LV_USE_GAUGE
#define LV_USE_GAUGE    1
#endif

/*Image (dependencies: lv_label*/
#ifndef LV_USE_IMG
#define LV_USE_IMG      1
#endif

/*Image Button (dependencies: lv_btn*/
#ifndef LV_USE_IMGBTN
#define LV_USE_IMGBTN   1
#endif
#if LV_USE_IMGBTN
/*1: The imgbtn requires left, mid and right parts and the width can be set freely*/
#ifndef LV_IMGBTN_TILED
#  define LV_IMGBTN_TILED 0
#endif
#endif

/*Keyboard (dependencies: lv_btnm)*/
#ifndef LV_USE_KB
#define LV_USE_KB       1
#endif

/*Label (dependencies: -*/
#ifndef LV_USE_LABEL
#define LV_USE_LABEL    1
#endif
#if LV_USE_LABEL != 0
/*Hor, or ver. scroll speed [px/sec] in 'LV_LABEL_LONG_ROLL/ROLL_CIRC' mode*/
#ifndef LV_LABEL_DEF_SCROLL_SPEED
#  define LV_LABEL_DEF_SCROLL_SPEED       25
#endif
#endif

/*LED (dependencies: -)*/
#ifndef LV_USE_LED
#define LV_USE_LED      1
#endif

/*Line (dependencies: -*/
#ifndef LV_USE_LINE
#define LV_USE_LINE     1
#endif

/*List (dependencies: lv_page, lv_btn, lv_label, (lv_img optionally for icons ))*/
#ifndef LV_USE_LIST
#define LV_USE_LIST     1
#endif
#if LV_USE_LIST != 0
/*Default animation time of focusing to a list element [ms] (0: no animation)  */
#ifndef LV_LIST_DEF_ANIM_TIME
#  define LV_LIST_DEF_ANIM_TIME  100
#endif
#endif

/*Line meter (dependencies: *;)*/
#ifndef LV_USE_LMETER
#define LV_USE_LMETER   1
#endif

/*Message box (dependencies: lv_rect, lv_btnm, lv_label)*/
#ifndef LV_USE_MBOX
#define LV_USE_MBOX     1
#endif

/*Page (dependencies: lv_cont)*/
#ifndef LV_USE_PAGE
#define LV_USE_PAGE     1
#endif

/*Preload (dependencies: lv_arc)*/
#ifndef LV_USE_PRELOAD
#define LV_USE_PRELOAD      1
#endif
#if LV_USE_PRELOAD != 0
#ifndef LV_PRELOAD_DEF_ARC_LENGTH
#  define LV_PRELOAD_DEF_ARC_LENGTH   60      /*[deg]*/
#endif
#ifndef LV_PRELOAD_DEF_SPIN_TIME
#  define LV_PRELOAD_DEF_SPIN_TIME    1000    /*[ms]*/
#endif
#ifndef LV_PRELOAD_DEF_ANIM
#  define LV_PRELOAD_DEF_ANIM         LV_PRELOAD_TYPE_SPINNING_ARC
#endif
#endif

/*Roller (dependencies: lv_ddlist)*/
#ifndef LV_USE_ROLLER
#define LV_USE_ROLLER    1
#endif
#if LV_USE_ROLLER != 0
/*Focus animation time [ms] (0: no animation)*/
#ifndef LV_ROLLER_DEF_ANIM_TIME
#  define LV_ROLLER_DEF_ANIM_TIME     200
#endif

/*Number of extra "pages" when the roller is infinite*/
#ifndef LV_ROLLER_INF_PAGES
#  define LV_ROLLER_INF_PAGES         7
#endif
#endif

/*Slider (dependencies: lv_bar)*/
#ifndef LV_USE_SLIDER
#define LV_USE_SLIDER    1
#endif

/*Spinbox (dependencies: lv_ta)*/
#ifndef LV_USE_SPINBOX
#define LV_USE_SPINBOX       1
#endif

/*Switch (dependencies: lv_slider)*/
#ifndef LV_USE_SW
#define LV_USE_SW       1
#endif

/*Text area (dependencies: lv_label, lv_page)*/
#ifndef LV_USE_TA
#define LV_USE_TA       1
#endif
#if LV_USE_TA != 0
#ifndef LV_TA_CURSOR_BLINK_TIME
#  define LV_TA_CURSOR_BLINK_TIME 400     /*ms*/
#endif
#ifndef LV_TA_PWD_SHOW_TIME
#  define LV_TA_PWD_SHOW_TIME     1500    /*ms*/
#endif
#endif

/*Table (dependencies: lv_label)*/
#ifndef LV_USE_TABLE
#define LV_USE_TABLE    1
#endif
#if LV_USE_TABLE
#ifndef LV_TABLE_COL_MAX
#  define LV_TABLE_COL_MAX    12
#endif
#endif

/*Tab (dependencies: lv_page, lv_btnm)*/
#ifndef LV_USE_TABVIEW
#define LV_USE_TABVIEW      1
#endif
#  if LV_USE_TABVIEW != 0
/*Time of slide animation [ms] (0: no animation)*/
#ifndef LV_TABVIEW_DEF_ANIM_TIME
#  define LV_TABVIEW_DEF_ANIM_TIME    300
#endif
#endif

/*Tileview (dependencies: lv_page) */
#ifndef LV_USE_TILEVIEW
#define LV_USE_TILEVIEW     1
#endif
#if LV_USE_TILEVIEW
/*Time of slide animation [ms] (0: no animation)*/
#ifndef LV_TILEVIEW_DEF_ANIM_TIME
#  define LV_TILEVIEW_DEF_ANIM_TIME   300
#endif
#endif

/*Window (dependencies: lv_cont, lv_btn, lv_label, lv_img, lv_page)*/
#ifndef LV_USE_WIN
#define LV_USE_WIN      1
#endif

<<<<<<< HEAD
/*Extended clickable area */
#ifndef USE_LV_EXTENDED_CLICK_AREA
#define USE_LV_EXTENDED_CLICK_AREA 		0
#endif

#ifndef USE_LV_EXTENDED_CLICK_AREA_TINY
#define USE_LV_EXTENDED_CLICK_AREA_TINY	0
#endif

/*************************
=======
/*==================
>>>>>>> 3d4c784c
 * Non-user section
 *==================*/

#if defined(_MSC_VER) && !defined(_CRT_SECURE_NO_WARNINGS)    /* Disable warnings for Visual Studio*/
#ifndef _CRT_SECURE_NO_WARNINGS
#  define _CRT_SECURE_NO_WARNINGS
#endif
#endif


#endif  /*LV_CONF_CHECKER_H*/<|MERGE_RESOLUTION|>--- conflicted
+++ resolved
@@ -668,20 +668,7 @@
 #define LV_USE_WIN      1
 #endif
 
-<<<<<<< HEAD
-/*Extended clickable area */
-#ifndef USE_LV_EXTENDED_CLICK_AREA
-#define USE_LV_EXTENDED_CLICK_AREA 		0
-#endif
-
-#ifndef USE_LV_EXTENDED_CLICK_AREA_TINY
-#define USE_LV_EXTENDED_CLICK_AREA_TINY	0
-#endif
-
-/*************************
-=======
 /*==================
->>>>>>> 3d4c784c
  * Non-user section
  *==================*/
 
