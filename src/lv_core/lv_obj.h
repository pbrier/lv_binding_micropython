/**
 * @file lv_obj.h
 *
 */

#ifndef LV_OBJ_H
#define LV_OBJ_H

#ifdef __cplusplus
extern "C" {
#endif

/*********************
 *      INCLUDES
 *********************/
#include "../lv_conf_internal.h"

#include <stddef.h>
#include <stdbool.h>
#include "lv_style.h"
#include "../lv_misc/lv_types.h"
#include "../lv_misc/lv_area.h"
#include "../lv_misc/lv_mem.h"
#include "../lv_misc/lv_ll.h"
#include "../lv_misc/lv_color.h"
#include "../lv_misc/lv_bidi.h"
#include "../lv_hal/lv_hal.h"
#include "../lv_draw/lv_draw_rect.h"
#include "../lv_themes/lv_theme.h"

/*********************
 *      DEFINES
 *********************/

/*Error check of lv_conf.h*/
#if LV_HOR_RES_MAX == 0 || LV_VER_RES_MAX == 0
#error "LittlevGL: LV_HOR_RES_MAX and LV_VER_RES_MAX must be greater than 0"
#endif

#if LV_ANTIALIAS > 1
#error "LittlevGL: LV_ANTIALIAS can be only 0 or 1"
#endif

#define LV_MAX_ANCESTOR_NUM 8

#define LV_EXT_CLICK_AREA_OFF   0
#define LV_EXT_CLICK_AREA_TINY  1
#define LV_EXT_CLICK_AREA_FULL  2

/**********************
 *      TYPEDEFS
 **********************/

struct _lv_obj_t;


/** Design modes */
enum {
    LV_DESIGN_DRAW_MAIN, /**< Draw the main portion of the object */
    LV_DESIGN_DRAW_POST, /**< Draw extras on the object */
    LV_DESIGN_COVER_CHK, /**< Check if the object fully covers the 'mask_p' area */
};
typedef uint8_t lv_design_mode_t;


/** Design results */
enum {
    LV_DESIGN_RES_OK,          /**< Draw ready */
    LV_DESIGN_RES_COVER,       /**< Returned on `LV_DESIGN_COVER_CHK` if the areas is fully covered*/
    LV_DESIGN_RES_NOT_COVER,   /**< Returned on `LV_DESIGN_COVER_CHK` if the areas is not covered*/
    LV_DESIGN_RES_MASKED,      /**< Returned on `LV_DESIGN_COVER_CHK` if the areas is masked out (children also not cover)*/
};
typedef uint8_t lv_design_res_t;

/**
 * The design callback is used to draw the object on the screen.
 * It accepts the object, a mask area, and the mode in which to draw the object.
 */
typedef lv_design_res_t (*lv_design_cb_t)(struct _lv_obj_t * obj, const lv_area_t * clip_area, lv_design_mode_t mode);

enum {
    LV_EVENT_PRESSED,             /**< The object has been pressed*/
    LV_EVENT_PRESSING,            /**< The object is being pressed (called continuously while pressing)*/
    LV_EVENT_PRESS_LOST,          /**< User is still pressing but slid cursor/finger off of the object */
    LV_EVENT_SHORT_CLICKED,       /**< User pressed object for a short period of time, then released it. Not called if dragged. */
    LV_EVENT_LONG_PRESSED,        /**< Object has been pressed for at least `LV_INDEV_LONG_PRESS_TIME`.  Not called if dragged.*/
    LV_EVENT_LONG_PRESSED_REPEAT, /**< Called after `LV_INDEV_LONG_PRESS_TIME` in every
                                       `LV_INDEV_LONG_PRESS_REP_TIME` ms.  Not called if dragged.*/
    LV_EVENT_CLICKED,             /**< Called on release if not dragged (regardless to long press)*/
    LV_EVENT_RELEASED,            /**< Called in every cases when the object has been released*/                                    
    LV_EVENT_DRAG_BEGIN,		  
    LV_EVENT_DRAG_END,
    LV_EVENT_DRAG_THROW_BEGIN,
    LV_EVENT_GESTURE,			/**< The object has been getture*/
    LV_EVENT_KEY,
    LV_EVENT_FOCUSED,
    LV_EVENT_DEFOCUSED,
    LV_EVENT_VALUE_CHANGED,		 /**< The object's value has changed (i.e. slider moved) */
    LV_EVENT_INSERT,
    LV_EVENT_REFRESH,
    LV_EVENT_APPLY,  /**< "Ok", "Apply" or similar specific button has clicked*/
    LV_EVENT_CANCEL, /**< "Close", "Cancel" or similar specific button has clicked*/
    LV_EVENT_DELETE, /**< Object is being deleted */
};
typedef uint8_t lv_event_t; /**< Type of event being sent to the object. */

/**
 * @brief Event callback.
 * Events are used to notify the user of some action being taken on the object.
 * For details, see ::lv_event_t.
 */
typedef void (*lv_event_cb_t)(struct _lv_obj_t * obj, lv_event_t event);

/** Signals are for use by the object itself or to extend the object's functionality.
  * Applications should use ::lv_obj_set_event_cb to be notified of events that occur
  * on the object. */
enum {
    /*General signals*/
    LV_SIGNAL_CLEANUP, /**< Object is being deleted */
    LV_SIGNAL_CHILD_CHG, /**< Child was removed/added */
    LV_SIGNAL_COORD_CHG, /**< Object coordinates/size have changed */
    LV_SIGNAL_PARENT_SIZE_CHG, /**< Parent's size has changed */
    LV_SIGNAL_STYLE_CHG,    /**< Object's style has changed */
    LV_SIGNAL_BASE_DIR_CHG, /**<The base dir has changed*/
    LV_SIGNAL_REFR_EXT_DRAW_PAD, /**< Object's extra padding has changed */
    LV_SIGNAL_GET_TYPE, /**< LittlevGL needs to retrieve the object's type */
    LV_SIGNAL_GET_STYLE, /**<Get the style of an object*/
    LV_SIGNAL_GET_STATE, /**<Get the state of the object*/

    /*Input device related*/
    LV_SIGNAL_HIT_TEST,          /**< Advanced hit-testing */
    LV_SIGNAL_PRESSED,           /**< The object has been pressed*/
    LV_SIGNAL_PRESSING,          /**< The object is being pressed (called continuously while pressing)*/
    LV_SIGNAL_PRESS_LOST,        /**< User is still pressing but slid cursor/finger off of the object */
    LV_SIGNAL_RELEASED,          /**< User pressed object for a short period of time, then released it. Not called if dragged. */
    LV_SIGNAL_LONG_PRESS,        /**< Object has been pressed for at least `LV_INDEV_LONG_PRESS_TIME`.  Not called if dragged.*/
    LV_SIGNAL_LONG_PRESS_REP,    /**< Called after `LV_INDEV_LONG_PRESS_TIME` in every `LV_INDEV_LONG_PRESS_REP_TIME` ms.  Not called if dragged.*/
    LV_SIGNAL_DRAG_BEGIN,	
    LV_SIGNAL_DRAG_THROW_BEGIN,
    LV_SIGNAL_DRAG_END,                                   
    LV_SIGNAL_GESTURE,			/**< The object has been getture*/

    /*Group related*/
    LV_SIGNAL_FOCUS,
    LV_SIGNAL_DEFOCUS,
    LV_SIGNAL_CONTROL,
    LV_SIGNAL_GET_EDITABLE,
};
typedef uint8_t lv_signal_t;

typedef lv_res_t (*lv_signal_cb_t)(struct _lv_obj_t * obj, lv_signal_t sign, void * param);

/** Object alignment. */
enum {
    LV_ALIGN_CENTER = 0,
    LV_ALIGN_IN_TOP_LEFT,
    LV_ALIGN_IN_TOP_MID,
    LV_ALIGN_IN_TOP_RIGHT,
    LV_ALIGN_IN_BOTTOM_LEFT,
    LV_ALIGN_IN_BOTTOM_MID,
    LV_ALIGN_IN_BOTTOM_RIGHT,
    LV_ALIGN_IN_LEFT_MID,
    LV_ALIGN_IN_RIGHT_MID,
    LV_ALIGN_OUT_TOP_LEFT,
    LV_ALIGN_OUT_TOP_MID,
    LV_ALIGN_OUT_TOP_RIGHT,
    LV_ALIGN_OUT_BOTTOM_LEFT,
    LV_ALIGN_OUT_BOTTOM_MID,
    LV_ALIGN_OUT_BOTTOM_RIGHT,
    LV_ALIGN_OUT_LEFT_TOP,
    LV_ALIGN_OUT_LEFT_MID,
    LV_ALIGN_OUT_LEFT_BOTTOM,
    LV_ALIGN_OUT_RIGHT_TOP,
    LV_ALIGN_OUT_RIGHT_MID,
    LV_ALIGN_OUT_RIGHT_BOTTOM,
};
typedef uint8_t lv_align_t;

#if LV_USE_OBJ_REALIGN
typedef struct
{
    const struct _lv_obj_t * base;
    lv_coord_t xofs;
    lv_coord_t yofs;
    lv_align_t align;
    uint8_t auto_realign : 1;
    uint8_t origo_align : 1; /**< 1: the origo (center of the object) was aligned with
                                `lv_obj_align_origo`*/
} lv_realign_t;
#endif

/*Protect some attributes (max. 8 bit)*/
enum {
    LV_PROTECT_NONE      = 0x00,
    LV_PROTECT_CHILD_CHG = 0x01,   /**< Disable the child change signal. Used by the library*/
    LV_PROTECT_PARENT    = 0x02,   /**< Prevent automatic parent change (e.g. in lv_page)*/
    LV_PROTECT_POS       = 0x04,   /**< Prevent automatic positioning (e.g. in lv_cont layout)*/
    LV_PROTECT_FOLLOW    = 0x08,   /**< Prevent the object be followed in automatic ordering (e.g. in
                                      lv_cont PRETTY layout)*/
    LV_PROTECT_PRESS_LOST = 0x10,  /**< If the `indev` was pressing this object but swiped out while
                                      pressing do not search other object.*/
    LV_PROTECT_CLICK_FOCUS = 0x20, /**< Prevent focusing the object by clicking on it*/
};
typedef uint8_t lv_protect_t;

enum {
    LV_OBJ_STATE_CHECKED  =  (LV_STYLE_STATE_CHECKED >> LV_STYLE_STATE_POS),
    LV_OBJ_STATE_FOCUS  =    (LV_STYLE_STATE_FOCUS >> LV_STYLE_STATE_POS),
    LV_OBJ_STATE_EDIT  =     (LV_STYLE_STATE_EDIT >> LV_STYLE_STATE_POS),
    LV_OBJ_STATE_HOVER  =    (LV_STYLE_STATE_HOVER >> LV_STYLE_STATE_POS),
    LV_OBJ_STATE_PRESSED  =  (LV_STYLE_STATE_PRESSED >> LV_STYLE_STATE_POS),
    LV_OBJ_STATE_DISABLED =  (LV_STYLE_STATE_DISABLED >> LV_STYLE_STATE_POS),
};

typedef uint8_t lv_obj_state_t;

typedef struct _lv_obj_t
{
    struct _lv_obj_t * parent; /**< Pointer to the parent object*/
    lv_ll_t child_ll;       /**< Linked list to store the children objects*/

    lv_area_t coords; /**< Coordinates of the object (x1, y1, x2, y2)*/

    lv_event_cb_t event_cb; /**< Event callback function */
    lv_signal_cb_t signal_cb; /**< Object type specific signal function*/
    lv_design_cb_t design_cb; /**< Object type specific design function*/

    void * ext_attr;            /**< Object type specific extended data*/
    lv_style_list_t  style_list;


#if LV_USE_EXT_CLICK_AREA == LV_EXT_CLICK_AREA_TINY
    uint8_t ext_click_pad_hor; /**< Extra click padding in horizontal direction */
    uint8_t ext_click_pad_ver; /**< Extra click padding in vertical direction */
#elif LV_USE_EXT_CLICK_AREA == LV_EXT_CLICK_AREA_FULL
    lv_area_t ext_click_pad;   /**< Extra click padding area. */
#endif

    lv_coord_t ext_draw_pad; /**< EXTtend the size in every direction for drawing. */

    /*Attributes and states*/
<<<<<<< HEAD
    uint8_t click           :1;  /**< 1: Can be pressed by an input device*/
    uint8_t drag            :1;  /**< 1: Enable the dragging*/
    uint8_t drag_throw      :1;  /**< 1: Enable throwing with drag*/
    uint8_t drag_parent     :1;  /**< 1: Parent will be dragged instead*/
    uint8_t hidden          :1;  /**< 1: Object is hidden*/
    uint8_t top             :1;  /**< 1: If the object or its children is clicked it goes to the foreground*/
    uint8_t parent_event    :1;  /**< 1: Send the object's events to the parent too. */
    uint8_t adv_hittest     :1;  /**< 1: Use advanced hit-testing (slower) */

    lv_drag_dir_t drag_dir  :2;  /**<  Which directions the object can be dragged in */
    lv_bidi_dir_t base_dir  :2;  /**< Base direction of texts related to this object */
=======
    uint8_t click : 1;          /**< 1: Can be pressed by an input device*/
    uint8_t drag : 1;           /**< 1: Enable the dragging*/
    uint8_t drag_throw : 1;     /**< 1: Enable throwing with drag*/
    uint8_t drag_parent : 1;    /**< 1: Parent will be dragged instead*/
    uint8_t hidden : 1;         /**< 1: Object is hidden*/
    uint8_t top : 1;            /**< 1: If the object or its children is clicked it goes to the foreground*/
    uint8_t opa_scale_en : 1;   /**< 1: opa_scale is set*/
    uint8_t parent_event : 1;   /**< 1: Send the object's events to the parent too. */
    lv_drag_dir_t drag_dir : 3; /**<  Which directions the object can be dragged in */
    lv_bidi_dir_t base_dir : 2; /**< Base direction of texts related to this object */
    uint8_t adv_hittest : 1;    /**< 1: Use advanced hit-testing (slower) */
    uint8_t gesture_parent : 1; /**< 1: Parent will be gesture instead*/
    uint8_t reserved : 1;       /**<  Reserved for future use*/
    uint8_t protect;            /**< Automatically happening actions can be prevented. 'OR'ed values from
                                   `lv_protect_t`*/
    lv_opa_t opa_scale;         /**< Scale down the opacity by this factor. Effects all children as well*/
>>>>>>> 8d71d872

#if LV_USE_GROUP != 0
    uint8_t group_id        :LV_GROUP_ID_MAX;
#endif

    uint8_t protect;            /**< Automatically happening actions can be prevented.
                                     'OR'ed values from `lv_protect_t`*/
    uint8_t state;
    uint8_t prev_state;
    uint8_t state_anim;

#if LV_USE_OBJ_REALIGN
    lv_realign_t realign;       /**< Information about the last call to ::lv_obj_align. */
#endif

#if LV_USE_USER_DATA
    lv_obj_user_data_t user_data; /**< Custom user data for object. */
#endif

} lv_obj_t;

enum {
    LV_OBJ_PART_MAIN,
    _LV_OBJ_PART_VIRTUAL_LAST = 0x01,
    _LV_OBJ_PART_REAL_LAST =    0x40,
    _LV_OBJ_PART_ALL = 0xFF,
};

typedef uint8_t lv_obj_part_t;

/** Used by `lv_obj_get_type()`. The object's and its ancestor types are stored here*/
typedef struct
{
    const char * type[LV_MAX_ANCESTOR_NUM]; /**< [0]: the actual type, [1]: ancestor, [2] #1's ancestor
                                               ... [x]: "lv_obj" */
} lv_obj_type_t;

typedef struct
{
    lv_point_t *point;
    bool result;
} lv_hit_test_info_t;


typedef struct
{
    uint8_t part;
    lv_style_list_t * result;
} lv_get_style_info_t;

typedef struct
{
    uint8_t part;
    lv_obj_state_t result;
} lv_get_state_info_t;

/**********************
 * GLOBAL PROTOTYPES
 **********************/

/**
 * Init. the 'lv' library.
 */
void lv_init(void);


/**
 * Deinit the 'lv' library
 * Currently only implemented when not using custom allocators, or GC is enabled.
 */
#if LV_ENABLE_GC || !LV_MEM_CUSTOM
void lv_deinit(void);
#endif

/*--------------------
 * Create and delete
 *-------------------*/

/**
 * Create a basic object
 * @param parent pointer to a parent object.
 *                  If NULL then a screen will be created
 * @param copy pointer to a base object, if not NULL then the new object will be copied from it
 * @return pointer to the new object
 */
lv_obj_t * lv_obj_create(lv_obj_t * parent, const lv_obj_t * copy);

/**
 * Delete 'obj' and all of its children
 * @param obj pointer to an object to delete
 * @return LV_RES_INV because the object is deleted
 */
lv_res_t lv_obj_del(lv_obj_t * obj);

/**
 * Helper function for asynchronously deleting objects.
 * Useful for cases where you can't delete an object directly in an `LV_EVENT_DELETE` handler (i.e. parent).
 * @param obj object to delete
 * @see lv_async_call
 */
void lv_obj_del_async(struct _lv_obj_t *obj);

/**
 * Delete all children of an object
 * @param obj pointer to an object
 */
void lv_obj_clean(lv_obj_t * obj);

/**
 * Mark the object as invalid therefore its current position will be redrawn by 'lv_refr_task'
 * @param obj pointer to an object
 */
void lv_obj_invalidate(const lv_obj_t * obj);

/*=====================
 * Setter functions
 *====================*/

/*--------------------
 * Parent/children set
 *--------------------*/

/**
 * Set a new parent for an object. Its relative position will be the same.
 * @param obj pointer to an object. Can't be a screen.
 * @param parent pointer to the new parent object. (Can't be NULL)
 */
void lv_obj_set_parent(lv_obj_t * obj, lv_obj_t * parent);

/**
 * Move and object to the foreground
 * @param obj pointer to an object
 */
void lv_obj_move_foreground(lv_obj_t * obj);

/**
 * Move and object to the background
 * @param obj pointer to an object
 */
void lv_obj_move_background(lv_obj_t * obj);

/*--------------------
 * Coordinate set
 * ------------------*/

/**
 * Set relative the position of an object (relative to the parent)
 * @param obj pointer to an object
 * @param x new distance from the left side of the parent
 * @param y new distance from the top of the parent
 */
void lv_obj_set_pos(lv_obj_t * obj, lv_coord_t x, lv_coord_t y);

/**
 * Set the x coordinate of a object
 * @param obj pointer to an object
 * @param x new distance from the left side from the parent
 */
void lv_obj_set_x(lv_obj_t * obj, lv_coord_t x);

/**
 * Set the y coordinate of a object
 * @param obj pointer to an object
 * @param y new distance from the top of the parent
 */
void lv_obj_set_y(lv_obj_t * obj, lv_coord_t y);

/**
 * Set the size of an object
 * @param obj pointer to an object
 * @param w new width
 * @param h new height
 */
void lv_obj_set_size(lv_obj_t * obj, lv_coord_t w, lv_coord_t h);

/**
 * Set the width of an object
 * @param obj pointer to an object
 * @param w new width
 */
void lv_obj_set_width(lv_obj_t * obj, lv_coord_t w);

/**
 * Set the height of an object
 * @param obj pointer to an object
 * @param h new height
 */
void lv_obj_set_height(lv_obj_t * obj, lv_coord_t h);

/**
 * Align an object to an other object.
 * @param obj pointer to an object to align
 * @param base pointer to an object (if NULL the parent is used). 'obj' will be aligned to it.
 * @param align type of alignment (see 'lv_align_t' enum)
 * @param x_mod x coordinate shift after alignment
 * @param y_mod y coordinate shift after alignment
 */
void lv_obj_align(lv_obj_t * obj, const lv_obj_t * base, lv_align_t align, lv_coord_t x_mod, lv_coord_t y_mod);

/**
 * Align an object to an other object.
 * @param obj pointer to an object to align
 * @param base pointer to an object (if NULL the parent is used). 'obj' will be aligned to it.
 * @param align type of alignment (see 'lv_align_t' enum)
 * @param x_mod x coordinate shift after alignment
 * @param y_mod y coordinate shift after alignment
 */
void lv_obj_align_origo(lv_obj_t * obj, const lv_obj_t * base, lv_align_t align, lv_coord_t x_mod, lv_coord_t y_mod);

/**
 * Realign the object based on the last `lv_obj_align` parameters.
 * @param obj pointer to an object
 */
void lv_obj_realign(lv_obj_t * obj);

/**
 * Enable the automatic realign of the object when its size has changed based on the last
 * `lv_obj_align` parameters.
 * @param obj pointer to an object
 * @param en true: enable auto realign; false: disable auto realign
 */
void lv_obj_set_auto_realign(lv_obj_t * obj, bool en);

/**
 * Set the size of an extended clickable area
 * @param obj pointer to an object
 * @param left extended clickable are on the left [px]
 * @param right extended clickable are on the right [px]
 * @param top extended clickable are on the top [px]
 * @param bottom extended clickable are on the bottom [px]
 */
void lv_obj_set_ext_click_area(lv_obj_t * obj, lv_coord_t left, lv_coord_t right, lv_coord_t top, lv_coord_t bottom);

/*---------------------
 * Appearance set
 *--------------------*/

/**
 * Set a new style for an object
 * @param obj pointer to an object
 * @param style_p pointer to the new style
 */
void lv_obj_set_style(lv_obj_t * obj, const lv_style_t * style);

void lv_obj_set_style_color(lv_obj_t * obj, uint8_t type, lv_style_property_t prop, lv_color_t color);

void lv_obj_set_style_int(lv_obj_t * obj, uint8_t type, lv_style_property_t prop, lv_style_int_t value);

void lv_obj_set_style_opa(lv_obj_t * obj, uint8_t type, lv_style_property_t prop, lv_opa_t opa);

void lv_obj_set_style_ptr(lv_obj_t * obj, uint8_t type, lv_style_property_t prop, void * p);

void lv_obj_add_style(lv_obj_t * obj, uint8_t type, lv_style_t * style);

void lv_obj_add_theme(void * obj, uint8_t part, lv_theme_style_t name);

void lv_obj_reset_style(lv_obj_t * obj, uint8_t type);

/**
 * Notify an object about its style is modified
 * @param obj pointer to an object
 */
void lv_obj_refresh_style(lv_obj_t * obj);

/**
 * Notify all object if a style is modified
 * @param style pointer to a style. Only the objects with this style will be notified
 *               (NULL to notify all objects)
 */
void lv_obj_report_style_mod(lv_style_t * style);

/*-----------------
 * Attribute set
 *----------------*/

/**
 * Hide an object. It won't be visible and clickable.
 * @param obj pointer to an object
 * @param en true: hide the object
 */
void lv_obj_set_hidden(lv_obj_t * obj, bool en);

/**
 * Set whether advanced hit-testing is enabled on an object
 * @param obj pointer to an object
 * @param en true: advanced hit-testing is enabled
 */
void lv_obj_set_adv_hittest(lv_obj_t * obj, bool en);

/**
 * Enable or disable the clicking of an object
 * @param obj pointer to an object
 * @param en true: make the object clickable
 */
void lv_obj_set_click(lv_obj_t * obj, bool en);

/**
 * Enable to bring this object to the foreground if it
 * or any of its children is clicked
 * @param obj pointer to an object
 * @param en true: enable the auto top feature
 */
void lv_obj_set_top(lv_obj_t * obj, bool en);

/**
 * Enable the dragging of an object
 * @param obj pointer to an object
 * @param en true: make the object dragable
 */
void lv_obj_set_drag(lv_obj_t * obj, bool en);

/**
 * Set the directions an object can be dragged in
 * @param obj pointer to an object
 * @param drag_dir bitwise OR of allowed drag directions
 */
void lv_obj_set_drag_dir(lv_obj_t * obj, lv_drag_dir_t drag_dir);

/**
 * Enable the throwing of an object after is is dragged
 * @param obj pointer to an object
 * @param en true: enable the drag throw
 */
void lv_obj_set_drag_throw(lv_obj_t * obj, bool en);

/**
 * Enable to use parent for drag related operations.
 * If trying to drag the object the parent will be moved instead
 * @param obj pointer to an object
 * @param en true: enable the 'drag parent' for the object
 */
void lv_obj_set_drag_parent(lv_obj_t * obj, bool en);

/**
* Enable to use parent for gesture related operations.
* If trying to gesture the object the parent will be moved instead
* @param obj pointer to an object
* @param en true: enable the 'gesture parent' for the object
*/
void lv_obj_set_gesture_parent(lv_obj_t * obj, bool en);

/**
 * Propagate the events to the parent too
 * @param obj pointer to an object
 * @param en true: enable the event propagation
 */
void lv_obj_set_parent_event(lv_obj_t * obj, bool en);


void lv_obj_set_base_dir(lv_obj_t * obj, lv_bidi_dir_t dir);

/**
 * Set the opa scale enable parameter (required to set opa_scale with `lv_obj_set_opa_scale()`)
 * @param obj pointer to an object
 * @param en true: opa scaling is enabled for this object and all children; false: no opa scaling
 */
void lv_obj_set_opa_scale_enable(lv_obj_t * obj, bool en);

/**
 * Set the opa scale of an object.
 * The opacity of this object and all it's children will be scaled down with this factor.
 * `lv_obj_set_opa_scale_enable(obj, true)` needs to be called to enable it.
 * (not for all children just for the parent where to start the opa scaling)
 * @param obj pointer to an object
 * @param opa_scale a factor to scale down opacity [0..255]
 */
void lv_obj_set_opa_scale(lv_obj_t * obj, lv_opa_t opa_scale);

/**
 * Set a bit or bits in the protect filed
 * @param obj pointer to an object
 * @param prot 'OR'-ed values from `lv_protect_t`
 */
void lv_obj_set_protect(lv_obj_t * obj, uint8_t prot);

/**
 * Clear a bit or bits in the protect filed
 * @param obj pointer to an object
 * @param prot 'OR'-ed values from `lv_protect_t`
 */
void lv_obj_clear_protect(lv_obj_t * obj, uint8_t prot);

void lv_obj_set_state(lv_obj_t * obj, lv_obj_state_t state);

void lv_obj_clear_state(lv_obj_t * obj, lv_obj_state_t state);

/**
 * Set a an event handler function for an object.
 * Used by the user to react on event which happens with the object.
 * @param obj pointer to an object
 * @param event_cb the new event function
 */
void lv_obj_set_event_cb(lv_obj_t * obj, lv_event_cb_t event_cb);

/**
 * Send an event to the object
 * @param obj pointer to an object
 * @param event the type of the event from `lv_event_t`.
 * @param data arbitrary data depending on the object type and the event. (Usually `NULL`)
 * @return LV_RES_OK: `obj` was not deleted in the event; LV_RES_INV: `obj` was deleted in the event
 */
lv_res_t lv_event_send(lv_obj_t * obj, lv_event_t event, const void * data);

/**
 * Call an event function with an object, event, and data.
 * @param event_xcb an event callback function. If `NULL` `LV_RES_OK` will return without any actions.
 *        (the 'x' in the argument name indicates that its not a fully generic function because it not follows
 *         the `func_name(object, callback, ...)` convention)
 * @param obj pointer to an object to associate with the event (can be `NULL` to simply call the `event_cb`)
 * @param event an event
 * @param data pointer to a custom data
 * @return LV_RES_OK: `obj` was not deleted in the event; LV_RES_INV: `obj` was deleted in the event
 */
lv_res_t lv_event_send_func(lv_event_cb_t event_xcb, lv_obj_t * obj, lv_event_t event, const void * data);

/**
 * Get the `data` parameter of the current event
 * @return the `data` parameter
 */
const void * lv_event_get_data(void);

/**
 * Set the a signal function of an object. Used internally by the library.
 * Always call the previous signal function in the new.
 * @param obj pointer to an object
 * @param signal_cb the new signal function
 */
void lv_obj_set_signal_cb(lv_obj_t * obj, lv_signal_cb_t signal_cb);


/**
 * Send an event to the object
 * @param obj pointer to an object
 * @param event the type of the event from `lv_event_t`.
 * @return LV_RES_OK or LV_RES_INV
 */
lv_res_t lv_signal_send(lv_obj_t * obj, lv_signal_t signal, void * param);

/**
 * Set a new design function for an object
 * @param obj pointer to an object
 * @param design_cb the new design function
 */
void lv_obj_set_design_cb(lv_obj_t * obj, lv_design_cb_t design_cb);

/*----------------
 * Other set
 *--------------*/

/**
 * Allocate a new ext. data for an object
 * @param obj pointer to an object
 * @param ext_size the size of the new ext. data
 * @return pointer to the allocated ext
 */
void * lv_obj_allocate_ext_attr(lv_obj_t * obj, uint16_t ext_size);

/**
 * Send a 'LV_SIGNAL_REFR_EXT_SIZE' signal to the object
 * @param obj pointer to an object
 */
void lv_obj_refresh_ext_draw_pad(lv_obj_t * obj);

/*=======================
 * Getter functions
 *======================*/

/**
 * Return with the screen of an object
 * @param obj pointer to an object
 * @return pointer to a screen
 */
lv_obj_t * lv_obj_get_screen(const lv_obj_t * obj);

/**
 * Get the display of an object
 * @param scr pointer to an object
 * @return pointer the object's display
 */
lv_disp_t * lv_obj_get_disp(const lv_obj_t * obj);

/*---------------------
 * Parent/children get
 *--------------------*/

/**
 * Returns with the parent of an object
 * @param obj pointer to an object
 * @return pointer to the parent of  'obj'
 */
lv_obj_t * lv_obj_get_parent(const lv_obj_t * obj);

/**
 * Iterate through the children of an object (start from the "youngest, lastly created")
 * @param obj pointer to an object
 * @param child NULL at first call to get the next children
 *                  and the previous return value later
 * @return the child after 'act_child' or NULL if no more child
 */
lv_obj_t * lv_obj_get_child(const lv_obj_t * obj, const lv_obj_t * child);

/**
 * Iterate through the children of an object (start from the "oldest", firstly created)
 * @param obj pointer to an object
 * @param child NULL at first call to get the next children
 *                  and the previous return value later
 * @return the child after 'act_child' or NULL if no more child
 */
lv_obj_t * lv_obj_get_child_back(const lv_obj_t * obj, const lv_obj_t * child);

/**
 * Count the children of an object (only children directly on 'obj')
 * @param obj pointer to an object
 * @return children number of 'obj'
 */
uint16_t lv_obj_count_children(const lv_obj_t * obj);

/** Recursively count the children of an object
 * @param obj pointer to an object
 * @return children number of 'obj'
 */
uint16_t lv_obj_count_children_recursive(const lv_obj_t * obj);

/*---------------------
 * Coordinate get
 *--------------------*/

/**
 * Copy the coordinates of an object to an area
 * @param obj pointer to an object
 * @param cords_p pointer to an area to store the coordinates
 */
void lv_obj_get_coords(const lv_obj_t * obj, lv_area_t * cords_p);

/**
 * Reduce area retried by `lv_obj_get_coords()` the get graphically usable area of an object.
 * (Without the size of the border or other extra graphical elements)
 * @param coords_p store the result area here
 */
void lv_obj_get_inner_coords(const lv_obj_t * obj, lv_area_t * coords_p);

/**
 * Get the x coordinate of object
 * @param obj pointer to an object
 * @return distance of 'obj' from the left side of its parent
 */
lv_coord_t lv_obj_get_x(const lv_obj_t * obj);

/**
 * Get the y coordinate of object
 * @param obj pointer to an object
 * @return distance of 'obj' from the top of its parent
 */
lv_coord_t lv_obj_get_y(const lv_obj_t * obj);

/**
 * Get the width of an object
 * @param obj pointer to an object
 * @return the width
 */
lv_coord_t lv_obj_get_width(const lv_obj_t * obj);

/**
 * Get the height of an object
 * @param obj pointer to an object
 * @return the height
 */
lv_coord_t lv_obj_get_height(const lv_obj_t * obj);

/**
 * Get that width reduced by the left and right padding.
 * @param obj pointer to an object
 * @return the width which still fits into the container
 */
lv_coord_t lv_obj_get_width_fit(const lv_obj_t * obj);

/**
 * Get that height reduced by the top an bottom padding.
 * @param obj pointer to an object
 * @return the height which still fits into the container
 */
lv_coord_t lv_obj_get_height_fit(const lv_obj_t * obj);

/**
 * Get the automatic realign property of the object.
 * @param obj pointer to an object
 * @return  true: auto realign is enabled; false: auto realign is disabled
 */
bool lv_obj_get_auto_realign(const lv_obj_t * obj);

/**
 * Get the left padding of extended clickable area
 * @param obj pointer to an object
 * @return the extended left padding
 */
lv_coord_t lv_obj_get_ext_click_pad_left(const lv_obj_t * obj);

/**
 * Get the right padding of extended clickable area
 * @param obj pointer to an object
 * @return the extended right padding
 */
lv_coord_t lv_obj_get_ext_click_pad_right(const lv_obj_t * obj);

/**
 * Get the top padding of extended clickable area
 * @param obj pointer to an object
 * @return the extended top padding
 */
lv_coord_t lv_obj_get_ext_click_pad_top(const lv_obj_t * obj);

/**
 * Get the bottom padding of extended clickable area
 * @param obj pointer to an object
 * @return the extended bottom padding
 */
lv_coord_t lv_obj_get_ext_click_pad_bottom(const lv_obj_t * obj);

/**
 * Get the extended size attribute of an object
 * @param obj pointer to an object
 * @return the extended size attribute
 */
lv_coord_t lv_obj_get_ext_draw_pad(const lv_obj_t * obj);

/*-----------------
 * Appearance get
 *---------------*/

lv_style_list_t * lv_obj_get_style(const lv_obj_t * obj, uint8_t type);

lv_style_int_t lv_obj_get_style_int(const lv_obj_t * obj, uint8_t type, lv_style_property_t prop);

lv_color_t lv_obj_get_style_color(const lv_obj_t * obj, uint8_t type, lv_style_property_t prop);

lv_opa_t lv_obj_get_style_opa(const lv_obj_t * obj, uint8_t type, lv_style_property_t prop);

const void * lv_obj_get_style_ptr(const lv_obj_t * obj, uint8_t type, lv_style_property_t prop);
///**
// * Get the style pointer of an object (if NULL get style of the parent)
// * @param obj pointer to an object
// * @return pointer to a style
// */
//const lv_style_t * lv_obj_get_style(const lv_obj_t * obj);


void lv_obj_update_style_cache(lv_obj_t * obj);

/*-----------------
 * Attribute get
 *----------------*/

/**
 * Get the hidden attribute of an object
 * @param obj pointer to an object
 * @return true: the object is hidden
 */
bool lv_obj_get_hidden(const lv_obj_t * obj);

/**
 * Get whether advanced hit-testing is enabled on an object
 * @param obj pointer to an object
 * @return true: advanced hit-testing is enabled
 */
bool lv_obj_get_adv_hittest(const lv_obj_t * obj);

/**
 * Get the click enable attribute of an object
 * @param obj pointer to an object
 * @return true: the object is clickable
 */
bool lv_obj_get_click(const lv_obj_t * obj);

/**
 * Get the top enable attribute of an object
 * @param obj pointer to an object
 * @return true: the auto top feature is enabled
 */
bool lv_obj_get_top(const lv_obj_t * obj);

/**
 * Get the drag enable attribute of an object
 * @param obj pointer to an object
 * @return true: the object is dragable
 */
bool lv_obj_get_drag(const lv_obj_t * obj);

/**
 * Get the directions an object can be dragged
 * @param obj pointer to an object
 * @return bitwise OR of allowed directions an object can be dragged in
 */
lv_drag_dir_t lv_obj_get_drag_dir(const lv_obj_t * obj);

/**
 * Get the drag throw enable attribute of an object
 * @param obj pointer to an object
 * @return true: drag throw is enabled
 */
bool lv_obj_get_drag_throw(const lv_obj_t * obj);

/**
 * Get the drag parent attribute of an object
 * @param obj pointer to an object
 * @return true: drag parent is enabled
 */
bool lv_obj_get_drag_parent(const lv_obj_t * obj);

/**
 * Get the drag parent attribute of an object
 * @param obj pointer to an object
 * @return true: drag parent is enabled
 */
bool lv_obj_get_parent_event(const lv_obj_t * obj);

/**
* Get the gesture parent attribute of an object
* @param obj pointer to an object
* @return true: gesture parent is enabled
*/
bool lv_obj_get_gesture_parent(const lv_obj_t * obj);

lv_bidi_dir_t lv_obj_get_base_dir(const lv_obj_t * obj);

/**
 * Get the opa scale enable parameter
 * @param obj pointer to an object
 * @return true: opa scaling is enabled for this object and all children; false: no opa scaling
 */
lv_opa_t lv_obj_get_opa_scale_enable(const lv_obj_t * obj);

/**
 * Get the opa scale parameter of an object
 * @param obj pointer to an object
 * @return opa scale [0..255]
 */
lv_opa_t lv_obj_get_opa_scale(const lv_obj_t * obj);

/**
 * Get the protect field of an object
 * @param obj pointer to an object
 * @return protect field ('OR'ed values of `lv_protect_t`)
 */
uint8_t lv_obj_get_protect(const lv_obj_t * obj);

/**
 * Check at least one bit of a given protect bitfield is set
 * @param obj pointer to an object
 * @param prot protect bits to test ('OR'ed values of `lv_protect_t`)
 * @return false: none of the given bits are set, true: at least one bit is set
 */
bool lv_obj_is_protected(const lv_obj_t * obj, uint8_t prot);

lv_obj_state_t lv_obj_get_state(const lv_obj_t * obj, uint8_t part);

/**
 * Get the signal function of an object
 * @param obj pointer to an object
 * @return the signal function
 */
lv_signal_cb_t lv_obj_get_signal_cb(const lv_obj_t * obj);

/**
 * Get the design function of an object
 * @param obj pointer to an object
 * @return the design function
 */
lv_design_cb_t lv_obj_get_design_cb(const lv_obj_t * obj);

/**
 * Get the event function of an object
 * @param obj pointer to an object
 * @return the event function
 */
lv_event_cb_t lv_obj_get_event_cb(const lv_obj_t * obj);

/*------------------
 * Other get
 *-----------------*/

/**
 * Check if a given screen-space point is on an object's coordinates.
 * 
 * This method is intended to be used mainly by advanced hit testing algorithms to check
 * whether the point is even within the object (as an optimization).
 * @param obj object to check
 * @param point screen-space point
 */
bool lv_obj_is_point_on_coords(lv_obj_t * obj, const lv_point_t * point);

/**
 * Hit-test an object given a particular point in screen space.
 * @param obj object to hit-test
 * @param point screen-space point
 * @return true if the object is considered under the point
 */
bool lv_obj_hittest(lv_obj_t * obj, lv_point_t * point);

/**
 * Get the ext pointer
 * @param obj pointer to an object
 * @return the ext pointer but not the dynamic version
 *         Use it as ext->data1, and NOT da(ext)->data1
 */
void * lv_obj_get_ext_attr(const lv_obj_t * obj);

/**
 * Get object's and its ancestors type. Put their name in `type_buf` starting with the current type.
 * E.g. buf.type[0]="lv_btn", buf.type[1]="lv_cont", buf.type[2]="lv_obj"
 * @param obj pointer to an object which type should be get
 * @param buf pointer to an `lv_obj_type_t` buffer to store the types
 */
void lv_obj_get_type(const lv_obj_t * obj, lv_obj_type_t * buf);

#if LV_USE_USER_DATA
/**
 * Get the object's user data
 * @param obj pointer to an object
 * @return user data
 */
lv_obj_user_data_t lv_obj_get_user_data(const lv_obj_t * obj);

/**
 * Get a pointer to the object's user data
 * @param obj pointer to an object
 * @return pointer to the user data
 */
lv_obj_user_data_t * lv_obj_get_user_data_ptr(const lv_obj_t * obj);

/**
 * Set the object's user data. The data will be copied.
 * @param obj pointer to an object
 * @param data user data
 */
void lv_obj_set_user_data(lv_obj_t * obj, lv_obj_user_data_t data);

#endif

#if LV_USE_GROUP
/**
 * Get the group of the object
 * @param obj pointer to an object
 * @return the pointer to group of the object
 */
void * lv_obj_get_group(const lv_obj_t * obj);

/**
 * Tell whether the object is the focused object of a group or not.
 * @param obj pointer to an object
 * @return true: the object is focused, false: the object is not focused or not in a group
 */
bool lv_obj_is_focused(const lv_obj_t * obj);

#endif

/*-------------------
 * OTHER FUNCTIONS
 *------------------*/

/**
 * Used in the signal callback to handle `LV_SIGNAL_GET_TYPE` signal
 * @param buf pointer to `lv_obj_type_t`. (`param` in the signal callback)
 * @param name name of the object. E.g. "lv_btn". (Only the pointer is saved)
 * @return LV_RES_OK
 */
lv_res_t lv_obj_handle_get_type_signal(lv_obj_type_t * buf, const char * name);



/**
 * Initialize a rectangle descriptor from an object's styles
 * @param obj pointer to an object
 * @param type type of style. E.g.  `LV_OBJ_STYLE_MAIN`, `LV_BTN_STYLE_REL` or `LV_PAGE_STYLE_SCRL`
 * @param draw_dsc the descriptor the initialize
 * @note Only the relevant fields will be set.
 * E.g. if `border width == 0` the other border properties won't be evaluated.
 */
void lv_obj_init_draw_rect_dsc(lv_obj_t * obj, uint8_t type, lv_draw_rect_dsc_t * draw_dsc);

void lv_obj_init_draw_label_dsc(lv_obj_t * obj, uint8_t type, lv_draw_label_dsc_t * draw_dsc);

void lv_obj_init_draw_img_dsc(lv_obj_t * obj, uint8_t part, lv_draw_img_dsc_t * draw_dsc);

void lv_obj_init_draw_line_dsc(lv_obj_t * obj, uint8_t part, lv_draw_line_dsc_t * draw_dsc);

/**********************
 *      MACROS
 **********************/

/**
 * Helps to quickly declare an event callback function.
 * Will be expanded to: `void <name> (lv_obj_t * obj, lv_event_t e)`
 *
 * Examples:
 * static LV_EVENT_CB_DECLARE(my_event1);  //Protoype declaration
 *
 * static LV_EVENT_CB_DECLARE(my_event1)
 * {
 *   if(e == LV_EVENT_CLICKED) {
 *      lv_obj_set_hidden(obj ,true);
 *   }
 * }
 */
#define LV_EVENT_CB_DECLARE(name) void name(lv_obj_t * obj, lv_event_t e)

#ifdef __cplusplus
} /* extern "C" */
#endif

#endif /*LV_OBJ_H*/<|MERGE_RESOLUTION|>--- conflicted
+++ resolved
@@ -239,7 +239,6 @@
     lv_coord_t ext_draw_pad; /**< EXTtend the size in every direction for drawing. */
 
     /*Attributes and states*/
-<<<<<<< HEAD
     uint8_t click           :1;  /**< 1: Can be pressed by an input device*/
     uint8_t drag            :1;  /**< 1: Enable the dragging*/
     uint8_t drag_throw      :1;  /**< 1: Enable throwing with drag*/
@@ -248,27 +247,10 @@
     uint8_t top             :1;  /**< 1: If the object or its children is clicked it goes to the foreground*/
     uint8_t parent_event    :1;  /**< 1: Send the object's events to the parent too. */
     uint8_t adv_hittest     :1;  /**< 1: Use advanced hit-testing (slower) */
+    uint8_t gesture_parent : 1; /**< 1: Parent will be gesture instead*/
 
     lv_drag_dir_t drag_dir  :2;  /**<  Which directions the object can be dragged in */
     lv_bidi_dir_t base_dir  :2;  /**< Base direction of texts related to this object */
-=======
-    uint8_t click : 1;          /**< 1: Can be pressed by an input device*/
-    uint8_t drag : 1;           /**< 1: Enable the dragging*/
-    uint8_t drag_throw : 1;     /**< 1: Enable throwing with drag*/
-    uint8_t drag_parent : 1;    /**< 1: Parent will be dragged instead*/
-    uint8_t hidden : 1;         /**< 1: Object is hidden*/
-    uint8_t top : 1;            /**< 1: If the object or its children is clicked it goes to the foreground*/
-    uint8_t opa_scale_en : 1;   /**< 1: opa_scale is set*/
-    uint8_t parent_event : 1;   /**< 1: Send the object's events to the parent too. */
-    lv_drag_dir_t drag_dir : 3; /**<  Which directions the object can be dragged in */
-    lv_bidi_dir_t base_dir : 2; /**< Base direction of texts related to this object */
-    uint8_t adv_hittest : 1;    /**< 1: Use advanced hit-testing (slower) */
-    uint8_t gesture_parent : 1; /**< 1: Parent will be gesture instead*/
-    uint8_t reserved : 1;       /**<  Reserved for future use*/
-    uint8_t protect;            /**< Automatically happening actions can be prevented. 'OR'ed values from
-                                   `lv_protect_t`*/
-    lv_opa_t opa_scale;         /**< Scale down the opacity by this factor. Effects all children as well*/
->>>>>>> 8d71d872
 
 #if LV_USE_GROUP != 0
     uint8_t group_id        :LV_GROUP_ID_MAX;
