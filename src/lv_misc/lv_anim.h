--- conflicted
+++ resolved
@@ -76,7 +76,7 @@
     lv_anim_start_cb_t start_cb; /**< Call it when the animation is starts (considering `delay`)*/
     lv_anim_ready_cb_t ready_cb; /**< Call it when the animation is ready*/
 #if LV_USE_USER_DATA
-    lv_anim_user_data_t user_data; /**< Custom user data*/
+    lv_user_data_t user_data; /**< Custom user data*/
 #endif
     lv_anim_path_t path;         /**< Describe the path (curve) of animations*/
     int32_t start;               /**< Start value*/
@@ -89,12 +89,6 @@
     uint32_t repeat_delay;       /**< Wait before repeat*/
     uint16_t repeat_cnt;         /**< Repeat count for the animation*/
     uint8_t early_apply  : 1;    /**< 1: Apply start value immediately even is there is `delay` */
-<<<<<<< HEAD
-=======
-#if LV_USE_USER_DATA
-    lv_user_data_t user_data;    /**< Custom user data*/
-#endif
->>>>>>> 5341cb73
 
     /*Animation system use these - user shouldn't set*/
     uint8_t playback_now : 1; /**< Play back is in progress*/
