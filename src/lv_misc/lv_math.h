/**
 * @file math_base.h
 *
 */

#ifndef LV_MATH_H
#define LV_MATH_H

#ifdef __cplusplus
extern "C" {
#endif

/*********************
 *      INCLUDES
 *********************/
#include <stdint.h>

/*********************
 *      DEFINES
 *********************/
#define LV_MATH_MIN(a, b) ((a) < (b) ? (a) : (b))
#define LV_MATH_MAX(a, b) ((a) > (b) ? (a) : (b))
#define LV_MATH_ABS(x) ((x) > 0 ? (x) : (-(x)))

#define LV_TRIGO_SIN_MAX 32767
#define LV_TRIGO_SHIFT 15 /**<  >> LV_TRIGO_SHIFT to normalize*/

#define LV_BEZIER_VAL_MAX 1024 /**< Max time in Bezier functions (not [0..1] to use integers) */
#define LV_BEZIER_VAL_SHIFT 10 /**< log2(LV_BEZIER_VAL_MAX): used to normalize up scaled values*/

/**********************
 *      TYPEDEFS
 **********************/

/**********************
 * GLOBAL PROTOTYPES
 **********************/

/**
 * Return with sinus of an angle
 * @param angle
 * @return sinus of 'angle'. sin(-90) = -32767, sin(90) = 32767
 */
int16_t lv_trigo_sin(int16_t angle);

/**
 * Calculate a value of a Cubic Bezier function.
 * @param t time in range of [0..LV_BEZIER_VAL_MAX]
 * @param u0 start values in range of [0..LV_BEZIER_VAL_MAX]
 * @param u1 control value 1 values in range of [0..LV_BEZIER_VAL_MAX]
 * @param u2 control value 2 in range of [0..LV_BEZIER_VAL_MAX]
 * @param u3 end values in range of [0..LV_BEZIER_VAL_MAX]
 * @return the value calculated from the given parameters in range of [0..LV_BEZIER_VAL_MAX]
 */
int32_t lv_bezier3(uint32_t t, int32_t u0, int32_t u1, int32_t u2, int32_t u3);

/**
 * Calculate the atan2 of a vector.
 * @param x
 * @param y
 * @return the angle in degree calculated from the given parameters in range of [0..360]
 */
uint16_t lv_atan2(int x, int y);

/**
<<<<<<< HEAD
 * Calculate the sqrt of an integer.
 * @param x
 * @return the sqrt of x
 */
uint16_t lv_sqrt(uint32_t x);
=======
 * Calculate the integer square root of a number.
 * @param num
 * @return square root of 'num'
 */
uint32_t lv_sqrt(uint32_t num);
>>>>>>> 3264af9f

/**********************
 *      MACROS
 **********************/

#ifdef __cplusplus
} /* extern "C" */
#endif

#endif<|MERGE_RESOLUTION|>--- conflicted
+++ resolved
@@ -63,19 +63,11 @@
 uint16_t lv_atan2(int x, int y);
 
 /**
-<<<<<<< HEAD
- * Calculate the sqrt of an integer.
- * @param x
- * @return the sqrt of x
- */
-uint16_t lv_sqrt(uint32_t x);
-=======
  * Calculate the integer square root of a number.
  * @param num
  * @return square root of 'num'
  */
 uint32_t lv_sqrt(uint32_t num);
->>>>>>> 3264af9f
 
 /**********************
  *      MACROS
