--- conflicted
+++ resolved
@@ -1239,24 +1239,12 @@
     coords_tmp.x2 += p_align.x + dsc->content_ofs_x;
     coords_tmp.y2 += p_align.y + dsc->content_ofs_y;
 
-<<<<<<< HEAD
     if(src_type == LV_IMG_SRC_SYMBOL)  lv_draw_label(&coords_tmp, clip, &label_dsc, dsc->content_src, NULL);
     else lv_draw_img(&coords_tmp, clip, dsc->content_src, &img_dsc);
-=======
-    lv_draw_label_dsc_t label_dsc;
-    lv_draw_label_dsc_init(&label_dsc);
-    label_dsc.font = dsc->value_font;
-    label_dsc.letter_space = dsc->value_letter_space;
-    label_dsc.line_space = dsc->value_line_space;
-    label_dsc.color = dsc->value_color;
-    label_dsc.opa = dsc->value_opa;
-
-    lv_draw_label(&value_area, clip, &label_dsc, str, NULL);
 
 #if LV_USE_ARABIC_PERSIAN_CHARS
     _lv_mem_buf_release(str);
 #endif
->>>>>>> 20d56ee6
 }
 #endif
 
