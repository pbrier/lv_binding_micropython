--- conflicted
+++ resolved
@@ -26,17 +26,10 @@
  *  STATIC PROTOTYPES
  **********************/
 static lv_res_t lv_img_draw_core(const lv_area_t * coords, const lv_area_t * mask, const void * src,
-<<<<<<< HEAD
-        const lv_style_t * style, lv_opa_t opa_scale);
-
-static void lv_draw_map(const lv_area_t * map_area, const lv_area_t * clip_area, const uint8_t * map_p, lv_opa_t opa,
-        bool chroma_key, bool alpha_byte, const lv_style_t * style);
-=======
         const lv_style_t * style, uint16_t angle, lv_opa_t opa_scale);
 
 static void lv_draw_map(const lv_area_t * map_area, const lv_area_t * clip_area, const uint8_t * map_p, lv_opa_t opa,
         bool chroma_key, bool alpha_byte, const lv_style_t * style, uint16_t angle);
->>>>>>> a69d75c3
 
 /**********************
  *  STATIC VARIABLES
@@ -59,11 +52,7 @@
  * @param opa_scale scale down all opacities by the factor
  */
 void lv_draw_img(const lv_area_t * coords, const lv_area_t * mask, const void * src, const lv_style_t * style,
-<<<<<<< HEAD
-        lv_opa_t opa_scale)
-=======
         uint16_t angle, lv_opa_t opa_scale)
->>>>>>> a69d75c3
 {
     if(src == NULL) {
         LV_LOG_WARN("Image draw: src is NULL");
@@ -82,397 +71,6 @@
         return;
     }
 }
-
-<<<<<<< HEAD
-/**
- * Get the color of an image's pixel
- * @param dsc an image descriptor
- * @param x x coordinate of the point to get
- * @param y x coordinate of the point to get
- * @param color the color of the image. In case of `LV_IMG_CF_ALPHA_1/2/4/8` this color is used.
- * Not used in other cases.
- * @return color of the point
- */
-lv_color_t lv_img_buf_get_px_color(lv_img_dsc_t * dsc, lv_coord_t x, lv_coord_t y, lv_color_t color)
-{
-    lv_color_t p_color = LV_COLOR_BLACK;
-    if(x >= dsc->header.w) {
-        x = dsc->header.w - 1;
-        LV_LOG_WARN("lv_canvas_get_px: x is too large (out of canvas)");
-    } else if(x < 0) {
-        x = 0;
-        LV_LOG_WARN("lv_canvas_get_px: x is < 0 (out of canvas)");
-    }
-
-    if(y >= dsc->header.h) {
-        y = dsc->header.h - 1;
-        LV_LOG_WARN("lv_canvas_get_px: y is too large (out of canvas)");
-    } else if(y < 0) {
-        y = 0;
-        LV_LOG_WARN("lv_canvas_get_px: y is < 0 (out of canvas)");
-    }
-
-    uint8_t * buf_u8 = (uint8_t *)dsc->data;
-
-    if(dsc->header.cf == LV_IMG_CF_TRUE_COLOR || dsc->header.cf == LV_IMG_CF_TRUE_COLOR_CHROMA_KEYED ||
-            dsc->header.cf == LV_IMG_CF_TRUE_COLOR_ALPHA) {
-        uint8_t px_size = lv_img_color_format_get_px_size(dsc->header.cf) >> 3;
-        uint32_t px     = dsc->header.w * y * px_size + x * px_size;
-        memcpy(&p_color, &buf_u8[px], sizeof(lv_color_t));
-#if LV_COLOR_SIZE == 32
-        p_color.ch.alpha = 0xFF; /*Only the color should be get so use a deafult alpha value*/
-#endif
-    } else if(dsc->header.cf == LV_IMG_CF_INDEXED_1BIT) {
-        buf_u8 += 4 * 2;
-        uint8_t bit = x & 0x7;
-        x           = x >> 3;
-
-        /* Get the current pixel.
-         * dsc->header.w + 7 means rounding up to 8 because the lines are byte aligned
-         * so the possible real width are 8, 16, 24 ...*/
-        uint32_t px  = ((dsc->header.w + 7) >> 3) * y + x;
-        p_color.full = (buf_u8[px] & (1 << (7 - bit))) >> (7 - bit);
-    } else if(dsc->header.cf == LV_IMG_CF_INDEXED_2BIT) {
-        buf_u8 += 4 * 4;
-        uint8_t bit = (x & 0x3) * 2;
-        x           = x >> 2;
-
-        /* Get the current pixel.
-         * dsc->header.w + 3 means rounding up to 4 because the lines are byte aligned
-         * so the possible real width are 4, 8, 12 ...*/
-        uint32_t px  = ((dsc->header.w + 3) >> 2) * y + x;
-        p_color.full = (buf_u8[px] & (3 << (6 - bit))) >> (6 - bit);
-    } else if(dsc->header.cf == LV_IMG_CF_INDEXED_4BIT) {
-        buf_u8 += 4 * 16;
-        uint8_t bit = (x & 0x1) * 4;
-        x           = x >> 1;
-
-        /* Get the current pixel.
-         * dsc->header.w + 1 means rounding up to 2 because the lines are byte aligned
-         * so the possible real width are 2, 4, 6 ...*/
-        uint32_t px  = ((dsc->header.w + 1) >> 1) * y + x;
-        p_color.full = (buf_u8[px] & (0xF << (4 - bit))) >> (4 - bit);
-    } else if(dsc->header.cf == LV_IMG_CF_INDEXED_8BIT) {
-        buf_u8 += 4 * 256;
-        uint32_t px  = dsc->header.w * y + x;
-        p_color.full = buf_u8[px];
-    } else if(dsc->header.cf == LV_IMG_CF_ALPHA_1BIT || dsc->header.cf == LV_IMG_CF_ALPHA_2BIT ||
-            dsc->header.cf == LV_IMG_CF_ALPHA_4BIT || dsc->header.cf == LV_IMG_CF_ALPHA_8BIT) {
-            p_color = color;
-    }
-    return p_color;
-}
-
-/**
- * Get the alpha value of an image's pixel
- * @param dsc pointer to an image descriptor
- * @param x x coordinate of the point to set
- * @param y x coordinate of the point to set
- * @return alpha value of the point
- */
-lv_opa_t lv_img_buf_get_px_alpha(lv_img_dsc_t * dsc, lv_coord_t x, lv_coord_t y)
-{
-    if(x >= dsc->header.w) {
-        x = dsc->header.w - 1;
-        LV_LOG_WARN("lv_canvas_get_px: x is too large (out of canvas)");
-    } else if(x < 0) {
-        x = 0;
-        LV_LOG_WARN("lv_canvas_get_px: x is < 0 (out of canvas)");
-    }
-
-    if(y >= dsc->header.h) {
-        y = dsc->header.h - 1;
-        LV_LOG_WARN("lv_canvas_get_px: y is too large (out of canvas)");
-    } else if(y < 0) {
-        y = 0;
-        LV_LOG_WARN("lv_canvas_get_px: y is < 0 (out of canvas)");
-    }
-
-    uint8_t * buf_u8 = (uint8_t *)dsc->data;
-
-    if(dsc->header.cf == LV_IMG_CF_TRUE_COLOR_ALPHA) {
-        uint32_t px = dsc->header.w * y * LV_IMG_PX_SIZE_ALPHA_BYTE + x * LV_IMG_PX_SIZE_ALPHA_BYTE;
-        return buf_u8[px + LV_IMG_PX_SIZE_ALPHA_BYTE - 1];
-    } else if(dsc->header.cf == LV_IMG_CF_ALPHA_1BIT) {
-        uint8_t bit = x & 0x7;
-        x           = x >> 3;
-
-        /* Get the current pixel.
-         * dsc->header.w + 7 means rounding up to 8 because the lines are byte aligned
-         * so the possible real width are 8 ,16, 24 ...*/
-        uint32_t px    = ((dsc->header.w + 7) >> 3) * y + x;
-        uint8_t px_opa = (buf_u8[px] & (1 << (7 - bit))) >> (7 - bit);
-        return px_opa ? LV_OPA_TRANSP : LV_OPA_COVER;
-    } else if(dsc->header.cf == LV_IMG_CF_ALPHA_2BIT) {
-        const uint8_t opa_table[4] = {0, 85, 170, 255}; /*Opacity mapping with bpp = 2*/
-
-        uint8_t bit = (x & 0x3) * 2;
-        x           = x >> 2;
-
-        /* Get the current pixel.
-         * dsc->header.w + 4 means rounding up to 8 because the lines are byte aligned
-         * so the possible real width are 4 ,8, 12 ...*/
-        uint32_t px    = ((dsc->header.w + 3) >> 2) * y + x;
-        uint8_t px_opa = (buf_u8[px] & (3 << (6 - bit))) >> (6 - bit);
-        return opa_table[px_opa];
-    } else if(dsc->header.cf == LV_IMG_CF_ALPHA_4BIT) {
-        const uint8_t opa_table[16] = {0,  17, 34,  51, /*Opacity mapping with bpp = 4*/
-                68, 85, 102, 119, 136, 153, 170, 187, 204, 221, 238, 255};
-
-        uint8_t bit = (x & 0x1) * 4;
-        x           = x >> 1;
-
-        /* Get the current pixel.
-         * dsc->header.w + 1 means rounding up to 8 because the lines are byte aligned
-         * so the possible real width are 2 ,4, 6 ...*/
-        uint32_t px    = ((dsc->header.w + 1) >> 1) * y + x;
-        uint8_t px_opa = (buf_u8[px] & (0xF << (4 - bit))) >> (4 - bit);
-        return opa_table[px_opa];
-    } else if(dsc->header.cf == LV_IMG_CF_ALPHA_8BIT) {
-        uint32_t px = dsc->header.w * y + x;
-        return buf_u8[px];
-    }
-
-    return LV_OPA_COVER;
-}
-
-/**
- * Set the color of a pixel of an image. The alpha channel won't be affected.
- * @param dsc pointer to an image descriptor
- * @param x x coordinate of the point to set
- * @param y x coordinate of the point to set
- * @param c color of the point
- */
-void lv_img_buf_set_px_color(lv_img_dsc_t * dsc, lv_coord_t x, lv_coord_t y, lv_color_t c)
-{
-    uint8_t * buf_u8 = (uint8_t *)dsc->data;
-
-    if(dsc->header.cf == LV_IMG_CF_TRUE_COLOR || dsc->header.cf == LV_IMG_CF_TRUE_COLOR_CHROMA_KEYED) {
-        uint8_t px_size = lv_img_color_format_get_px_size(dsc->header.cf) >> 3;
-        uint32_t px     = dsc->header.w * y * px_size + x * px_size;
-        memcpy(&buf_u8[px], &c, px_size);
-    } else if(dsc->header.cf == LV_IMG_CF_TRUE_COLOR_ALPHA) {
-        uint8_t px_size = lv_img_color_format_get_px_size(dsc->header.cf) >> 3;
-        uint32_t px     = dsc->header.w * y * px_size + x * px_size;
-        memcpy(&buf_u8[px], &c, px_size - 1); /*-1 to not overwrite the alpha value*/
-    } else if(dsc->header.cf == LV_IMG_CF_INDEXED_1BIT) {
-        buf_u8 += sizeof(lv_color32_t) * 2; /*Skip the palette*/
-
-        uint8_t bit = x & 0x7;
-        x           = x >> 3;
-
-        /* Get the current pixel.
-         * dsc->header.w + 7 means rounding up to 8 because the lines are byte aligned
-         * so the possible real width are 8 ,16, 24 ...*/
-        uint32_t px = ((dsc->header.w + 7) >> 3) * y + x;
-        buf_u8[px]  = buf_u8[px] & ~(1 << (7 - bit));
-        buf_u8[px]  = buf_u8[px] | ((c.full & 0x1) << (7 - bit));
-    } else if(dsc->header.cf == LV_IMG_CF_INDEXED_2BIT) {
-        buf_u8 += sizeof(lv_color32_t) * 4; /*Skip the palette*/
-        uint8_t bit = (x & 0x3) * 2;
-        x           = x >> 2;
-
-        /* Get the current pixel.
-         * dsc->header.w + 3 means rounding up to 4 because the lines are byte aligned
-         * so the possible real width are 4, 8 ,12 ...*/
-        uint32_t px = ((dsc->header.w + 3) >> 2) * y + x;
-
-        buf_u8[px] = buf_u8[px] & ~(3 << (6 - bit));
-        buf_u8[px] = buf_u8[px] | ((c.full & 0x3) << (6 - bit));
-    } else if(dsc->header.cf == LV_IMG_CF_INDEXED_4BIT) {
-        buf_u8 += sizeof(lv_color32_t) * 16; /*Skip the palette*/
-        uint8_t bit = (x & 0x1) * 4;
-        x           = x >> 1;
-
-        /* Get the current pixel.
-         * dsc->header.w + 1 means rounding up to 2 because the lines are byte aligned
-         * so the possible real width are 2 ,4, 6 ...*/
-        uint32_t px = ((dsc->header.w + 1) >> 1) * y + x;
-        buf_u8[px]  = buf_u8[px] & ~(0xF << (4 - bit));
-        buf_u8[px]  = buf_u8[px] | ((c.full & 0xF) << (4 - bit));
-    } else if(dsc->header.cf == LV_IMG_CF_INDEXED_8BIT) {
-        buf_u8 += sizeof(lv_color32_t) * 256; /*Skip the palette*/
-        uint32_t px = dsc->header.w * y + x;
-        buf_u8[px]  = c.full;
-    }
-}
-
-/**
- * Set the alpha value of a pixel of an image. The color won't be affected
- * @param dsc pointer to an image descriptor
- * @param x x coordinate of the point to set
- * @param y x coordinate of the point to set
- * @param opa the desired opacity
- */
-void lv_img_buf_set_px_alpha(lv_img_dsc_t * dsc, lv_coord_t x, lv_coord_t y, lv_opa_t opa)
-{
-    uint8_t * buf_u8 = (uint8_t *)dsc->data;
-
-    if(dsc->header.cf == LV_IMG_CF_TRUE_COLOR_ALPHA) {
-        uint8_t px_size          = lv_img_color_format_get_px_size(dsc->header.cf) >> 3;
-        uint32_t px              = dsc->header.w * y * px_size + x * px_size;
-        buf_u8[px + px_size - 1] = opa;
-    } else if(dsc->header.cf == LV_IMG_CF_ALPHA_1BIT) {
-        opa         = opa >> 7; /*opa -> [0,1]*/
-        uint8_t bit = x & 0x7;
-        x           = x >> 3;
-
-        /* Get the current pixel.
-         * dsc->header.w + 7 means rounding up to 8 because the lines are byte aligned
-         * so the possible real width are 8 ,16, 24 ...*/
-        uint32_t px = ((dsc->header.w + 7) >> 3) * y + x;
-        buf_u8[px]  = buf_u8[px] & ~(1 << (7 - bit));
-        buf_u8[px]  = buf_u8[px] | ((opa & 0x1) << (7 - bit));
-    } else if(dsc->header.cf == LV_IMG_CF_ALPHA_2BIT) {
-        opa         = opa >> 6; /*opa -> [0,3]*/
-        uint8_t bit = (x & 0x3) * 2;
-        x           = x >> 2;
-
-        /* Get the current pixel.
-         * dsc->header.w + 4 means rounding up to 8 because the lines are byte aligned
-         * so the possible real width are 4 ,8, 12 ...*/
-        uint32_t px = ((dsc->header.w + 3) >> 2) * y + x;
-        buf_u8[px]  = buf_u8[px] & ~(3 << (6 - bit));
-        buf_u8[px]  = buf_u8[px] | ((opa & 0x3) << (6 - bit));
-    } else if(dsc->header.cf == LV_IMG_CF_ALPHA_4BIT) {
-        opa         = opa >> 4; /*opa -> [0,15]*/
-        uint8_t bit = (x & 0x1) * 4;
-        x           = x >> 1;
-
-        /* Get the current pixel.
-         * dsc->header.w + 1 means rounding up to 8 because the lines are byte aligned
-         * so the possible real width are 2 ,4, 6 ...*/
-        uint32_t px = ((dsc->header.w + 1) >> 1) * y + x;
-        buf_u8[px]  = buf_u8[px] & ~(0xF << (4 - bit));
-        buf_u8[px]  = buf_u8[px] | ((opa & 0xF) << (4 - bit));
-    } else if(dsc->header.cf == LV_IMG_CF_ALPHA_8BIT) {
-        uint32_t px = dsc->header.w * y + x;
-        buf_u8[px]  = opa;
-    }
-}
-
-bool lv_img_get_px_rotated(lv_img_dsc_t * img, uint16_t angle, lv_color_t color, lv_point_t * point, lv_point_t * pivot, lv_color_t * res_color, lv_opa_t * res_opa)
-{
-
-    int32_t sinma             = lv_trigo_sin(-angle);
-    int32_t cosma             = lv_trigo_sin(-angle + 90); /* cos */
-
-    /*Get the target point relative coordinates to the pivot*/
-    int32_t xt = point->x - pivot->x;
-    int32_t yt = point->y - pivot->y;
-
-    /*Get the source pixel from the upscaled image*/
-    int32_t xs = ((cosma * xt - sinma * yt) >> (LV_TRIGO_SHIFT - 8)) + pivot->x * 256;
-    int32_t ys = ((sinma * xt + cosma * yt) >> (LV_TRIGO_SHIFT - 8)) + pivot->y * 256;
-
-    /*Get the integer part of the source pixel*/
-    int xs_int = xs >> 8;
-    int ys_int = ys >> 8;
-
-    if(xs_int >= img->header.w) return false;
-    else if(xs_int < 0) return false;
-
-    if(ys_int >= img->header.h) return false;
-    else if(ys_int < 0) return false;
-
-    /*Get the fractional part of the source pixel*/
-    int xs_fract = xs & 0xff;
-    int ys_fract = ys & 0xff;
-
-    /* If the fractional < 0x70 mix the source pixel with the left/top pixel
-     * If the fractional > 0x90 mix the source pixel with the right/bottom pixel
-     * In the 0x70..0x90 range use the unchanged source pixel */
-
-    int xn;      /*x neightboor*/
-    lv_opa_t xr; /*x mix ratio*/
-    if(xs_fract < 0x70) {
-        xn = xs_int - 1;
-        xr = xs_fract * 2;
-    } else if(xs_fract > 0x90) {
-        xn = xs_int + 1;
-        xr = (0xFF - xs_fract) * 2;
-    } else {
-        xn = xs_int;
-        xr = 0xFF;
-    }
-
-    /*Handle under/overflow*/
-    if(xn >= img->header.w) return false;
-    else if(xn < 0) return false;
-
-    int yn;      /*y neightboor*/
-    lv_opa_t yr; /*y mix ratio*/
-    if(ys_fract < 0x70) {
-        yn = ys_int - 1;
-        yr = ys_fract * 2;
-    } else if(ys_fract > 0x90) {
-        yn = ys_int + 1;
-        yr = (0xFF - ys_fract) * 2;
-    } else {
-        yn = ys_int;
-        yr = 0xFF;
-    }
-
-    /*Handle under/overflow*/
-    if(yn >= img->header.h) return false;
-    else if(yn < 0) return false;
-
-    /*Get the mixture of the original source and the neightboor pixels in both directions*/
-    /*Get the mixture of the original source and the neightboor pixels in both directions*/
-    lv_color_t c_dest_int = lv_img_buf_get_px_color(img, xs_int, ys_int, color);
-
-    if(lv_img_color_format_is_chroma_keyed(img->header.cf)) {
-        lv_color_t ct = LV_COLOR_TRANSP;
-        if(c_dest_int.full == ct.full) return false;
-    }
-
-    lv_color_t c_dest_xn = lv_img_buf_get_px_color(img, xn, ys_int, color);
-    lv_color_t c_dest_yn = lv_img_buf_get_px_color(img, xs_int, yn, color);
-
-    lv_color_t x_dest    = lv_color_mix(c_dest_int, c_dest_xn, xr);
-    lv_color_t y_dest    = lv_color_mix(c_dest_int, c_dest_yn, yr);
-    *res_color = lv_color_mix(x_dest, y_dest, LV_OPA_50);
-
-    /*Get result pixel opacity*/
-    if(lv_img_color_format_has_alpha(img->header.cf)) {
-        lv_opa_t opa_int = lv_img_buf_get_px_alpha(img, xs_int, ys_int);
-        lv_opa_t opa_xn  = lv_img_buf_get_px_alpha(img, xn, ys_int);
-        lv_opa_t opa_yn  = lv_img_buf_get_px_alpha(img, xs_int, yn);
-        lv_opa_t opa_x   = (opa_int * xr + (opa_xn * (255 - xr))) >> 8;
-        lv_opa_t opa_y   = (opa_int * yr + (opa_yn * (255 - yr))) >> 8;
-
-        *res_opa = (opa_x + opa_y) / 2;
-        if(*res_opa <= LV_OPA_MIN) return false;
-    }
-
-    return true;
-}
-
-/**
- * Set the palette color of an indexed image. Valid only for `LV_IMG_CF_INDEXED1/2/4/8`
- * @param dsc pointer to an image descriptor
- * @param id the palette color to set:
- *   - for `LV_IMG_CF_INDEXED1`: 0..1
- *   - for `LV_IMG_CF_INDEXED2`: 0..3
- *   - for `LV_IMG_CF_INDEXED4`: 0..15
- *   - for `LV_IMG_CF_INDEXED8`: 0..255
- * @param c the color to set
- */
-void lv_img_buf_set_palette(lv_img_dsc_t * dsc, uint8_t id, lv_color_t c)
-{
-    if((dsc->header.cf == LV_IMG_CF_ALPHA_1BIT && id > 1) || (dsc->header.cf == LV_IMG_CF_ALPHA_2BIT && id > 3) ||
-            (dsc->header.cf == LV_IMG_CF_ALPHA_4BIT && id > 15) || (dsc->header.cf == LV_IMG_CF_ALPHA_8BIT)) {
-        LV_LOG_WARN("lv_img_buf_set_px_alpha: invalid 'id'");
-        return;
-    }
-
-    lv_color32_t c32;
-    c32.full      = lv_color_to32(c);
-    uint8_t * buf = (uint8_t *)dsc->data;
-    memcpy(&buf[id * sizeof(c32)], &c32, sizeof(c32));
-}
-=======
->>>>>>> a69d75c3
 
 /**
  * Get the pixel size of a color format in bits
@@ -586,79 +184,12 @@
     return img_src_type;
 }
 
-<<<<<<< HEAD
-lv_img_dsc_t *lv_img_buf_alloc(lv_coord_t w, lv_coord_t h, lv_img_cf_t cf)
-{
-    /* Allocate image descriptor */
-    lv_img_dsc_t *dsc = lv_mem_alloc(sizeof(lv_img_dsc_t));
-    if(dsc == NULL)
-        return NULL;
-
-    memset(dsc, 0, sizeof(lv_img_dsc_t));
-
-    /* Get image data size */
-    dsc->data_size = lv_img_buf_get_img_size(w, h, cf);
-    if(dsc->data_size == 0) {
-        lv_mem_free(dsc);
-        return NULL;
-    }
-
-    /* Allocate raw buffer */
-    dsc->data = lv_mem_alloc(dsc->data_size);
-    if(dsc->data == NULL) {
-        lv_mem_free(dsc);
-        return NULL;
-    }
-    memset((uint8_t *)dsc->data, 0, dsc->data_size);
-
-    /* Fill in header */
-    dsc->header.always_zero = 0;
-    dsc->header.w = w;
-    dsc->header.h = h;
-    dsc->header.cf = cf;
-    return dsc;
-}
-
-void lv_img_buf_free(lv_img_dsc_t *dsc)
-{
-    if(dsc != NULL) {
-        if(dsc->data != NULL)
-            lv_mem_free(dsc->data);
-
-        lv_mem_free(dsc);
-    }
-}
-
-uint32_t lv_img_buf_get_img_size(lv_coord_t w, lv_coord_t h, lv_img_cf_t cf)
-{
-    switch(cf) {
-    case LV_IMG_CF_TRUE_COLOR: return LV_IMG_BUF_SIZE_TRUE_COLOR(w, h);
-    case LV_IMG_CF_TRUE_COLOR_ALPHA: return LV_IMG_BUF_SIZE_TRUE_COLOR_ALPHA(w, h);
-    case LV_IMG_CF_TRUE_COLOR_CHROMA_KEYED: return LV_IMG_BUF_SIZE_TRUE_COLOR_CHROMA_KEYED(w, h);
-    case LV_IMG_CF_ALPHA_1BIT: return LV_IMG_BUF_SIZE_ALPHA_1BIT(w, h);
-    case LV_IMG_CF_ALPHA_2BIT: return LV_IMG_BUF_SIZE_ALPHA_2BIT(w, h);
-    case LV_IMG_CF_ALPHA_4BIT: return LV_IMG_BUF_SIZE_ALPHA_4BIT(w, h);
-    case LV_IMG_CF_ALPHA_8BIT: return LV_IMG_BUF_SIZE_ALPHA_8BIT(w, h);
-    case LV_IMG_CF_INDEXED_1BIT: return LV_IMG_BUF_SIZE_INDEXED_1BIT(w, h);
-    case LV_IMG_CF_INDEXED_2BIT: return LV_IMG_BUF_SIZE_INDEXED_2BIT(w, h);
-    case LV_IMG_CF_INDEXED_4BIT: return LV_IMG_BUF_SIZE_INDEXED_4BIT(w, h);
-    case LV_IMG_CF_INDEXED_8BIT: return LV_IMG_BUF_SIZE_INDEXED_8BIT(w, h);
-    default: return 0;
-    }
-}
-
-=======
->>>>>>> a69d75c3
 /**********************
  *   STATIC FUNCTIONS
  **********************/
 
 static lv_res_t lv_img_draw_core(const lv_area_t * coords, const lv_area_t * mask, const void * src,
-<<<<<<< HEAD
-        const lv_style_t * style, lv_opa_t opa_scale)
-=======
         const lv_style_t * style, uint16_t angle, lv_opa_t opa_scale)
->>>>>>> a69d75c3
 {
     lv_area_t map_area_rot;
     lv_area_copy(&map_area_rot, coords);
@@ -724,11 +255,7 @@
     /* The decoder open could open the image and gave the entire uncompressed image.
      * Just draw it!*/
     else if(cdsc->dec_dsc.img_data) {
-<<<<<<< HEAD
-        lv_draw_map(coords, mask, cdsc->dec_dsc.img_data, opa, chroma_keyed, alpha_byte, style);
-=======
         lv_draw_map(coords, &mask_com, cdsc->dec_dsc.img_data, opa, chroma_keyed, alpha_byte, style, angle);
->>>>>>> a69d75c3
     }
     /* The whole uncompressed image is not available. Try to read it line-by-line*/
     else {
@@ -751,11 +278,7 @@
                 lv_draw_buf_release(buf);
                 return LV_RES_INV;
             }
-<<<<<<< HEAD
-            lv_draw_map(&line, mask, buf, opa, chroma_keyed, alpha_byte, style);
-=======
             lv_draw_map(&line, &mask_com, buf, opa, chroma_keyed, alpha_byte, style, 0);
->>>>>>> a69d75c3
             line.y1++;
             line.y2++;
             y++;
@@ -777,22 +300,6 @@
  * @param style style of the image
  */
 static void lv_draw_map(const lv_area_t * map_area, const lv_area_t * clip_area, const uint8_t * map_p, lv_opa_t opa,
-<<<<<<< HEAD
-        bool chroma_key, bool alpha_byte, const lv_style_t * style)
-{
-    if(opa < LV_OPA_MIN) return;
-    if(opa > LV_OPA_MAX) opa = LV_OPA_COVER;
-
-    lv_area_t draw_area;
-    bool union_ok;
-
-    /* Get clipped map area which is the real draw area.
-     * It is always the same or inside `map_area` */
-    union_ok = lv_area_intersect(&draw_area, map_area, clip_area);
-
-    /*If there are common part of the three area then draw to the vdb*/
-    if(union_ok == false) return;
-=======
         bool chroma_key, bool alpha_byte, const lv_style_t * style, uint16_t angle)
 {
 
@@ -802,7 +309,6 @@
     /* Use the clip area as draw area*/
     lv_area_t draw_area;
     lv_area_copy(&draw_area, clip_area);
->>>>>>> a69d75c3
 
     lv_disp_t * disp    = lv_refr_get_disp_refreshing();
     lv_disp_buf_t * vdb = lv_disp_get_buf(disp);
@@ -818,11 +324,7 @@
     uint8_t other_mask_cnt = lv_draw_mask_get_cnt();
 
     /*The simplest case just copy the pixels into the VDB*/
-<<<<<<< HEAD
-    if(other_mask_cnt == 0 && chroma_key == false && alpha_byte == false && opa == LV_OPA_COVER && style->image.intense == LV_OPA_TRANSP) {
-=======
     if(angle == 0 && other_mask_cnt == 0 && chroma_key == false && alpha_byte == false && opa == LV_OPA_COVER && style->image.intense == LV_OPA_TRANSP) {
->>>>>>> a69d75c3
         lv_blend_map(clip_area, map_area, (lv_color_t *)map_p, NULL, LV_DRAW_MASK_RES_FULL_COVER, LV_OPA_COVER, style->image.blend_mode);
     }
     /*In the other cases every pixel need to be checked one-by-one*/
@@ -830,24 +332,14 @@
         /*The pixel size in byte is different if an alpha byte is added too*/
         uint8_t px_size_byte = alpha_byte ? LV_IMG_PX_SIZE_ALPHA_BYTE : sizeof(lv_color_t);
 
-<<<<<<< HEAD
-
-
-        /*Build the image and a mask line-by-line*/
-        uint32_t mask_buf_size = lv_area_get_size(&draw_area) > LV_HOR_RES_MAX ? lv_area_get_size(&draw_area) : LV_HOR_RES_MAX;
-=======
         /*Build the image and a mask line-by-line*/
         uint32_t mask_buf_size = lv_area_get_size(&draw_area) > LV_HOR_RES_MAX ? LV_HOR_RES_MAX : lv_area_get_size(&draw_area);
->>>>>>> a69d75c3
         lv_color_t * map2 = lv_draw_buf_get(mask_buf_size * sizeof(lv_color_t));
         lv_opa_t * mask_buf = lv_draw_buf_get(mask_buf_size);
 
         /*Go to the first displayed pixel of the map*/
         lv_coord_t map_w = lv_area_get_width(map_area);
-<<<<<<< HEAD
-=======
         lv_coord_t map_h = lv_area_get_height(map_area);
->>>>>>> a69d75c3
         const uint8_t * map_buf_tmp = map_p;
         map_buf_tmp += map_w * (draw_area.y1 - (map_area->y1 - disp_area->y1)) * px_size_byte;
         map_buf_tmp += (draw_area.x1 - (map_area->x1 - disp_area->x1)) * px_size_byte;
@@ -870,10 +362,6 @@
             memset(mask_buf, 0xFF, mask_buf_size);
         }
 
-<<<<<<< HEAD
-        lv_draw_mask_res_t mask_res;
-        mask_res = (alpha_byte || chroma_key) ? LV_DRAW_MASK_RES_CHANGED : LV_DRAW_MASK_RES_FULL_COVER;
-=======
 
         lv_img_rotate_dsc_t rotate_dsc = {};
         if(angle) {
@@ -884,7 +372,6 @@
         }
         lv_draw_mask_res_t mask_res;
         mask_res = (alpha_byte || chroma_key || angle) ? LV_DRAW_MASK_RES_CHANGED : LV_DRAW_MASK_RES_FULL_COVER;
->>>>>>> a69d75c3
         lv_coord_t x;
         lv_coord_t y;
         for(y = 0; y < lv_area_get_height(&draw_area); y++) {
@@ -892,28 +379,6 @@
             px_i_start = px_i;
 
             for(x = 0; x < lv_area_get_width(&draw_area); x++, map_px += px_size_byte, px_i++) {
-<<<<<<< HEAD
-                if(alpha_byte) {
-                    lv_opa_t px_opa = map_px[LV_IMG_PX_SIZE_ALPHA_BYTE - 1];
-                    mask_buf[px_i] = px_opa;
-                    if(px_opa < LV_OPA_MIN) continue;
-                } else {
-                    mask_buf[px_i] = LV_OPA_COVER;
-                }
-
-#if LV_COLOR_DEPTH == 8
-                c.full =  map_px[0];
-#elif LV_COLOR_DEPTH == 16
-                c.full =  map_px[0] + (map_px[1] << 8);
-#elif LV_COLOR_DEPTH == 32
-                c.full =  *((uint32_t*)map_px);
-#endif
-
-                if (chroma_key) {
-                    if(c.full == chroma_keyed_color.full) {
-                        mask_buf[px_i] = LV_OPA_TRANSP;
-                        continue;
-=======
 
                 if(angle == 0) {
                     if(alpha_byte) {
@@ -949,7 +414,6 @@
                     } else {
                         mask_buf[px_i] = rotate_dsc.res_opa;
                         c.full = rotate_dsc.res_color.full;
->>>>>>> a69d75c3
                     }
                 }
 
@@ -982,11 +446,7 @@
                 blend_area.y2 = blend_area.y1;
 
                 px_i = 0;
-<<<<<<< HEAD
-                mask_res = (alpha_byte || chroma_key) ? LV_DRAW_MASK_RES_CHANGED : LV_DRAW_MASK_RES_FULL_COVER;
-=======
                 mask_res = (alpha_byte || chroma_key || angle) ? LV_DRAW_MASK_RES_CHANGED : LV_DRAW_MASK_RES_FULL_COVER;
->>>>>>> a69d75c3
 
                 /*Prepare the `mask_buf`if there are other masks*/
                 if(other_mask_cnt) {
@@ -1003,9 +463,4 @@
         lv_draw_buf_release(mask_buf);
         lv_draw_buf_release(map2);
     }
-<<<<<<< HEAD
-
-
-=======
->>>>>>> a69d75c3
 }