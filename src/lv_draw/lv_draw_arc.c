--- conflicted
+++ resolved
@@ -14,12 +14,7 @@
  *      DEFINES
  *********************/
 #define SPLIT_RADIUS_LIMIT 10  /*With radius greater then this the arc will drawn in quarters. A quarter is drawn only if there is arc in it */
-<<<<<<< HEAD
-#define SPLIT_ANGLE_GAP_LIMIT 60  /*With small gaps in the arc don't bother with splitting because there is nothing to skip.
-=======
-#define SPLIT_ANGLE_GAP_LIMIT 60  /*With small gaps in the arc don't bother with splitting because there is nothing to skip. */
-
->>>>>>> cf8ace60
+#define SPLIT_ANGLE_GAP_LIMIT 60  /*With small gaps in the arc don't bother with splitting because there is nothing to skip.*/
 
 /**********************
  *      TYPEDEFS
@@ -33,19 +28,11 @@
     uint16_t start_quarter;
     uint16_t end_quarter;
     lv_coord_t width;
-<<<<<<< HEAD
     lv_draw_rect_dsc_t * draw_dsc;
     const lv_area_t * draw_area;
     const lv_area_t * clip_area;
 }quarter_draw_dsc_t;
-=======
-    lv_opa_t opa_scale;
-    lv_style_t * style;
-    const lv_area_t * draw_area;
-    const lv_area_t * clip_area;
-}quarter_draw_dsc_t;
-
->>>>>>> cf8ace60
+
 
 /**********************
  *  STATIC PROTOTYPES
@@ -121,7 +108,6 @@
         q_dsc.end_angle = end_angle;
         q_dsc.start_quarter= start_angle / 90;
         q_dsc.end_quarter = end_angle / 90;
-<<<<<<< HEAD
         q_dsc.width = dsc->width;
         q_dsc.draw_dsc =  &cir_dsc;
         q_dsc.draw_area = &area;
@@ -133,21 +119,6 @@
         draw_quarter_3(&q_dsc);
     } else {
         lv_draw_rect(&area, clip_area, &cir_dsc);
-    }
-=======
-        q_dsc.width = circle_style.body.border.width;
-        q_dsc.opa_scale = opa_scale;
-        q_dsc.style =  &circle_style;
-        q_dsc.draw_area = &area;
-        q_dsc.clip_area = clip_area;
->>>>>>> cf8ace60
-
-        draw_quarter_0(&q_dsc);
-        draw_quarter_1(&q_dsc);
-        draw_quarter_2(&q_dsc);
-        draw_quarter_3(&q_dsc);
-    } else {
-        lv_draw_rect(&area, clip_area, &circle_style, opa_scale);
     }
     lv_draw_mask_remove_id(mask_angle_id);
 
@@ -183,6 +154,7 @@
 /**********************
  *   STATIC FUNCTIONS
  **********************/
+
 static void draw_quarter_0(quarter_draw_dsc_t * q)
 {
     lv_area_t quarter_area;
@@ -397,220 +369,6 @@
 }
 
 
-static void draw_quarter_0(quarter_draw_dsc_t * q)
-{
-    lv_area_t quarter_area;
-
-    if(q->start_quarter == 0 && q->end_quarter == 0 && q->start_angle < q->end_angle) {
-        /*Small arc here*/
-        quarter_area.y1 = q->center_y + ((lv_trigo_sin(q->start_angle) * (q->radius - q->width)) >> LV_TRIGO_SHIFT);
-        quarter_area.x2 = q->center_x + ((lv_trigo_sin(q->start_angle + 90) * (q->radius)) >> LV_TRIGO_SHIFT);
-
-        quarter_area.y2 = q->center_y + ((lv_trigo_sin(q->end_angle) * q->radius) >> LV_TRIGO_SHIFT);
-        quarter_area.x1 = q->center_x + ((lv_trigo_sin(q->end_angle + 90) * (q->radius - q->width)) >> LV_TRIGO_SHIFT);
-
-        bool ok = lv_area_intersect(&quarter_area, &quarter_area, q->clip_area);
-        if(ok) lv_draw_rect(q->draw_area, &quarter_area, q->style, q->opa_scale);
-    }
-    else if(q->start_quarter == 0 || q->end_quarter == 0) {
-        /*Start and/or end arcs here*/
-        if(q->start_quarter == 0) {
-            quarter_area.x1 = q->center_x;
-            quarter_area.y2 = q->center_y + q->radius;
-
-            quarter_area.y1 = q->center_y + ((lv_trigo_sin(q->start_angle) * (q->radius - q->width)) >> LV_TRIGO_SHIFT);
-            quarter_area.x2 = q->center_x + ((lv_trigo_sin(q->start_angle + 90) * (q->radius)) >> LV_TRIGO_SHIFT);
-
-            bool ok = lv_area_intersect(&quarter_area, &quarter_area, q->clip_area);
-            if(ok) lv_draw_rect(q->draw_area, &quarter_area, q->style, q->opa_scale);
-        }
-         if(q->end_quarter == 0) {
-            quarter_area.x2 = q->center_x + q->radius;
-            quarter_area.y1 = q->center_y;
-
-            quarter_area.y2 = q->center_y + ((lv_trigo_sin(q->end_angle) * q->radius) >> LV_TRIGO_SHIFT);
-            quarter_area.x1 = q->center_x + ((lv_trigo_sin(q->end_angle + 90) * (q->radius - q->width)) >> LV_TRIGO_SHIFT);
-
-            bool ok = lv_area_intersect(&quarter_area, &quarter_area, q->clip_area);
-            if(ok) lv_draw_rect(q->draw_area, &quarter_area, q->style, q->opa_scale);
-        }
-    }
-    else if((q->start_quarter == q->end_quarter && q->start_quarter != 0 && q->end_angle < q->start_angle) ||
-            (q->start_quarter == 2 && q->end_quarter == 1) ||
-            (q->start_quarter == 3 && q->end_quarter == 2) ||
-            (q->start_quarter == 3 && q->end_quarter == 1)) {
-        /*Arc crosses here*/
-        quarter_area.x1 = q->center_x;
-        quarter_area.y1 = q->center_y;
-        quarter_area.x2 = q->center_x + q->radius;
-        quarter_area.y2 = q->center_y + q->radius;
-
-        bool ok = lv_area_intersect(&quarter_area, &quarter_area, q->clip_area);
-        if(ok) lv_draw_rect(q->draw_area, &quarter_area, q->style, q->opa_scale);
-    }
-}
-
-static void draw_quarter_1(quarter_draw_dsc_t * q)
-{
-    lv_area_t quarter_area;
-
-    if(q->start_quarter == 1 && q->end_quarter == 1 && q->start_angle < q->end_angle) {
-        /*Small arc here*/
-        quarter_area.y2 = q->center_y + ((lv_trigo_sin(q->start_angle) * (q->radius)) >> LV_TRIGO_SHIFT);
-        quarter_area.x2 = q->center_x + ((lv_trigo_sin(q->start_angle + 90) * (q->radius - q->width)) >> LV_TRIGO_SHIFT);
-
-        quarter_area.y1 = q->center_y + ((lv_trigo_sin(q->end_angle) * q->radius - q->width) >> LV_TRIGO_SHIFT);
-        quarter_area.x1 = q->center_x + ((lv_trigo_sin(q->end_angle + 90) * (q->radius)) >> LV_TRIGO_SHIFT);
-
-        bool ok = lv_area_intersect(&quarter_area, &quarter_area, q->clip_area);
-        if(ok) lv_draw_rect(q->draw_area, &quarter_area, q->style, q->opa_scale);
-    }
-    else if(q->start_quarter == 1 || q->end_quarter == 1) {
-        /*Start and/or end arcs here*/
-        if(q->start_quarter == 1) {
-            quarter_area.x1 = q->center_x - q->radius;
-            quarter_area.y1 = q->center_y;
-
-            quarter_area.y2 = q->center_y + ((lv_trigo_sin(q->start_angle) * (q->radius)) >> LV_TRIGO_SHIFT);
-            quarter_area.x2 = q->center_x + ((lv_trigo_sin(q->start_angle + 90) * (q->radius - q->width)) >> LV_TRIGO_SHIFT);
-
-            bool ok = lv_area_intersect(&quarter_area, &quarter_area, q->clip_area);
-            if(ok) lv_draw_rect(q->draw_area, &quarter_area, q->style, q->opa_scale);
-        }
-         if(q->end_quarter == 1) {
-            quarter_area.x2 = q->center_x - 1;
-            quarter_area.y2 = q->center_y + q->radius;
-
-            quarter_area.y1 = q->center_y + ((lv_trigo_sin(q->end_angle) * (q->radius- q->width)) >> LV_TRIGO_SHIFT);
-            quarter_area.x1 = q->center_x + ((lv_trigo_sin(q->end_angle + 90) * (q->radius )) >> LV_TRIGO_SHIFT);
-
-            bool ok = lv_area_intersect(&quarter_area, &quarter_area, q->clip_area);
-            if(ok) lv_draw_rect(q->draw_area, &quarter_area, q->style, q->opa_scale);
-        }
-    }
-    else if((q->start_quarter == q->end_quarter && q->start_quarter != 1 && q->end_angle < q->start_angle) ||
-            (q->start_quarter == 0 && q->end_quarter == 2) ||
-            (q->start_quarter == 0 && q->end_quarter == 3) ||
-            (q->start_quarter == 3 && q->end_quarter == 2)) {
-        /*Arc crosses here*/
-        quarter_area.x1 = q->center_x - q->radius;
-        quarter_area.y1 = q->center_y;
-        quarter_area.x2 = q->center_x - 1;
-        quarter_area.y2 = q->center_y + q->radius;
-
-        bool ok = lv_area_intersect(&quarter_area, &quarter_area, q->clip_area);
-        if(ok) lv_draw_rect(q->draw_area, &quarter_area, q->style, q->opa_scale);
-    }
-}
-
-static void draw_quarter_2(quarter_draw_dsc_t * q)
-{
-    lv_area_t quarter_area;
-
-    if(q->start_quarter == 2 && q->end_quarter == 2 && q->start_angle < q->end_angle) {
-        /*Small arc here*/
-        quarter_area.x1 = q->center_x + ((lv_trigo_sin(q->start_angle + 90) * (q->radius)) >> LV_TRIGO_SHIFT);
-        quarter_area.y2 = q->center_y + ((lv_trigo_sin(q->start_angle) * (q->radius - q->width)) >> LV_TRIGO_SHIFT);
-
-        quarter_area.y1 = q->center_y + ((lv_trigo_sin(q->end_angle) * q->radius) >> LV_TRIGO_SHIFT);
-        quarter_area.x2 = q->center_x + ((lv_trigo_sin(q->end_angle + 90) * (q->radius - q->width)) >> LV_TRIGO_SHIFT);
-
-        bool ok = lv_area_intersect(&quarter_area, &quarter_area, q->clip_area);
-        if(ok) lv_draw_rect(q->draw_area, &quarter_area, q->style, q->opa_scale);
-    }
-    else if(q->start_quarter == 2 || q->end_quarter == 2) {
-        /*Start and/or end arcs here*/
-        if(q->start_quarter == 2) {
-            quarter_area.x2 = q->center_x - 1;
-            quarter_area.y1 = q->center_y - q->radius;
-
-            quarter_area.x1 = q->center_x + ((lv_trigo_sin(q->start_angle + 90) * (q->radius )) >> LV_TRIGO_SHIFT);
-            quarter_area.y2 = q->center_y + ((lv_trigo_sin(q->start_angle) * (q->radius- q->width)) >> LV_TRIGO_SHIFT);
-
-            bool ok = lv_area_intersect(&quarter_area, &quarter_area, q->clip_area);
-            if(ok) lv_draw_rect(q->draw_area, &quarter_area, q->style, q->opa_scale);
-        }
-         if(q->end_quarter == 2) {
-            quarter_area.x1 = q->center_x - q->radius;
-            quarter_area.y2 = q->center_y - 1;
-
-            quarter_area.x2 = q->center_x + ((lv_trigo_sin(q->end_angle + 90) * (q->radius - q->width)) >> LV_TRIGO_SHIFT);
-            quarter_area.y1 = q->center_y + ((lv_trigo_sin(q->end_angle) * (q->radius)) >> LV_TRIGO_SHIFT);
-
-            bool ok = lv_area_intersect(&quarter_area, &quarter_area, q->clip_area);
-            if(ok) lv_draw_rect(q->draw_area, &quarter_area, q->style, q->opa_scale);
-        }
-    }
-    else if((q->start_quarter == q->end_quarter && q->start_quarter != 2 && q->end_angle < q->start_angle) ||
-            (q->start_quarter == 0 && q->end_quarter == 3) ||
-            (q->start_quarter == 1 && q->end_quarter == 3) ||
-            (q->start_quarter == 3 && q->end_quarter == 1)) {
-        /*Arc crosses here*/
-        quarter_area.x1 = q->center_x - q->radius;
-        quarter_area.y1 = q->center_y - q->radius;
-        quarter_area.x2 = q->center_x - 1;
-        quarter_area.y2 = q->center_y - 1;
-
-        bool ok = lv_area_intersect(&quarter_area, &quarter_area, q->clip_area);
-        if(ok) lv_draw_rect(q->draw_area, &quarter_area, q->style, q->opa_scale);
-    }
-}
-
-
-static void draw_quarter_3(quarter_draw_dsc_t * q)
-{
-    lv_area_t quarter_area;
-
-    if(q->start_quarter == 3 && q->end_quarter == 3 && q->start_angle < q->end_angle) {
-        /*Small arc here*/
-        quarter_area.x1 = q->center_x + ((lv_trigo_sin(q->start_angle + 90) * (q->radius - q->width)) >> LV_TRIGO_SHIFT);
-        quarter_area.y1 = q->center_y + ((lv_trigo_sin(q->start_angle) * (q->radius)) >> LV_TRIGO_SHIFT);
-
-        quarter_area.x2 = q->center_x + ((lv_trigo_sin(q->end_angle + 90) * (q->radius)) >> LV_TRIGO_SHIFT);
-        quarter_area.y2 = q->center_y + ((lv_trigo_sin(q->end_angle) * q->radius - q->width) >> LV_TRIGO_SHIFT);
-
-        bool ok = lv_area_intersect(&quarter_area, &quarter_area, q->clip_area);
-        if(ok) lv_draw_rect(q->draw_area, &quarter_area, q->style, q->opa_scale);
-    }
-    else if(q->start_quarter == 3 || q->end_quarter == 3) {
-        /*Start and/or end arcs here*/
-        if(q->start_quarter == 3) {
-            quarter_area.x2 = q->center_x + q->radius;
-            quarter_area.y2 = q->center_y - 1;
-
-            quarter_area.x1 = q->center_x + ((lv_trigo_sin(q->start_angle + 90) * (q->radius - q->width)) >> LV_TRIGO_SHIFT);
-            quarter_area.y1 = q->center_y + ((lv_trigo_sin(q->start_angle) * (q->radius)) >> LV_TRIGO_SHIFT);
-
-            bool ok = lv_area_intersect(&quarter_area, &quarter_area, q->clip_area);
-            if(ok) lv_draw_rect(q->draw_area, &quarter_area, q->style, q->opa_scale);
-        }
-         if(q->end_quarter == 3) {
-            quarter_area.x1 = q->center_x;
-            quarter_area.y1 = q->center_y - q->radius;
-
-            quarter_area.x2 = q->center_x + ((lv_trigo_sin(q->end_angle + 90) * (q->radius)) >> LV_TRIGO_SHIFT);
-            quarter_area.y2 = q->center_y + ((lv_trigo_sin(q->end_angle) * (q->radius - q->width)) >> LV_TRIGO_SHIFT);
-
-            bool ok = lv_area_intersect(&quarter_area, &quarter_area, q->clip_area);
-            if(ok) lv_draw_rect(q->draw_area, &quarter_area, q->style, q->opa_scale);
-        }
-    }
-    else if((q->start_quarter == q->end_quarter && q->start_quarter != 3 && q->end_angle < q->start_angle) ||
-            (q->start_quarter == 2 && q->end_quarter == 0) ||
-            (q->start_quarter == 1 && q->end_quarter == 0) ||
-            (q->start_quarter == 2 && q->end_quarter == 1)) {
-        /*Arc crosses here*/
-        quarter_area.x1 = q->center_x;
-        quarter_area.y1 = q->center_y - q->radius;
-        quarter_area.x2 = q->center_x + q->radius;
-        quarter_area.y2 = q->center_y - 1;
-
-        bool ok = lv_area_intersect(&quarter_area, &quarter_area, q->clip_area);
-        if(ok) lv_draw_rect(q->draw_area, &quarter_area, q->style, q->opa_scale);
-    }
-}
-
-
 
 
 static void get_rounded_area(int16_t angle, lv_coord_t radius, uint8_t tickness, lv_area_t * res_area)
