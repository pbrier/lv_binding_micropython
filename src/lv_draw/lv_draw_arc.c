--- conflicted
+++ resolved
@@ -21,15 +21,6 @@
 /**********************
  *  STATIC PROTOTYPES
  **********************/
-<<<<<<< HEAD
-=======
-static void ver_line(lv_coord_t x, lv_coord_t y, const lv_area_t * mask, lv_coord_t len, lv_color_t color,
-                     lv_opa_t opa);
-static void hor_line(lv_coord_t x, lv_coord_t y, const lv_area_t * mask, lv_coord_t len, lv_color_t color,
-                     lv_opa_t opa);
-static bool deg_test_norm(uint16_t deg, uint16_t start, uint16_t end);
-static bool deg_test_inv(uint16_t deg, uint16_t start, uint16_t end);
->>>>>>> bf5ea665
 
 /**********************
  *  STATIC VARIABLES
@@ -69,7 +60,6 @@
 
     int16_t mask_angle_id = lv_draw_mask_add(&mask_angle_param, NULL);
 
-<<<<<<< HEAD
     lv_area_t area;
     area.x1 = center_x - radius;
     area.y1 = center_y - radius;
@@ -108,157 +98,8 @@
   
       lv_draw_rect(&round_area, clip_area, &circle_style, LV_OPA_COVER);
     }
-
 }
 
-=======
-    lv_color_t color = style->line.color;
-    lv_opa_t opa = opa_scale == LV_OPA_COVER ? style->body.opa : (uint16_t)((uint16_t)style->body.opa * opa_scale) >> 8;
-
-    bool (*deg_test)(uint16_t, uint16_t, uint16_t);
-    if(start_angle <= end_angle)
-        deg_test = deg_test_norm;
-    else
-        deg_test = deg_test_inv;
-
-    int middle_r_out = r_out;
-#if !LV_ANTIALIAS
-    thickness--;
-    middle_r_out = r_out - 1;
-#endif
-    if(deg_test(270, start_angle, end_angle))
-        hor_line(center_x - middle_r_out, center_y, mask, thickness, color, opa); /*Left Middle*/
-    if(deg_test(90, start_angle, end_angle))
-        hor_line(center_x + r_in, center_y, mask, thickness, color, opa); /*Right Middle*/
-    if(deg_test(180, start_angle, end_angle))
-        ver_line(center_x, center_y - middle_r_out, mask, thickness, color, opa); /*Top Middle*/
-    if(deg_test(0, start_angle, end_angle))
-        ver_line(center_x, center_y + r_in, mask, thickness, color, opa); /*Bottom middle*/
-
-    uint32_t r_out_sqr = r_out * r_out;
-    uint32_t r_in_sqr  = r_in * r_in;
-#if LV_ANTIALIAS
-    uint32_t r_out_aa_sqr = (r_out + 1) * (r_out + 1);
-    uint32_t r_in_aa_sqr  = (r_in - 1) * (r_in - 1);
-#endif
-    int16_t xi;
-    int16_t yi;
-    for(yi = -r_out; yi < 0; yi++) {
-        x_start[0] = LV_COORD_MIN;
-        x_start[1] = LV_COORD_MIN;
-        x_start[2] = LV_COORD_MIN;
-        x_start[3] = LV_COORD_MIN;
-        x_end[0]   = LV_COORD_MIN;
-        x_end[1]   = LV_COORD_MIN;
-        x_end[2]   = LV_COORD_MIN;
-        x_end[3]   = LV_COORD_MIN;
-        int xe     = 0;
-        for(xi = -r_out; xi < 0; xi++) {
-
-            uint32_t r_act_sqr = xi * xi + yi * yi;
-#if LV_ANTIALIAS
-            if(r_act_sqr > r_out_aa_sqr) {
-                continue;
-            }
-#else
-            if(r_act_sqr > r_out_sqr) continue;
-#endif
-
-            deg_base = lv_atan2(xi, yi) - 180;
-
-#if LV_ANTIALIAS
-            int opa = -1;
-            if(r_act_sqr > r_out_sqr) {
-                opa = LV_OPA_100 * (r_out + 1) - lv_sqrt(LV_OPA_100 * LV_OPA_100 * r_act_sqr);
-                if(opa < LV_OPA_0)
-                    opa = LV_OPA_0;
-                else if(opa > LV_OPA_100)
-                    opa = LV_OPA_100;
-            } else if(r_act_sqr < r_in_sqr) {
-                if(xe == 0) xe = xi;
-                opa = lv_sqrt(LV_OPA_100 * LV_OPA_100 * r_act_sqr) - LV_OPA_100 * (r_in - 1);
-                if(opa < LV_OPA_0)
-                    opa = LV_OPA_0;
-                else if(opa > LV_OPA_100)
-                    opa = LV_OPA_100;
-                if(r_act_sqr < r_in_aa_sqr)
-                    break; /*No need to continue the iteration in x once we found the inner edge of the
-                              arc*/
-            }
-            if(opa != -1) {
-                if(deg_test(180 + deg_base, start_angle, end_angle)) {
-                    lv_draw_px(center_x + xi, center_y + yi, mask, color, opa);
-                }
-                if(deg_test(360 - deg_base, start_angle, end_angle)) {
-                    lv_draw_px(center_x + xi, center_y - yi, mask, color, opa);
-                }
-                if(deg_test(180 - deg_base, start_angle, end_angle)) {
-                    lv_draw_px(center_x - xi, center_y + yi, mask, color, opa);
-                }
-                if(deg_test(deg_base, start_angle, end_angle)) {
-                    lv_draw_px(center_x - xi, center_y - yi, mask, color, opa);
-                }
-                continue;
-            }
-#endif
-
-            deg = 180 + deg_base;
-            if(deg_test(deg, start_angle, end_angle)) {
-                if(x_start[0] == LV_COORD_MIN) x_start[0] = xi;
-            } else if(x_start[0] != LV_COORD_MIN && x_end[0] == LV_COORD_MIN) {
-                x_end[0] = xi - 1;
-            }
-
-            deg = 360 - deg_base;
-            if(deg_test(deg, start_angle, end_angle)) {
-                if(x_start[1] == LV_COORD_MIN) x_start[1] = xi;
-            } else if(x_start[1] != LV_COORD_MIN && x_end[1] == LV_COORD_MIN) {
-                x_end[1] = xi - 1;
-            }
-
-            deg = 180 - deg_base;
-            if(deg_test(deg, start_angle, end_angle)) {
-                if(x_start[2] == LV_COORD_MIN) x_start[2] = xi;
-            } else if(x_start[2] != LV_COORD_MIN && x_end[2] == LV_COORD_MIN) {
-                x_end[2] = xi - 1;
-            }
-
-            deg = deg_base;
-            if(deg_test(deg, start_angle, end_angle)) {
-                if(x_start[3] == LV_COORD_MIN) x_start[3] = xi;
-            } else if(x_start[3] != LV_COORD_MIN && x_end[3] == LV_COORD_MIN) {
-                x_end[3] = xi - 1;
-            }
-
-            if(r_act_sqr < r_in_sqr) {
-                xe = xi;
-                break; /*No need to continue the iteration in x once we found the inner edge of the
-                          arc*/
-            }
-        }
-
-        if(x_start[0] != LV_COORD_MIN) {
-            if(x_end[0] == LV_COORD_MIN) x_end[0] = xe - 1;
-            hor_line(center_x + x_start[0], center_y + yi, mask, x_end[0] - x_start[0], color, opa);
-        }
-
-        if(x_start[1] != LV_COORD_MIN) {
-            if(x_end[1] == LV_COORD_MIN) x_end[1] = xe - 1;
-            hor_line(center_x + x_start[1], center_y - yi, mask, x_end[1] - x_start[1], color, opa);
-        }
-
-        if(x_start[2] != LV_COORD_MIN) {
-            if(x_end[2] == LV_COORD_MIN) x_end[2] = xe - 1;
-            hor_line(center_x - x_end[2], center_y + yi, mask, LV_MATH_ABS(x_end[2] - x_start[2]), color, opa);
-        }
-
-        if(x_start[3] != LV_COORD_MIN) {
-            if(x_end[3] == LV_COORD_MIN) x_end[3] = xe - 1;
-            hor_line(center_x - x_end[3], center_y - yi, mask, LV_MATH_ABS(x_end[3] - x_start[3]), color, opa);
-        }
-    }
-}
->>>>>>> bf5ea665
 
 /**********************
  *   STATIC FUNCTIONS
