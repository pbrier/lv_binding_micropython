/**
 * @file lv_draw_label.c
 *
 */

/*********************
 *      INCLUDES
 *********************/
#include "lv_draw_label.h"
#include "../lv_misc/lv_math.h"
#include "../lv_hal/lv_hal_disp.h"
#include "../lv_core/lv_refr.h"
#include "../lv_misc/lv_bidi.h"
#include "../lv_misc/lv_debug.h"

/*********************
 *      DEFINES
 *********************/
#define LABEL_RECOLOR_PAR_LENGTH 6
#define LV_LABEL_HINT_UPDATE_TH 1024 /*Update the "hint" if the label's y coordinates have changed more then this*/

/**********************
 *      TYPEDEFS
 **********************/
enum {
    CMD_STATE_WAIT,
    CMD_STATE_PAR,
    CMD_STATE_IN,
};
typedef uint8_t cmd_state_t;

/**********************
 *  STATIC PROTOTYPES
 **********************/
LV_ATTRIBUTE_FAST_MEM static void lv_draw_letter(const lv_point_t * pos_p, const lv_area_t * clip_area,
                                                 const lv_font_t * font_p,
                                                 uint32_t letter, lv_color_t color, lv_opa_t opa, lv_blend_mode_t blend_mode);
LV_ATTRIBUTE_FAST_MEM static void draw_letter_normal(lv_coord_t pos_x, lv_coord_t pos_y, lv_font_glyph_dsc_t * g,
                                                     const lv_area_t * clip_area,
                                                     const uint8_t * map_p, lv_color_t color, lv_opa_t opa, lv_blend_mode_t blend_mode);
static void draw_letter_subpx(lv_coord_t pos_x, lv_coord_t pos_y, lv_font_glyph_dsc_t * g, const lv_area_t * clip_area,
                              const uint8_t * map_p, lv_color_t color, lv_opa_t opa, lv_blend_mode_t blend_mode);


static uint8_t hex_char_to_num(char hex);

/**********************
 *  STATIC VARIABLES
 **********************/

/**********************
 *  GLOBAL VARIABLES
 **********************/

const uint8_t _lv_bpp1_opa_table[2]  = {0, 255};          /*Opacity mapping with bpp = 1 (Just for compatibility)*/
const uint8_t _lv_bpp2_opa_table[4]  = {0, 85, 170, 255}; /*Opacity mapping with bpp = 2*/

const uint8_t _lv_bpp3_opa_table[8]  = {0, 36,  73, 109,   /*Opacity mapping with bpp = 3*/
                                        146, 182,  219, 255
                                       };

const uint8_t _lv_bpp4_opa_table[16] = {0,  17, 34,  51,  /*Opacity mapping with bpp = 4*/
                                        68, 85, 102, 119,
                                        136, 153, 170, 187,
                                        204, 221, 238, 255
                                       };
const uint8_t _lv_bpp8_opa_table[256] = {0, 1, 2, 3, 4, 5, 6, 7, 8, 9, 10, 11, 12, 13, 14, 15,
                                         16, 17, 18, 19, 20, 21, 22, 23, 24, 25, 26, 27, 28, 29, 30, 31,
                                         32, 33, 34, 35, 36, 37, 38, 39, 40, 41, 42, 43, 44, 45, 46, 47,
                                         48, 49, 50, 51, 52, 53, 54, 55, 56, 57, 58, 59, 60, 61, 62, 63,
                                         64, 65, 66, 67, 68, 69, 70, 71, 72, 73, 74, 75, 76, 77, 78, 79,
                                         80, 81, 82, 83, 84, 85, 86, 87, 88, 89, 90, 91, 92, 93, 94, 95,
                                         96, 97, 98, 99, 100, 101, 102, 103, 104, 105, 106, 107, 108, 109, 110, 111,
                                         112, 113, 114, 115, 116, 117, 118, 119, 120, 121, 122, 123, 124, 125, 126, 127,
                                         128, 129, 130, 131, 132, 133, 134, 135, 136, 137, 138, 139, 140, 141, 142, 143,
                                         144, 145, 146, 147, 148, 149, 150, 151, 152, 153, 154, 155, 156, 157, 158, 159,
                                         160, 161, 162, 163, 164, 165, 166, 167, 168, 169, 170, 171, 172, 173, 174, 175,
                                         176, 177, 178, 179, 180, 181, 182, 183, 184, 185, 186, 187, 188, 189, 190, 191,
                                         192, 193, 194, 195, 196, 197, 198, 199, 200, 201, 202, 203, 204, 205, 206, 207,
                                         208, 209, 210, 211, 212, 213, 214, 215, 216, 217, 218, 219, 220, 221, 222, 223,
                                         224, 225, 226, 227, 228, 229, 230, 231, 232, 233, 234, 235, 236, 237, 238, 239,
                                         240, 241, 242, 243, 244, 245, 246, 247, 248, 249, 250, 251, 252, 253, 254, 255
                                        };

/**********************
 *      MACROS
 **********************/

/**********************
 *   GLOBAL FUNCTIONS
 **********************/

LV_ATTRIBUTE_FAST_MEM void lv_draw_label_dsc_init(lv_draw_label_dsc_t * dsc)
{
    _lv_memset_00(dsc, sizeof(lv_draw_label_dsc_t));
    dsc->opa = LV_OPA_COVER;
    dsc->color = LV_COLOR_BLACK;
    dsc->font = LV_THEME_DEFAULT_FONT_NORMAL;
    dsc->sel_start = LV_DRAW_LABEL_NO_TXT_SEL;
    dsc->sel_end = LV_DRAW_LABEL_NO_TXT_SEL;
    dsc->sel_color = LV_COLOR_BLUE;
    dsc->bidi_dir = LV_BIDI_DIR_LTR;
}

/**
 * Write a text
 * @param coords coordinates of the label
 * @param mask the label will be drawn only in this area
 * @param dsc pointer to draw descriptor
 * @param txt `\0` terminated text to write
 * @param hint pointer to a `lv_draw_label_hint_t` variable.
 * It is managed by the drawer to speed up the drawing of very long texts (thousands of lines).
 */
LV_ATTRIBUTE_FAST_MEM void lv_draw_label(const lv_area_t * coords, const lv_area_t * mask,
                                         const lv_draw_label_dsc_t * dsc,
                                         const char * txt,
                                         lv_draw_label_hint_t * hint)
{

    if(dsc->opa <= LV_OPA_MIN) return;
    const lv_font_t * font = dsc->font;
    int32_t w;

    /*No need to waste processor time if string is empty*/
    if(txt[0] == '\0')  return;

    lv_area_t clipped_area;
    bool clip_ok = _lv_area_intersect(&clipped_area, coords, mask);
    if(!clip_ok) return;


    if((dsc->flag & LV_TXT_FLAG_EXPAND) == 0) {
        /*Normally use the label's width as width*/
        w = lv_area_get_width(coords);
    }
    else {
        /*If EXAPND is enabled then not limit the text's width to the object's width*/
        lv_point_t p;
        _lv_txt_get_size(&p, txt, dsc->font, dsc->letter_space, dsc->line_space, LV_COORD_MAX,
                         dsc->flag);
        w = p.x;
    }

    int32_t line_height_font = lv_font_get_line_height(font);
    int32_t line_height = line_height_font + dsc->line_space;

    /*Init variables for the first line*/
    int32_t line_width = 0;
    lv_point_t pos;
    pos.x = coords->x1;
    pos.y = coords->y1;

    int32_t x_ofs = 0;
    int32_t y_ofs = 0;
    x_ofs = dsc->ofs_x;
    y_ofs = dsc->ofs_y;
    pos.y += y_ofs;

    uint32_t line_start     = 0;
    int32_t last_line_start = -1;

    /*Check the hint to use the cached info*/
    if(hint && y_ofs == 0 && coords->y1 < 0) {
        /*If the label changed too much recalculate the hint.*/
        if(LV_MATH_ABS(hint->coord_y - coords->y1) > LV_LABEL_HINT_UPDATE_TH - 2 * line_height) {
            hint->line_start = -1;
        }
        last_line_start = hint->line_start;
    }

    /*Use the hint if it's valid*/
    if(hint && last_line_start >= 0) {
        line_start = last_line_start;
        pos.y += hint->y;
    }

    uint32_t line_end = line_start + _lv_txt_get_next_line(&txt[line_start], font, dsc->letter_space, w, dsc->flag);

    /*Go the first visible line*/
    while(pos.y + line_height_font < mask->y1) {
        /*Go to next line*/
        line_start = line_end;
        line_end += _lv_txt_get_next_line(&txt[line_start], font, dsc->letter_space, w, dsc->flag);
        pos.y += line_height;

        /*Save at the threshold coordinate*/
        if(hint && pos.y >= -LV_LABEL_HINT_UPDATE_TH && hint->line_start < 0) {
            hint->line_start = line_start;
            hint->y          = pos.y - coords->y1;
            hint->coord_y    = coords->y1;
        }

        if(txt[line_start] == '\0') return;
    }

    /*Align to middle*/
    if(dsc->flag & LV_TXT_FLAG_CENTER) {
        line_width = _lv_txt_get_width(&txt[line_start], line_end - line_start, font, dsc->letter_space, dsc->flag);

        pos.x += (lv_area_get_width(coords) - line_width) / 2;

    }
    /*Align to the right*/
    else if(dsc->flag & LV_TXT_FLAG_RIGHT) {
        line_width = _lv_txt_get_width(&txt[line_start], line_end - line_start, font, dsc->letter_space, dsc->flag);
        pos.x += lv_area_get_width(coords) - line_width;
    }

    lv_opa_t opa = dsc->opa;

    uint32_t sel_start = dsc->sel_start;
    uint32_t sel_end = dsc->sel_end;
    if(sel_start > sel_end) {
        uint32_t tmp = sel_start;
        sel_start = sel_end;
        sel_end = tmp;
    }
    lv_draw_line_dsc_t line_dsc;
<<<<<<< HEAD
    //dsc->decor  = LV_TEXT_DECOR_UNDERLINE;
=======
>>>>>>> cda21694
    if((dsc->decor & LV_TEXT_DECOR_UNDERLINE) || (dsc->decor & LV_TEXT_DECOR_STRIKETHROUGH)) {
        lv_draw_line_dsc_init(&line_dsc);
        line_dsc.color = dsc->color;
        line_dsc.width = font->underline_thickness ? font->underline_thickness : LV_MATH_MAX(font->line_height / 10, 1);
        line_dsc.opa = dsc->opa;
        line_dsc.blend_mode = dsc->blend_mode;
    }

    cmd_state_t cmd_state = CMD_STATE_WAIT;
    uint32_t i;
    uint32_t par_start = 0;
    lv_color_t recolor;
    int32_t letter_w;


    lv_draw_rect_dsc_t draw_dsc_sel;
    lv_draw_rect_dsc_init(&draw_dsc_sel);
    draw_dsc_sel.bg_color = dsc->sel_color;

    int32_t pos_x_start = pos.x;
    /*Write out all lines*/
    while(txt[line_start] != '\0') {
        pos.x += x_ofs;

        /*Write all letter of a line*/
        cmd_state = CMD_STATE_WAIT;
        i         = 0;
#if LV_USE_BIDI
        char * bidi_txt = _lv_mem_buf_get(line_end - line_start + 1);
        _lv_bidi_process_paragraph(txt + line_start, bidi_txt, line_end - line_start, dsc->bidi_dir, NULL, 0);
#else
        const char * bidi_txt = txt + line_start;
#endif

        while(i < line_end - line_start) {
            uint32_t logical_char_pos = 0;
            if(sel_start != 0xFFFF && sel_end != 0xFFFF) {
#if LV_USE_BIDI
                logical_char_pos = _lv_txt_encoded_get_char_id(txt, line_start);
                uint32_t t = _lv_txt_encoded_get_char_id(bidi_txt, i);
                logical_char_pos += _lv_bidi_get_logical_pos(bidi_txt, NULL, line_end - line_start, dsc->bidi_dir, t, NULL);
#else
                logical_char_pos = _lv_txt_encoded_get_char_id(txt, line_start + i);
#endif
            }

            uint32_t letter      = _lv_txt_encoded_next(bidi_txt, &i);
            uint32_t letter_next = _lv_txt_encoded_next(&bidi_txt[i], NULL);

            /*Handle the re-color command*/
            if((dsc->flag & LV_TXT_FLAG_RECOLOR) != 0) {
                if(letter == (uint32_t)LV_TXT_COLOR_CMD[0]) {
                    if(cmd_state == CMD_STATE_WAIT) { /*Start char*/
                        par_start = i;
                        cmd_state = CMD_STATE_PAR;
                        continue;
                    }
                    else if(cmd_state == CMD_STATE_PAR) {   /*Other start char in parameter escaped cmd. char */
                        cmd_state = CMD_STATE_WAIT;
                    }
                    else if(cmd_state == CMD_STATE_IN) {   /*Command end */
                        cmd_state = CMD_STATE_WAIT;
                        continue;
                    }
                }

                /*Skip the color parameter and wait the space after it*/
                if(cmd_state == CMD_STATE_PAR) {
                    if(letter == ' ') {
                        /*Get the parameter*/
                        if(i - par_start == LABEL_RECOLOR_PAR_LENGTH + 1) {
                            char buf[LABEL_RECOLOR_PAR_LENGTH + 1];
                            _lv_memcpy_small(buf, &bidi_txt[par_start], LABEL_RECOLOR_PAR_LENGTH);
                            buf[LABEL_RECOLOR_PAR_LENGTH] = '\0';
                            int r, g, b;
                            r       = (hex_char_to_num(buf[0]) << 4) + hex_char_to_num(buf[1]);
                            g       = (hex_char_to_num(buf[2]) << 4) + hex_char_to_num(buf[3]);
                            b       = (hex_char_to_num(buf[4]) << 4) + hex_char_to_num(buf[5]);
                            recolor = lv_color_make(r, g, b);
                        }
                        else {
                            recolor.full = dsc->color.full;
                        }
                        cmd_state = CMD_STATE_IN; /*After the parameter the text is in the command*/
                    }
                    continue;
                }
            }

            lv_color_t color = dsc->color;

            if(cmd_state == CMD_STATE_IN) color = recolor;

            letter_w = lv_font_get_glyph_width(font, letter, letter_next);

            if(sel_start != 0xFFFF && sel_end != 0xFFFF) {
                if(logical_char_pos >= sel_start && logical_char_pos < sel_end) {
                    lv_area_t sel_coords;
                    sel_coords.x1 = pos.x;
                    sel_coords.y1 = pos.y;
                    sel_coords.x2 = pos.x + letter_w + dsc->letter_space - 1;
                    sel_coords.y2 = pos.y + line_height - 1;
                    lv_draw_rect(&sel_coords, mask, &draw_dsc_sel);
                }
            }

            lv_draw_letter(&pos, mask, font, letter, color, opa, dsc->blend_mode);

            if(letter_w > 0) {
                pos.x += letter_w + dsc->letter_space;
            }
        }

        if(dsc->decor & LV_TEXT_DECOR_STRIKETHROUGH) {
            lv_point_t p1;
            lv_point_t p2;
            p1.x = pos_x_start;
            p1.y = pos.y + (dsc->font->line_height / 2)  + line_dsc.width / 2;
            p2.x = pos.x;
            p2.y = p1.y;
            lv_draw_line(&p1, &p2, mask, &line_dsc);
        }

        if(dsc->decor  & LV_TEXT_DECOR_UNDERLINE) {
            lv_point_t p1;
            lv_point_t p2;
            p1.x = pos_x_start;
            p1.y = pos.y + dsc->font->line_height - dsc->font->base_line - font->underline_position;
            p2.x = pos.x;
            p2.y = p1.y;
            lv_draw_line(&p1, &p2, mask, &line_dsc);
        }

#if LV_USE_BIDI
        _lv_mem_buf_release(bidi_txt);
        bidi_txt = NULL;
#endif
        /*Go to next line*/
        line_start = line_end;
        line_end += _lv_txt_get_next_line(&txt[line_start], font, dsc->letter_space, w, dsc->flag);

        pos.x = coords->x1;
        /*Align to middle*/
        if(dsc->flag & LV_TXT_FLAG_CENTER) {
            line_width =
                _lv_txt_get_width(&txt[line_start], line_end - line_start, font, dsc->letter_space, dsc->flag);

            pos.x += (lv_area_get_width(coords) - line_width) / 2;

        }
        /*Align to the right*/
        else if(dsc->flag & LV_TXT_FLAG_RIGHT) {
            line_width =
                _lv_txt_get_width(&txt[line_start], line_end - line_start, font, dsc->letter_space, dsc->flag);
            pos.x += lv_area_get_width(coords) - line_width;
        }

        /*Go the next line position*/
        pos.y += line_height;

        if(pos.y > mask->y2) return;
    }

    LV_ASSERT_MEM_INTEGRITY();
}

/**********************
 *   STATIC FUNCTIONS
 **********************/


/**
 * Draw a letter in the Virtual Display Buffer
 * @param pos_p left-top coordinate of the latter
 * @param mask_p the letter will be drawn only on this area  (truncated to VDB area)
 * @param font_p pointer to font
 * @param letter a letter to draw
 * @param color color of letter
 * @param opa opacity of letter (0..255)
 */
LV_ATTRIBUTE_FAST_MEM static void lv_draw_letter(const lv_point_t * pos_p, const lv_area_t * clip_area,
                                                 const lv_font_t * font_p,
                                                 uint32_t letter,
                                                 lv_color_t color, lv_opa_t opa, lv_blend_mode_t blend_mode)
{
    if(opa < LV_OPA_MIN) return;
    if(opa > LV_OPA_MAX) opa = LV_OPA_COVER;

    if(font_p == NULL) {
        LV_LOG_WARN("lv_draw_letter: font is NULL");
        return;
    }

    lv_font_glyph_dsc_t g;
    bool g_ret = lv_font_get_glyph_dsc(font_p, &g, letter, '\0');
    if(g_ret == false)  {
        /* Add waring if the dsc is not found
         * but do not print warning for non printable ASCII chars (e.g. '\n')*/
        if(letter >= 0x20) {
            LV_LOG_WARN("lv_draw_letter: glyph dsc. not found");
        }
        return;
    }

    /* Don't draw anything if the character is empty. E.g. space */
    if((g.box_h == 0) || (g.box_w == 0)) return;

    int32_t pos_x = pos_p->x + g.ofs_x;
    int32_t pos_y = pos_p->y + (font_p->line_height - font_p->base_line) - g.box_h - g.ofs_y;

    /*If the letter is completely out of mask don't draw it */
    if(pos_x + g.box_w < clip_area->x1 ||
       pos_x > clip_area->x2 ||
       pos_y + g.box_h < clip_area->y1 ||
       pos_y > clip_area->y2)  {
        return;
    }


    const uint8_t * map_p = lv_font_get_glyph_bitmap(font_p, letter);
    if(map_p == NULL) {
        LV_LOG_WARN("lv_draw_letter: character's bitmap not found");
        return;
    }

    if(font_p->subpx) {
        draw_letter_subpx(pos_x, pos_y, &g, clip_area, map_p, color, opa, blend_mode);
    }
    else {
        draw_letter_normal(pos_x, pos_y, &g, clip_area, map_p, color, opa, blend_mode);
    }
}


LV_ATTRIBUTE_FAST_MEM static void draw_letter_normal(lv_coord_t pos_x, lv_coord_t pos_y, lv_font_glyph_dsc_t * g,
                                                     const lv_area_t * clip_area,
                                                     const uint8_t * map_p, lv_color_t color, lv_opa_t opa, lv_blend_mode_t blend_mode)
{
    const uint8_t * bpp_opa_table_p;
    uint32_t bitmask_init;
    uint32_t bitmask;
    uint32_t bpp = g->bpp;
    uint32_t shades;
    if(bpp == 3) bpp = 4;

    switch(bpp) {
        case 1:
            bpp_opa_table_p = _lv_bpp1_opa_table;
            bitmask_init  = 0x80;
            shades = 2;
            break;
        case 2:
            bpp_opa_table_p = _lv_bpp2_opa_table;
            bitmask_init  = 0xC0;
            shades = 4;
            break;
        case 4:
            bpp_opa_table_p = _lv_bpp4_opa_table;
            bitmask_init  = 0xF0;
            shades = 16;
            break;
        case 8:
            bpp_opa_table_p = _lv_bpp8_opa_table;
            bitmask_init  = 0xFF;
            shades = 256;
            break;       /*No opa table, pixel value will be used directly*/
        default:
            LV_LOG_WARN("lv_draw_letter: invalid bpp");
            return; /*Invalid bpp. Can't render the letter*/
    }

    static lv_opa_t opa_table[256];
    static lv_opa_t prev_opa = LV_OPA_TRANSP;
    static uint32_t prev_bpp = 0;
    if(opa < LV_OPA_MAX) {
        if(prev_opa != opa || prev_bpp != bpp) {
            uint32_t i;
            for(i = 0; i < shades; i++) {
                opa_table[i] = bpp_opa_table_p[i] == LV_OPA_COVER ? opa : ((bpp_opa_table_p[i] * opa) >> 8);
            }
        }
        bpp_opa_table_p = opa_table;
        prev_opa = opa;
        prev_bpp = bpp;
    }

    int32_t col, row;
    int32_t box_w = g->box_w;
    int32_t box_h = g->box_h;
    int32_t width_bit = box_w * bpp; /*Letter width in bits*/

    /* Calculate the col/row start/end on the map*/
    int32_t col_start = pos_x >= clip_area->x1 ? 0 : clip_area->x1 - pos_x;
    int32_t col_end   = pos_x + box_w <= clip_area->x2 ? box_w : clip_area->x2 - pos_x + 1;
    int32_t row_start = pos_y >= clip_area->y1 ? 0 : clip_area->y1 - pos_y;
    int32_t row_end   = pos_y + box_h <= clip_area->y2 ? box_h : clip_area->y2 - pos_y + 1;

    /*Move on the map too*/
    uint32_t bit_ofs = (row_start * width_bit) + (col_start * bpp);
    map_p += bit_ofs >> 3;

    uint8_t letter_px;
    uint32_t col_bit;
    col_bit = bit_ofs & 0x7; /* "& 0x7" equals to "% 8" just faster */

    uint32_t mask_buf_size = box_w * box_h > LV_HOR_RES_MAX ? LV_HOR_RES_MAX : box_w * box_h;
    lv_opa_t * mask_buf = _lv_mem_buf_get(mask_buf_size);
    int32_t mask_p = 0;

    lv_area_t fill_area;
    fill_area.x1 = col_start + pos_x;
    fill_area.x2 = col_end  + pos_x - 1;
    fill_area.y1 = row_start + pos_y;
    fill_area.y2 = fill_area.y1;

    uint8_t other_mask_cnt = lv_draw_mask_get_cnt();

    uint32_t col_bit_max = 8 - bpp;
    uint32_t col_bit_row_ofs = (box_w + col_start - col_end) * bpp;

    for(row = row_start ; row < row_end; row++) {
        int32_t mask_p_start = mask_p;

        bitmask = bitmask_init >> col_bit;
        for(col = col_start; col < col_end; col++) {
            /*Load the pixel's opacity into the mask*/
            letter_px = (*map_p & bitmask) >> (col_bit_max - col_bit);
            if(letter_px) {
                mask_buf[mask_p] = bpp_opa_table_p[letter_px];
            }
            else {
                mask_buf[mask_p] = 0;
            }

            /*Go to the next column*/
            if(col_bit < col_bit_max) {
                col_bit += bpp;
                bitmask = bitmask >> bpp;
            }
            else {
                col_bit = 0;
                bitmask = bitmask_init;
                map_p++;
            }

            /*Next mask byte*/
            mask_p++;
        }


        /*Apply masks if any*/
        if(other_mask_cnt) {
            lv_draw_mask_res_t mask_res = lv_draw_mask_apply(mask_buf + mask_p_start, fill_area.x1, fill_area.y2,
                                                             lv_area_get_width(&fill_area));
            if(mask_res == LV_DRAW_MASK_RES_TRANSP) {
                _lv_memset_00(mask_buf + mask_p_start, lv_area_get_width(&fill_area));
            }
        }

        if((uint32_t) mask_p + (col_end - col_start) < mask_buf_size) {
            fill_area.y2 ++;
        }
        else {
            _lv_blend_fill(clip_area, &fill_area,
                           color, mask_buf, LV_DRAW_MASK_RES_CHANGED, LV_OPA_COVER,
                           blend_mode);

            fill_area.y1 = fill_area.y2 + 1;
            fill_area.y2 = fill_area.y1;
            mask_p = 0;
        }

        col_bit += col_bit_row_ofs;
        map_p += (col_bit >> 3);
        col_bit = col_bit & 0x7;
    }

    /*Flush the last part*/
    if(fill_area.y1 != fill_area.y2) {
        fill_area.y2--;
        _lv_blend_fill(clip_area, &fill_area,
                       color, mask_buf, LV_DRAW_MASK_RES_CHANGED, LV_OPA_COVER,
                       blend_mode);
        mask_p = 0;
    }

    _lv_mem_buf_release(mask_buf);
}

static void draw_letter_subpx(lv_coord_t pos_x, lv_coord_t pos_y, lv_font_glyph_dsc_t * g, const lv_area_t * clip_area,
                              const uint8_t * map_p, lv_color_t color, lv_opa_t opa, lv_blend_mode_t blend_mode)
{
#if LV_USE_FONT_SUBPX
    const uint8_t * bpp_opa_table;
    uint32_t bitmask_init;
    uint32_t bitmask;
    uint32_t bpp = g->bpp;
    if(bpp == 3) bpp = 4;

    switch(bpp) {
        case 1:
            bpp_opa_table = _lv_bpp1_opa_table;
            bitmask_init  = 0x80;
            break;
        case 2:
            bpp_opa_table = _lv_bpp2_opa_table;
            bitmask_init  = 0xC0;
            break;
        case 4:
            bpp_opa_table = _lv_bpp4_opa_table;
            bitmask_init  = 0xF0;
            break;
        case 8:
            bpp_opa_table = _lv_bpp8_opa_table;
            bitmask_init  = 0xFF;
            break;       /*No opa table, pixel value will be used directly*/
        default:
            LV_LOG_WARN("lv_draw_letter: invalid bpp not found");
            return; /*Invalid bpp. Can't render the letter*/
    }

    int32_t col, row;

    int32_t box_w = g->box_w;
    int32_t box_h = g->box_h;
    int32_t width_bit = box_w * bpp; /*Letter width in bits*/


    /* Calculate the col/row start/end on the map*/
    int32_t col_start = pos_x >= clip_area->x1 ? 0 : (clip_area->x1 - pos_x) * 3;
    int32_t col_end   = pos_x + box_w / 3 <= clip_area->x2 ? box_w : (clip_area->x2 - pos_x + 1) * 3;
    int32_t row_start = pos_y >= clip_area->y1 ? 0 : clip_area->y1 - pos_y;
    int32_t row_end   = pos_y + box_h <= clip_area->y2 ? box_h : clip_area->y2 - pos_y + 1;

    /*Move on the map too*/
    int32_t bit_ofs = (row_start * width_bit) + (col_start * bpp);
    map_p += bit_ofs >> 3;

    uint8_t letter_px;
    lv_opa_t px_opa;
    int32_t col_bit;
    col_bit = bit_ofs & 0x7; /* "& 0x7" equals to "% 8" just faster */

    int32_t mask_buf_size = box_w * box_h > LV_HOR_RES_MAX ? LV_HOR_RES_MAX : g->box_w * g->box_h;
    lv_opa_t * mask_buf = _lv_mem_buf_get(mask_buf_size);
    int32_t mask_p = 0;

    lv_color_t * color_buf = _lv_mem_buf_get(mask_buf_size * sizeof(lv_color_t));

    lv_disp_t * disp    = _lv_refr_get_disp_refreshing();
    lv_disp_buf_t * vdb = lv_disp_get_buf(disp);

    int32_t vdb_width     = lv_area_get_width(&vdb->area);
    lv_color_t * vdb_buf_tmp = vdb->buf_act;

    /*Set a pointer on VDB to the first pixel of the letter*/
    vdb_buf_tmp += ((pos_y - vdb->area.y1) * vdb_width) + pos_x - vdb->area.x1;

    /*If the letter is partially out of mask the move there on VDB*/
    vdb_buf_tmp += (row_start * vdb_width) + col_start / 3;

    lv_area_t map_area;
    map_area.x1 = col_start / 3 + pos_x;
    map_area.x2 = col_end / 3  + pos_x - 1;
    map_area.y1 = row_start + pos_y;
    map_area.y2 = map_area.y1;

    uint8_t other_mask_cnt = lv_draw_mask_get_cnt();

    uint8_t font_rgb[3];

#if LV_COLOR_16_SWAP == 0
    uint8_t txt_rgb[3] = {color.ch.red, color.ch.green, color.ch.blue};
#else
    uint8_t txt_rgb[3] = {color.ch.red, (color.ch.green_h << 3) + color.ch.green_l, color.ch.blue};
#endif

    for(row = row_start ; row < row_end; row++) {
        uint32_t subpx_cnt = 0;
        bitmask = bitmask_init >> col_bit;
        int32_t mask_p_start = mask_p;

        for(col = col_start; col < col_end; col++) {
            /*Load the pixel's opacity into the mask*/
            letter_px = (*map_p & bitmask) >> (8 - col_bit - bpp);
            if(letter_px != 0) {
                if(opa == LV_OPA_COVER) {
                    px_opa = bpp == 8 ? letter_px : bpp_opa_table[letter_px];
                }
                else {
                    px_opa = bpp == 8 ? (uint32_t)((uint32_t)letter_px * opa) >> 8
                             : (uint32_t)((uint32_t)bpp_opa_table[letter_px] * opa) >> 8;
                }
            }
            else {
                px_opa = 0;
            }

            font_rgb[subpx_cnt] = px_opa;

            subpx_cnt ++;
            if(subpx_cnt == 3) {
                subpx_cnt = 0;

                lv_color_t res_color;
#if LV_COLOR_16_SWAP == 0
                uint8_t bg_rgb[3] = {vdb_buf_tmp->ch.red, vdb_buf_tmp->ch.green, vdb_buf_tmp->ch.blue};
#else
                uint8_t bg_rgb[3] = {vdb_buf_tmp->ch.red,
                                     (vdb_buf_tmp->ch.green_h << 3) + vdb_buf_tmp->ch.green_l,
                                     vdb_buf_tmp->ch.blue
                                    };
#endif

#if LV_FONT_SUBPX_BGR
                res_color.ch.blue = (uint32_t)((uint32_t)txt_rgb[0] * font_rgb[0] + (bg_rgb[0] * (255 - font_rgb[0]))) >> 8;
                res_color.ch.red = (uint32_t)((uint32_t)txt_rgb[2] * font_rgb[2] + (bg_rgb[2] * (255 - font_rgb[2]))) >> 8;
#else
                res_color.ch.red = (uint32_t)((uint16_t)txt_rgb[0] * font_rgb[0] + (bg_rgb[0] * (255 - font_rgb[0]))) >> 8;
                res_color.ch.blue = (uint32_t)((uint16_t)txt_rgb[2] * font_rgb[2] + (bg_rgb[2] * (255 - font_rgb[2]))) >> 8;
#endif

#if LV_COLOR_16_SWAP == 0
                res_color.ch.green = (uint32_t)((uint32_t)txt_rgb[1] * font_rgb[1] + (bg_rgb[1] * (255 - font_rgb[1]))) >> 8;
#else
                uint8_t green = (uint32_t)((uint32_t)txt_rgb[1] * font_rgb[1] + (bg_rgb[1] * (255 - font_rgb[1]))) >> 8;
                res_color.ch.green_h = green >> 3;
                res_color.ch.green_l = green & 0x7;
#endif

#if LV_COLOR_DEPTH == 32
                res_color.ch.alpha =  0xff;
#endif

                if(font_rgb[0] == 0 && font_rgb[1] == 0 && font_rgb[2] == 0) mask_buf[mask_p] = LV_OPA_TRANSP;
                else mask_buf[mask_p] = LV_OPA_COVER;
                color_buf[mask_p] = res_color;

                /*Next mask byte*/
                mask_p++;
                vdb_buf_tmp++;
            }

            /*Go to the next column*/
            if(col_bit < (int32_t)(8 - bpp)) {
                col_bit += bpp;
                bitmask = bitmask >> bpp;
            }
            else {
                col_bit = 0;
                bitmask = bitmask_init;
                map_p++;
            }
        }

        /*Apply masks if any*/
        if(other_mask_cnt) {
            lv_draw_mask_res_t mask_res = lv_draw_mask_apply(mask_buf + mask_p_start, map_area.x1, map_area.y2,
                                                             lv_area_get_width(&map_area));
            if(mask_res == LV_DRAW_MASK_RES_TRANSP) {
                _lv_memset_00(mask_buf + mask_p_start, lv_area_get_width(&map_area));
            }
        }

        if((int32_t) mask_p + (col_end - col_start) < mask_buf_size) {
            map_area.y2 ++;
        }
        else {
            _lv_blend_map(clip_area, &map_area, color_buf, mask_buf, LV_DRAW_MASK_RES_CHANGED, opa, blend_mode);

            map_area.y1 = map_area.y2 + 1;
            map_area.y2 = map_area.y1;
            mask_p = 0;
        }

        col_bit += ((box_w - col_end) + col_start) * bpp;

        map_p += (col_bit >> 3);
        col_bit = col_bit & 0x7;

        /*Next row in VDB*/
        vdb_buf_tmp += vdb_width - (col_end - col_start) / 3;
    }

    /*Flush the last part*/
    if(map_area.y1 != map_area.y2) {
        map_area.y2--;
        _lv_blend_map(clip_area, &map_area, color_buf, mask_buf, LV_DRAW_MASK_RES_CHANGED, opa, blend_mode);
    }

    _lv_mem_buf_release(mask_buf);
    _lv_mem_buf_release(color_buf);
#else
    LV_LOG_WARN("Can't draw sub-pixel rendered letter because LV_USE_FONT_SUBPX == 0 in lv_conf.h");
#endif
}


/**
 * Convert a hexadecimal characters to a number (0..15)
 * @param hex Pointer to a hexadecimal character (0..9, A..F)
 * @return the numerical value of `hex` or 0 on error
 */
static uint8_t hex_char_to_num(char hex)
{
    uint8_t result = 0;

    if(hex >= '0' && hex <= '9') {
        result = hex - '0';
    }
    else {
        if(hex >= 'a') hex -= 'a' - 'A'; /*Convert to upper case*/

        switch(hex) {
            case 'A':
                result = 10;
                break;
            case 'B':
                result = 11;
                break;
            case 'C':
                result = 12;
                break;
            case 'D':
                result = 13;
                break;
            case 'E':
                result = 14;
                break;
            case 'F':
                result = 15;
                break;
            default:
                result = 0;
                break;
        }
    }

    return result;
}<|MERGE_RESOLUTION|>--- conflicted
+++ resolved
@@ -216,10 +216,7 @@
         sel_end = tmp;
     }
     lv_draw_line_dsc_t line_dsc;
-<<<<<<< HEAD
-    //dsc->decor  = LV_TEXT_DECOR_UNDERLINE;
-=======
->>>>>>> cda21694
+
     if((dsc->decor & LV_TEXT_DECOR_UNDERLINE) || (dsc->decor & LV_TEXT_DECOR_STRIKETHROUGH)) {
         lv_draw_line_dsc_init(&line_dsc);
         line_dsc.color = dsc->color;
