/**
 * @file lv_draw_label.c
 *
 */

/*********************
 *      INCLUDES
 *********************/
#include "lv_draw_label.h"
#include "../lv_misc/lv_math.h"
#include "../lv_misc/lv_bidi.h"

/*********************
 *      DEFINES
 *********************/
#define LABEL_RECOLOR_PAR_LENGTH 6
#define LV_LABEL_HINT_UPDATE_TH 1024 /*Update the "hint" if the label's y coordinates have changed more then this*/

/**********************
 *      TYPEDEFS
 **********************/
enum {
    CMD_STATE_WAIT,
    CMD_STATE_PAR,
    CMD_STATE_IN,
};
typedef uint8_t cmd_state_t;

/**********************
 *  STATIC PROTOTYPES
 **********************/
static uint8_t hex_char_to_num(char hex);

/**********************
 *  STATIC VARIABLES
 **********************/

/**********************
 *      MACROS
 **********************/

/**********************
 *   GLOBAL FUNCTIONS
 **********************/

/**
 * Write a text
 * @param coords coordinates of the label
 * @param mask the label will be drawn only in this area
 * @param style pointer to a style
 * @param opa_scale scale down all opacities by the factor
 * @param txt 0 terminated text to write
 * @param flag settings for the text from 'txt_flag_t' enum
 * @param offset text offset in x and y direction (NULL if unused)
 * @param sel make the text selected in the range by drawing a background there
 */
void lv_draw_label(const lv_area_t * coords, const lv_area_t * mask, const lv_style_t * style, lv_opa_t opa_scale,
<<<<<<< HEAD
        const char * txt, lv_txt_flag_t flag, lv_point_t * offset, uint16_t sel_start, uint16_t sel_end,
        lv_draw_label_hint_t * hint, lv_bidi_dir_t bidi_dir)
=======
                   const char * txt, lv_txt_flag_t flag, lv_point_t * offset, lv_draw_label_txt_sel_t * sel,
                   lv_draw_label_hint_t * hint)
>>>>>>> 46eabd6c
{
    const lv_font_t * font = style->text.font;
    lv_coord_t w;

    /*No need to waste processor time if string is empty*/
    if (txt[0] == '\0')
    {
        return;
    }

    if((flag & LV_TXT_FLAG_EXPAND) == 0) {
        /*Normally use the label's width as width*/
        w = lv_area_get_width(coords);
    } else {
        /*If EXAPND is enabled then not limit the text's width to the object's width*/
        lv_point_t p;
        lv_txt_get_size(&p, txt, style->text.font, style->text.letter_space, style->text.line_space, LV_COORD_MAX,
                flag);
        w = p.x;
    }

    lv_coord_t line_height = lv_font_get_line_height(font) + style->text.line_space;

    /*Init variables for the first line*/
    lv_coord_t line_width = 0;
    lv_point_t pos;
    pos.x = coords->x1;
    pos.y = coords->y1;

    lv_coord_t x_ofs = 0;
    lv_coord_t y_ofs = 0;
    if(offset != NULL) {
        x_ofs = offset->x;
        y_ofs = offset->y;
        pos.y += y_ofs;
    }

    uint32_t line_start     = 0;
    int32_t last_line_start = -1;

    /*Check the hint to use the cached info*/
    if(hint && y_ofs == 0 && coords->y1 < 0) {
        /*If the label changed too much recalculate the hint.*/
        if(LV_MATH_ABS(hint->coord_y - coords->y1) > LV_LABEL_HINT_UPDATE_TH - 2 * line_height) {
            hint->line_start = -1;
        }
        last_line_start = hint->line_start;
    }

    /*Use the hint if it's valid*/
    if(hint && last_line_start >= 0) {
        line_start = last_line_start;
        pos.y += hint->y;
    }


    uint32_t line_end = line_start + lv_txt_get_next_line(&txt[line_start], font, style->text.letter_space, w, flag);

    /*Go the first visible line*/
    while(pos.y + line_height < mask->y1) {
        /*Go to next line*/
        line_start = line_end;
        line_end += lv_txt_get_next_line(&txt[line_start], font, style->text.letter_space, w, flag);
        pos.y += line_height;

        /*Save at the threshold coordinate*/
        if(hint && pos.y >= -LV_LABEL_HINT_UPDATE_TH && hint->line_start < 0) {
            hint->line_start = line_start;
            hint->y          = pos.y - coords->y1;
            hint->coord_y    = coords->y1;
        }

        if(txt[line_start] == '\0') return;
    }

    /*Align to middle*/
    if(flag & LV_TXT_FLAG_CENTER) {
        line_width = lv_txt_get_width(&txt[line_start], line_end - line_start, font, style->text.letter_space, flag);

        pos.x += (lv_area_get_width(coords) - line_width) / 2;

    }
    /*Align to the right*/
    else if(flag & LV_TXT_FLAG_RIGHT) {
        line_width = lv_txt_get_width(&txt[line_start], line_end - line_start, font, style->text.letter_space, flag);
        pos.x += lv_area_get_width(coords) - line_width;
    }

    lv_opa_t opa = opa_scale == LV_OPA_COVER ? style->text.opa : (uint16_t)((uint16_t)style->text.opa * opa_scale) >> 8;

    if(sel_start > sel_end) {
        uint16_t tmp = sel_start;
        sel_start = sel_end;
        sel_end = tmp;
    }

    cmd_state_t cmd_state = CMD_STATE_WAIT;
    uint32_t i;
    uint16_t par_start = 0;
    lv_color_t recolor;
    lv_coord_t letter_w;
    lv_style_t sel_style;
    lv_style_copy(&sel_style, &lv_style_plain_color);
    sel_style.body.main_color = sel_style.body.grad_color = style->text.sel_color;

    /*Write out all lines*/
    while(txt[line_start] != '\0') {
        if(offset != NULL) {
            pos.x += x_ofs;
        }
        /*Write all letter of a line*/
        cmd_state = CMD_STATE_WAIT;
        i         = 0;
        uint32_t letter;
        uint32_t letter_next;
#if LV_USE_BIDI
        char *bidi_txt = lv_draw_get_buf(line_end - line_start + 1);
        lv_bidi_process_paragraph(txt + line_start, bidi_txt, line_end - line_start, bidi_dir, NULL, 0);
#else
        const char *bidi_txt = txt + line_start;
#endif

        while(i < line_end - line_start) {
            uint16_t logical_char_pos = 0;
            if(sel_start != 0xFFFF && sel_end != 0xFFFF) {
                logical_char_pos = lv_txt_encoded_get_char_id(txt, line_start);
                uint16_t t = lv_txt_encoded_get_char_id(bidi_txt, i);
                logical_char_pos += lv_bidi_get_logical_pos(bidi_txt, NULL, line_end - line_start, bidi_dir, t, NULL);
            }

            letter      = lv_txt_encoded_next(bidi_txt, &i);
            letter_next = lv_txt_encoded_next(&bidi_txt[i], NULL);


            /*Handle the re-color command*/
            if((flag & LV_TXT_FLAG_RECOLOR) != 0) {
                if(letter == (uint32_t)LV_TXT_COLOR_CMD[0]) {
                    if(cmd_state == CMD_STATE_WAIT) { /*Start char*/
                        par_start = i;
                        cmd_state = CMD_STATE_PAR;
                        continue;
                    } else if(cmd_state == CMD_STATE_PAR) { /*Other start char in parameter escaped cmd. char */
                        cmd_state = CMD_STATE_WAIT;
                    } else if(cmd_state == CMD_STATE_IN) { /*Command end */
                        cmd_state = CMD_STATE_WAIT;
                        continue;
                    }
                }

                /*Skip the color parameter and wait the space after it*/
                if(cmd_state == CMD_STATE_PAR) {
                    if(letter == ' ') {
                        /*Get the parameter*/
                        if(i - par_start == LABEL_RECOLOR_PAR_LENGTH + 1) {
                            char buf[LABEL_RECOLOR_PAR_LENGTH + 1];
                            memcpy(buf, &bidi_txt[par_start], LABEL_RECOLOR_PAR_LENGTH);
                            buf[LABEL_RECOLOR_PAR_LENGTH] = '\0';
                            int r, g, b;
                            r       = (hex_char_to_num(buf[0]) << 4) + hex_char_to_num(buf[1]);
                            g       = (hex_char_to_num(buf[2]) << 4) + hex_char_to_num(buf[3]);
                            b       = (hex_char_to_num(buf[4]) << 4) + hex_char_to_num(buf[5]);
                            recolor = lv_color_make(r, g, b);
                        } else {
                            recolor.full = style->text.color.full;
                        }
                        cmd_state = CMD_STATE_IN; /*After the parameter the text is in the command*/
                    }
                    continue;
                }
            }

            lv_color_t color = style->text.color;

            if(cmd_state == CMD_STATE_IN) color = recolor;

            letter_w = lv_font_get_glyph_width(font, letter, letter_next);

<<<<<<< HEAD
            if(sel_start != 0xFFFF && sel_end != 0xFFFF) {
                /*Do not draw the rectangle on the character at `sel_start`.*/
                if(logical_char_pos > sel_start && logical_char_pos <= sel_end) {
                    lv_area_t sel_coords;
                    sel_coords.x1 = pos.x;
                    sel_coords.y1 = pos.y;
                    sel_coords.x2 = pos.x + letter_w + style->text.letter_space - 1;
                    sel_coords.y2 = pos.y + line_height - 1;
                    lv_draw_rect(&sel_coords, mask, &sel_style, opa);
=======
            if(sel) {
                if(sel->start != 0xFFFF && sel->end != 0xFFFF) {
                    int char_ind = lv_encoded_get_char_id(txt, i);
                    /*Do not draw the rectangle on the character at `sel_start`.*/
                    if(char_ind > sel->start && char_ind <= sel->end) {
                        lv_area_t sel_coords;
                        sel_coords.x1 = pos.x;
                        sel_coords.y1 = pos.y;
                        sel_coords.x2 = pos.x + letter_w + style->text.letter_space - 1;
                        sel_coords.y2 = pos.y + line_height - 1;
                        lv_draw_rect(&sel_coords, mask, &sel_style, opa);
                    }
>>>>>>> 46eabd6c
                }
            }

            lv_draw_letter(&pos, mask, font, letter, color, opa);

            if(letter_w > 0) {
                pos.x += letter_w + style->text.letter_space;
            }
        }
        /*Go to next line*/
        line_start = line_end;
        line_end += lv_txt_get_next_line(&txt[line_start], font, style->text.letter_space, w, flag);

        pos.x = coords->x1;
        /*Align to middle*/
        if(flag & LV_TXT_FLAG_CENTER) {
            line_width =
                    lv_txt_get_width(&txt[line_start], line_end - line_start, font, style->text.letter_space, flag);

            pos.x += (lv_area_get_width(coords) - line_width) / 2;

        }
        /*Align to the right*/
        else if(flag & LV_TXT_FLAG_RIGHT) {
            line_width =
                    lv_txt_get_width(&txt[line_start], line_end - line_start, font, style->text.letter_space, flag);
            pos.x += lv_area_get_width(coords) - line_width;
        }

        /*Go the next line position*/
        pos.y += line_height;

        if(pos.y > mask->y2) return;
    }
}

/**********************
 *   STATIC FUNCTIONS
 **********************/

/**
 * Convert a hexadecimal characters to a number (0..15)
 * @param hex Pointer to a hexadecimal character (0..9, A..F)
 * @return the numerical value of `hex` or 0 on error
 */
static uint8_t hex_char_to_num(char hex)
{
    uint8_t result = 0;

    if(hex >= '0' && hex <= '9') {
        result = hex - '0';
    } else {
        if(hex >= 'a') hex -= 'a' - 'A'; /*Convert to upper case*/

        switch(hex) {
        case 'A': result = 10; break;
        case 'B': result = 11; break;
        case 'C': result = 12; break;
        case 'D': result = 13; break;
        case 'E': result = 14; break;
        case 'F': result = 15; break;
        default: result = 0; break;
        }
    }

    return result;
}<|MERGE_RESOLUTION|>--- conflicted
+++ resolved
@@ -55,22 +55,14 @@
  * @param sel make the text selected in the range by drawing a background there
  */
 void lv_draw_label(const lv_area_t * coords, const lv_area_t * mask, const lv_style_t * style, lv_opa_t opa_scale,
-<<<<<<< HEAD
-        const char * txt, lv_txt_flag_t flag, lv_point_t * offset, uint16_t sel_start, uint16_t sel_end,
-        lv_draw_label_hint_t * hint, lv_bidi_dir_t bidi_dir)
-=======
                    const char * txt, lv_txt_flag_t flag, lv_point_t * offset, lv_draw_label_txt_sel_t * sel,
-                   lv_draw_label_hint_t * hint)
->>>>>>> 46eabd6c
+                   lv_draw_label_hint_t * hint, lv_bidi_dir_t bidi_dir)
 {
     const lv_font_t * font = style->text.font;
     lv_coord_t w;
 
     /*No need to waste processor time if string is empty*/
-    if (txt[0] == '\0')
-    {
-        return;
-    }
+    if (txt[0] == '\0')  return;
 
     if((flag & LV_TXT_FLAG_EXPAND) == 0) {
         /*Normally use the label's width as width*/
@@ -152,10 +144,16 @@
 
     lv_opa_t opa = opa_scale == LV_OPA_COVER ? style->text.opa : (uint16_t)((uint16_t)style->text.opa * opa_scale) >> 8;
 
-    if(sel_start > sel_end) {
-        uint16_t tmp = sel_start;
-        sel_start = sel_end;
-        sel_end = tmp;
+    uint16_t sel_start = 0xFFFF;
+    uint16_t sel_end = 0xFFFF;
+    if(sel) {
+        sel_start = sel->start;
+        sel_end = sel->end;
+        if(sel_start > sel_end) {
+            uint16_t tmp = sel_start;
+            sel_start = sel_end;
+            sel_end = tmp;
+        }
     }
 
     cmd_state_t cmd_state = CMD_STATE_WAIT;
@@ -187,9 +185,13 @@
         while(i < line_end - line_start) {
             uint16_t logical_char_pos = 0;
             if(sel_start != 0xFFFF && sel_end != 0xFFFF) {
+#if LV_USE_BIDI
                 logical_char_pos = lv_txt_encoded_get_char_id(txt, line_start);
                 uint16_t t = lv_txt_encoded_get_char_id(bidi_txt, i);
                 logical_char_pos += lv_bidi_get_logical_pos(bidi_txt, NULL, line_end - line_start, bidi_dir, t, NULL);
+#else
+                logical_char_pos = lv_txt_encoded_get_char_id(txt, line_start + i);
+#endif
             }
 
             letter      = lv_txt_encoded_next(bidi_txt, &i);
@@ -239,30 +241,14 @@
 
             letter_w = lv_font_get_glyph_width(font, letter, letter_next);
 
-<<<<<<< HEAD
             if(sel_start != 0xFFFF && sel_end != 0xFFFF) {
-                /*Do not draw the rectangle on the character at `sel_start`.*/
-                if(logical_char_pos > sel_start && logical_char_pos <= sel_end) {
+                if(logical_char_pos >= sel_start && logical_char_pos < sel_end) {
                     lv_area_t sel_coords;
                     sel_coords.x1 = pos.x;
                     sel_coords.y1 = pos.y;
                     sel_coords.x2 = pos.x + letter_w + style->text.letter_space - 1;
                     sel_coords.y2 = pos.y + line_height - 1;
                     lv_draw_rect(&sel_coords, mask, &sel_style, opa);
-=======
-            if(sel) {
-                if(sel->start != 0xFFFF && sel->end != 0xFFFF) {
-                    int char_ind = lv_encoded_get_char_id(txt, i);
-                    /*Do not draw the rectangle on the character at `sel_start`.*/
-                    if(char_ind > sel->start && char_ind <= sel->end) {
-                        lv_area_t sel_coords;
-                        sel_coords.x1 = pos.x;
-                        sel_coords.y1 = pos.y;
-                        sel_coords.x2 = pos.x + letter_w + style->text.letter_space - 1;
-                        sel_coords.y2 = pos.y + line_height - 1;
-                        lv_draw_rect(&sel_coords, mask, &sel_style, opa);
-                    }
->>>>>>> 46eabd6c
                 }
             }
 
