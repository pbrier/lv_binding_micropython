/**
 * @file lv_img_buf.h
 *
 */

#ifndef LV_IMG_BUF_H
#define LV_IMG_BUF_H

#ifdef __cplusplus
extern "C" {
#endif

/*********************
 *      INCLUDES
 *********************/
#include <stdbool.h>
#include "../lv_misc/lv_color.h"


/*********************
 *      DEFINES
 *********************/
/*If image pixels contains alpha we need to know how much byte is a pixel*/
#if LV_COLOR_DEPTH == 1 || LV_COLOR_DEPTH == 8
#define LV_IMG_PX_SIZE_ALPHA_BYTE 2
#elif LV_COLOR_DEPTH == 16
#define LV_IMG_PX_SIZE_ALPHA_BYTE 3
#elif LV_COLOR_DEPTH == 32
#define LV_IMG_PX_SIZE_ALPHA_BYTE 4
#endif


#define LV_IMG_BUF_SIZE_TRUE_COLOR(w, h) ((LV_COLOR_SIZE / 8) * w * h)
#define LV_IMG_BUF_SIZE_TRUE_COLOR_CHROMA_KEYED(w, h) ((LV_COLOR_SIZE / 8) * w * h)
#define LV_IMG_BUF_SIZE_TRUE_COLOR_ALPHA(w, h) (LV_IMG_PX_SIZE_ALPHA_BYTE * w * h)

/*+ 1: to be sure no fractional row*/
#define LV_IMG_BUF_SIZE_ALPHA_1BIT(w, h) ((((w / 8) + 1) * h))
#define LV_IMG_BUF_SIZE_ALPHA_2BIT(w, h) ((((w / 4) + 1) * h))
#define LV_IMG_BUF_SIZE_ALPHA_4BIT(w, h) ((((w / 2) + 1) * h))
#define LV_IMG_BUF_SIZE_ALPHA_8BIT(w, h) ((w * h))

/*4 * X: for palette*/
#define LV_IMG_BUF_SIZE_INDEXED_1BIT(w, h) (LV_IMG_BUF_SIZE_ALPHA_1BIT(w, h) + 4 * 2)
#define LV_IMG_BUF_SIZE_INDEXED_2BIT(w, h) (LV_IMG_BUF_SIZE_ALPHA_2BIT(w, h) + 4 * 4)
#define LV_IMG_BUF_SIZE_INDEXED_4BIT(w, h) (LV_IMG_BUF_SIZE_ALPHA_4BIT(w, h) + 4 * 16)
#define LV_IMG_BUF_SIZE_INDEXED_8BIT(w, h) (LV_IMG_BUF_SIZE_ALPHA_8BIT(w, h) + 4 * 256)

#define LV_IMG_ZOOM_NONE   256

/**********************
 *      TYPEDEFS
 **********************/

/*Image color format*/
enum {
    LV_IMG_CF_UNKNOWN = 0,

    LV_IMG_CF_RAW,              /**< Contains the file as it is. Needs custom decoder function*/
    LV_IMG_CF_RAW_ALPHA,        /**< Contains the file as it is. The image has alpha. Needs custom decoder
                                   function*/
    LV_IMG_CF_RAW_CHROMA_KEYED, /**< Contains the file as it is. The image is chroma keyed. Needs
                                   custom decoder function*/

    LV_IMG_CF_TRUE_COLOR,              /**< Color format and depth should match with LV_COLOR settings*/
    LV_IMG_CF_TRUE_COLOR_ALPHA,        /**< Same as `LV_IMG_CF_TRUE_COLOR` but every pixel has an alpha byte*/
    LV_IMG_CF_TRUE_COLOR_CHROMA_KEYED, /**< Same as `LV_IMG_CF_TRUE_COLOR` but LV_COLOR_TRANSP pixels
                                          will be transparent*/

    LV_IMG_CF_INDEXED_1BIT, /**< Can have 2 different colors in a palette (always chroma keyed)*/
    LV_IMG_CF_INDEXED_2BIT, /**< Can have 4 different colors in a palette (always chroma keyed)*/
    LV_IMG_CF_INDEXED_4BIT, /**< Can have 16 different colors in a palette (always chroma keyed)*/
    LV_IMG_CF_INDEXED_8BIT, /**< Can have 256 different colors in a palette (always chroma keyed)*/

    LV_IMG_CF_ALPHA_1BIT, /**< Can have one color and it can be drawn or not*/
    LV_IMG_CF_ALPHA_2BIT, /**< Can have one color but 4 different alpha value*/
    LV_IMG_CF_ALPHA_4BIT, /**< Can have one color but 16 different alpha value*/
    LV_IMG_CF_ALPHA_8BIT, /**< Can have one color but 256 different alpha value*/

    LV_IMG_CF_RESERVED_15,              /**< Reserved for further use. */
    LV_IMG_CF_RESERVED_16,              /**< Reserved for further use. */
    LV_IMG_CF_RESERVED_17,              /**< Reserved for further use. */
    LV_IMG_CF_RESERVED_18,              /**< Reserved for further use. */
    LV_IMG_CF_RESERVED_19,              /**< Reserved for further use. */
    LV_IMG_CF_RESERVED_20,              /**< Reserved for further use. */
    LV_IMG_CF_RESERVED_21,              /**< Reserved for further use. */
    LV_IMG_CF_RESERVED_22,              /**< Reserved for further use. */
    LV_IMG_CF_RESERVED_23,              /**< Reserved for further use. */

    LV_IMG_CF_USER_ENCODED_0,          /**< User holder encoding format. */
    LV_IMG_CF_USER_ENCODED_1,          /**< User holder encoding format. */
    LV_IMG_CF_USER_ENCODED_2,          /**< User holder encoding format. */
    LV_IMG_CF_USER_ENCODED_3,          /**< User holder encoding format. */
    LV_IMG_CF_USER_ENCODED_4,          /**< User holder encoding format. */
    LV_IMG_CF_USER_ENCODED_5,          /**< User holder encoding format. */
    LV_IMG_CF_USER_ENCODED_6,          /**< User holder encoding format. */
    LV_IMG_CF_USER_ENCODED_7,          /**< User holder encoding format. */
};
typedef uint8_t lv_img_cf_t;


/**
 * LittlevGL image header
 */
typedef struct
{

    /* The first 8 bit is very important to distinguish the different source types.
     * For more info see `lv_img_get_src_type()` in lv_img.c */
    uint32_t cf : 5;          /* Color format: See `lv_img_color_format_t`*/
    uint32_t always_zero : 3; /*It the upper bits of the first byte. Always zero to look like a
                                 non-printable character*/

    uint32_t reserved : 2; /*Reserved to be used later*/

    uint32_t w : 11; /*Width of the image map*/
    uint32_t h : 11; /*Height of     the image map*/
} lv_img_header_t;


/** Image header it is compatible with
 * the result from image converter utility*/
typedef struct
{
    lv_img_header_t header;
    uint32_t data_size;
    const uint8_t * data;
} lv_img_dsc_t;

typedef struct {
    struct {
        const void * src;           /*image source (array of pixels)*/
        lv_coord_t src_w;           /*width of the image source*/
        lv_coord_t src_h;           /*height of the image source*/
        lv_coord_t pivot_x;         /*pivot x*/
        lv_coord_t pivot_y;         /* pivot y*/
        int16_t angle;              /*angle to rotate*/
        uint16_t zoom;              /*256 no zoom, 128 half size, 512 double size*/
        lv_color_t color;           /*a color used for `LV_IMG_CF_INDEXED_1/2/4/8BIT` color formats*/
        lv_img_cf_t cf;             /*color format of the image to rotate*/
        bool antialias;
    }cfg;

    struct {
        lv_color_t color;
        lv_opa_t opa;
    }res;


    struct {
        lv_img_dsc_t img_dsc;
        int32_t pivot_x_256;
        int32_t pivot_y_256;
        int32_t sinma;
        int32_t cosma;

        uint8_t chroma_keyed :1;
        uint8_t has_alpha :1;
        uint8_t native_color :1;

        uint16_t zoom_inv;

        /*Runtime data*/
        lv_coord_t xs;
        lv_coord_t ys;
        lv_coord_t xs_int;
        lv_coord_t ys_int;
        uint32_t pxi;
        uint8_t px_size;
    }tmp;
}lv_img_transform_dsc_t;

/**********************
 * GLOBAL PROTOTYPES
 **********************/

/**
 * Allocate an image buffer in RAM
 * @param w width of image
 * @param h height of image
 * @param cf a color format (`LV_IMG_CF_...`)
 * @return an allocated image, or NULL on failure
 */
lv_img_dsc_t *lv_img_buf_alloc(lv_coord_t w, lv_coord_t h, lv_img_cf_t cf);

/**
 * Get the color of an image's pixel
 * @param dsc an image descriptor
 * @param x x coordinate of the point to get
 * @param y x coordinate of the point to get
 * @param color the color of the image. In case of `LV_IMG_CF_ALPHA_1/2/4/8` this color is used.
 * Not used in other cases.
 * @param safe true: check out of bounds
 * @return color of the point
 */
lv_color_t lv_img_buf_get_px_color(lv_img_dsc_t * dsc, lv_coord_t x, lv_coord_t y, lv_color_t color);

/**
 * Get the alpha value of an image's pixel
 * @param dsc pointer to an image descriptor
 * @param x x coordinate of the point to set
 * @param y x coordinate of the point to set
 * @param safe true: check out of bounds
 * @return alpha value of the point
 */
lv_opa_t lv_img_buf_get_px_alpha(lv_img_dsc_t * dsc, lv_coord_t x, lv_coord_t y);


<<<<<<< HEAD

/**
 * Get the color of an image's pixel
 * @param dsc an image descriptor
 * @param x x coordinate of the point to get
 * @param y x coordinate of the point to get
 * @param color the color of the image. In case of `LV_IMG_CF_ALPHA_1/2/4/8` this color is used.
 * Not used in other cases.
 * @param safe true: check out of bounds
 * @return color of the point
 */
static inline void lv_img_buf_get_px(lv_img_dsc_t * dsc, lv_coord_t x, lv_coord_t y, lv_color_t color, lv_color_t * px_color, lv_opa_t * px_opa)
{
    uint8_t * buf_u8 = (uint8_t *)dsc->data;

    if(dsc->header.cf == LV_IMG_CF_TRUE_COLOR_ALPHA) {
        uint32_t px     = dsc->header.w * y * LV_IMG_PX_SIZE_ALPHA_BYTE + x * LV_IMG_PX_SIZE_ALPHA_BYTE;
        memcpy(px_color, &buf_u8[px], sizeof(lv_color_t));
        *px_opa = buf_u8[px + LV_IMG_PX_SIZE_ALPHA_BYTE - 1];
#if LV_COLOR_SIZE == 32
        p_color.ch.alpha = 0xFF; /*Only the color should be get so use a default alpha value*/
#endif
    } else if(dsc->header.cf == LV_IMG_CF_TRUE_COLOR || dsc->header.cf == LV_IMG_CF_TRUE_COLOR_CHROMA_KEYED) {
        uint32_t px     = dsc->header.w * y * sizeof(lv_color_t) + x * sizeof(lv_color_t);
        memcpy(px_color, &buf_u8[px], sizeof(lv_color_t));
        *px_opa = LV_OPA_COVER;
    } else if(dsc->header.cf == LV_IMG_CF_INDEXED_1BIT) {
        buf_u8 += 4 * 2;
        uint8_t bit = x & 0x7;
        x           = x >> 3;

        /* Get the current pixel.
         * dsc->header.w + 7 means rounding up to 8 because the lines are byte aligned
         * so the possible real width are 8, 16, 24 ...*/
        uint32_t px  = ((dsc->header.w + 7) >> 3) * y + x;
        px_color->full = (buf_u8[px] & (1 << (7 - bit))) >> (7 - bit);
        *px_opa = LV_OPA_COVER;
    } else if(dsc->header.cf == LV_IMG_CF_INDEXED_2BIT) {
        buf_u8 += 4 * 4;
        uint8_t bit = (x & 0x3) * 2;
        x           = x >> 2;

        /* Get the current pixel.
         * dsc->header.w + 3 means rounding up to 4 because the lines are byte aligned
         * so the possible real width are 4, 8, 12 ...*/
        uint32_t px  = ((dsc->header.w + 3) >> 2) * y + x;
        px_color->full = (buf_u8[px] & (3 << (6 - bit))) >> (6 - bit);
        *px_opa = LV_OPA_COVER;
    } else if(dsc->header.cf == LV_IMG_CF_INDEXED_4BIT) {
        buf_u8 += 4 * 16;
        uint8_t bit = (x & 0x1) * 4;
        x           = x >> 1;

        /* Get the current pixel.
         * dsc->header.w + 1 means rounding up to 2 because the lines are byte aligned
         * so the possible real width are 2, 4, 6 ...*/
        uint32_t px  = ((dsc->header.w + 1) >> 1) * y + x;
        px_color->full = (buf_u8[px] & (0xF << (4 - bit))) >> (4 - bit);
        *px_opa = LV_OPA_COVER;
    } else if(dsc->header.cf == LV_IMG_CF_INDEXED_8BIT) {
        buf_u8 += 4 * 256;
        uint32_t px  = dsc->header.w * y + x;
        px_color->full = buf_u8[px];
    } else if(dsc->header.cf == LV_IMG_CF_ALPHA_1BIT) {
        uint8_t bit = x & 0x7;
        x           = x >> 3;

        /* Get the current pixel.
         * dsc->header.w + 7 means rounding up to 8 because the lines are byte aligned
         * so the possible real width are 8 ,16, 24 ...*/
        uint32_t px    = ((dsc->header.w + 7) >> 3) * y + x;
        uint8_t tmp = (buf_u8[px] & (1 << (7 - bit))) >> (7 - bit);
        *px_opa = tmp ? LV_OPA_TRANSP : LV_OPA_COVER;
        *px_color = color;
    } else if(dsc->header.cf == LV_IMG_CF_ALPHA_2BIT) {
        const uint8_t opa_table[4] = {0, 85, 170, 255}; /*Opacity mapping with bpp = 2*/

        uint8_t bit = (x & 0x3) * 2;
        x           = x >> 2;

        /* Get the current pixel.
         * dsc->header.w + 4 means rounding up to 8 because the lines are byte aligned
         * so the possible real width are 4 ,8, 12 ...*/
        uint32_t px    = ((dsc->header.w + 3) >> 2) * y + x;
        uint8_t tmp = (buf_u8[px] & (3 << (6 - bit))) >> (6 - bit);
        *px_opa = opa_table[tmp];
        *px_color = color;
    } else if(dsc->header.cf == LV_IMG_CF_ALPHA_4BIT) {
        const uint8_t opa_table[16] = {0,  17, 34,  51, /*Opacity mapping with bpp = 4*/
                68, 85, 102, 119, 136, 153, 170, 187, 204, 221, 238, 255};

        uint8_t bit = (x & 0x1) * 4;
        x           = x >> 1;

        /* Get the current pixel.
         * dsc->header.w + 1 means rounding up to 8 because the lines are byte aligned
         * so the possible real width are 2 ,4, 6 ...*/
        uint32_t px    = ((dsc->header.w + 1) >> 1) * y + x;
        uint8_t tmp = (buf_u8[px] & (0xF << (4 - bit))) >> (4 - bit);
        *px_opa = opa_table[tmp];
        *px_color = color;
    } else if(dsc->header.cf == LV_IMG_CF_ALPHA_8BIT) {
        uint32_t px = dsc->header.w * y + x;
        *px_opa =  buf_u8[px];
        *px_color = color;
    }
}

=======
>>>>>>> e2921088
/**
 * Set the color of a pixel of an image. The alpha channel won't be affected.
 * @param dsc pointer to an image descriptor
 * @param x x coordinate of the point to set
 * @param y x coordinate of the point to set
 * @param c color of the point
 * @param safe true: check out of bounds
 */
void lv_img_buf_set_px_color(lv_img_dsc_t * dsc, lv_coord_t x, lv_coord_t y, lv_color_t c);

/**
 * Set the alpha value of a pixel of an image. The color won't be affected
 * @param dsc pointer to an image descriptor
 * @param x x coordinate of the point to set
 * @param y x coordinate of the point to set
 * @param opa the desired opacity
 * @param safe true: check out of bounds
 */
void lv_img_buf_set_px_alpha(lv_img_dsc_t * dsc, lv_coord_t x, lv_coord_t y, lv_opa_t opa);

/**
 * Set the palette color of an indexed image. Valid only for `LV_IMG_CF_INDEXED1/2/4/8`
 * @param dsc pointer to an image descriptor
 * @param id the palette color to set:
 *   - for `LV_IMG_CF_INDEXED1`: 0..1
 *   - for `LV_IMG_CF_INDEXED2`: 0..3
 *   - for `LV_IMG_CF_INDEXED4`: 0..15
 *   - for `LV_IMG_CF_INDEXED8`: 0..255
 * @param c the color to set
 */
void lv_img_buf_set_palette(lv_img_dsc_t * dsc, uint8_t id, lv_color_t c);

/**
 * Free an allocated image buffer
 * @param dsc image buffer to free
 */
void lv_img_buf_free(lv_img_dsc_t *dsc);

/**
 * Get the memory consumption of a raw bitmap, given color format and dimensions.
 * @param w width
 * @param h height
 * @param cf color format
 * @return size in bytes
 */
uint32_t lv_img_buf_get_img_size(lv_coord_t w, lv_coord_t h, lv_img_cf_t cf);


/**
 * Initialize a descriptor to rotate an image
 * @param dsc pointer to an `lv_img_transform_dsc_t` variable whose `cfg` field is initialized
 */
void lv_img_buf_transform_init(lv_img_transform_dsc_t * dsc);

/**
 * Get which color and opa would come to a pixel if it were rotated
 * @param dsc a descriptor initialized by `lv_img_buf_rotate_init`
 * @param x the coordinate which color and opa should be get
 * @param y the coordinate which color and opa should be get
 * @return true: there is valid pixel on these x/y coordinates; false: the rotated pixel was out of the image
 * @note the result is written back to `dsc->res_color` and `dsc->res_opa`
 */
bool lv_img_buf_transform(lv_img_transform_dsc_t * dsc, lv_coord_t x, lv_coord_t y);


/**********************
 *      MACROS
 **********************/

#ifdef __cplusplus
} /* extern "C" */
#endif

#endif /*LV_IMG_BUF_H*/<|MERGE_RESOLUTION|>--- conflicted
+++ resolved
@@ -205,118 +205,6 @@
  */
 lv_opa_t lv_img_buf_get_px_alpha(lv_img_dsc_t * dsc, lv_coord_t x, lv_coord_t y);
 
-
-<<<<<<< HEAD
-
-/**
- * Get the color of an image's pixel
- * @param dsc an image descriptor
- * @param x x coordinate of the point to get
- * @param y x coordinate of the point to get
- * @param color the color of the image. In case of `LV_IMG_CF_ALPHA_1/2/4/8` this color is used.
- * Not used in other cases.
- * @param safe true: check out of bounds
- * @return color of the point
- */
-static inline void lv_img_buf_get_px(lv_img_dsc_t * dsc, lv_coord_t x, lv_coord_t y, lv_color_t color, lv_color_t * px_color, lv_opa_t * px_opa)
-{
-    uint8_t * buf_u8 = (uint8_t *)dsc->data;
-
-    if(dsc->header.cf == LV_IMG_CF_TRUE_COLOR_ALPHA) {
-        uint32_t px     = dsc->header.w * y * LV_IMG_PX_SIZE_ALPHA_BYTE + x * LV_IMG_PX_SIZE_ALPHA_BYTE;
-        memcpy(px_color, &buf_u8[px], sizeof(lv_color_t));
-        *px_opa = buf_u8[px + LV_IMG_PX_SIZE_ALPHA_BYTE - 1];
-#if LV_COLOR_SIZE == 32
-        p_color.ch.alpha = 0xFF; /*Only the color should be get so use a default alpha value*/
-#endif
-    } else if(dsc->header.cf == LV_IMG_CF_TRUE_COLOR || dsc->header.cf == LV_IMG_CF_TRUE_COLOR_CHROMA_KEYED) {
-        uint32_t px     = dsc->header.w * y * sizeof(lv_color_t) + x * sizeof(lv_color_t);
-        memcpy(px_color, &buf_u8[px], sizeof(lv_color_t));
-        *px_opa = LV_OPA_COVER;
-    } else if(dsc->header.cf == LV_IMG_CF_INDEXED_1BIT) {
-        buf_u8 += 4 * 2;
-        uint8_t bit = x & 0x7;
-        x           = x >> 3;
-
-        /* Get the current pixel.
-         * dsc->header.w + 7 means rounding up to 8 because the lines are byte aligned
-         * so the possible real width are 8, 16, 24 ...*/
-        uint32_t px  = ((dsc->header.w + 7) >> 3) * y + x;
-        px_color->full = (buf_u8[px] & (1 << (7 - bit))) >> (7 - bit);
-        *px_opa = LV_OPA_COVER;
-    } else if(dsc->header.cf == LV_IMG_CF_INDEXED_2BIT) {
-        buf_u8 += 4 * 4;
-        uint8_t bit = (x & 0x3) * 2;
-        x           = x >> 2;
-
-        /* Get the current pixel.
-         * dsc->header.w + 3 means rounding up to 4 because the lines are byte aligned
-         * so the possible real width are 4, 8, 12 ...*/
-        uint32_t px  = ((dsc->header.w + 3) >> 2) * y + x;
-        px_color->full = (buf_u8[px] & (3 << (6 - bit))) >> (6 - bit);
-        *px_opa = LV_OPA_COVER;
-    } else if(dsc->header.cf == LV_IMG_CF_INDEXED_4BIT) {
-        buf_u8 += 4 * 16;
-        uint8_t bit = (x & 0x1) * 4;
-        x           = x >> 1;
-
-        /* Get the current pixel.
-         * dsc->header.w + 1 means rounding up to 2 because the lines are byte aligned
-         * so the possible real width are 2, 4, 6 ...*/
-        uint32_t px  = ((dsc->header.w + 1) >> 1) * y + x;
-        px_color->full = (buf_u8[px] & (0xF << (4 - bit))) >> (4 - bit);
-        *px_opa = LV_OPA_COVER;
-    } else if(dsc->header.cf == LV_IMG_CF_INDEXED_8BIT) {
-        buf_u8 += 4 * 256;
-        uint32_t px  = dsc->header.w * y + x;
-        px_color->full = buf_u8[px];
-    } else if(dsc->header.cf == LV_IMG_CF_ALPHA_1BIT) {
-        uint8_t bit = x & 0x7;
-        x           = x >> 3;
-
-        /* Get the current pixel.
-         * dsc->header.w + 7 means rounding up to 8 because the lines are byte aligned
-         * so the possible real width are 8 ,16, 24 ...*/
-        uint32_t px    = ((dsc->header.w + 7) >> 3) * y + x;
-        uint8_t tmp = (buf_u8[px] & (1 << (7 - bit))) >> (7 - bit);
-        *px_opa = tmp ? LV_OPA_TRANSP : LV_OPA_COVER;
-        *px_color = color;
-    } else if(dsc->header.cf == LV_IMG_CF_ALPHA_2BIT) {
-        const uint8_t opa_table[4] = {0, 85, 170, 255}; /*Opacity mapping with bpp = 2*/
-
-        uint8_t bit = (x & 0x3) * 2;
-        x           = x >> 2;
-
-        /* Get the current pixel.
-         * dsc->header.w + 4 means rounding up to 8 because the lines are byte aligned
-         * so the possible real width are 4 ,8, 12 ...*/
-        uint32_t px    = ((dsc->header.w + 3) >> 2) * y + x;
-        uint8_t tmp = (buf_u8[px] & (3 << (6 - bit))) >> (6 - bit);
-        *px_opa = opa_table[tmp];
-        *px_color = color;
-    } else if(dsc->header.cf == LV_IMG_CF_ALPHA_4BIT) {
-        const uint8_t opa_table[16] = {0,  17, 34,  51, /*Opacity mapping with bpp = 4*/
-                68, 85, 102, 119, 136, 153, 170, 187, 204, 221, 238, 255};
-
-        uint8_t bit = (x & 0x1) * 4;
-        x           = x >> 1;
-
-        /* Get the current pixel.
-         * dsc->header.w + 1 means rounding up to 8 because the lines are byte aligned
-         * so the possible real width are 2 ,4, 6 ...*/
-        uint32_t px    = ((dsc->header.w + 1) >> 1) * y + x;
-        uint8_t tmp = (buf_u8[px] & (0xF << (4 - bit))) >> (4 - bit);
-        *px_opa = opa_table[tmp];
-        *px_color = color;
-    } else if(dsc->header.cf == LV_IMG_CF_ALPHA_8BIT) {
-        uint32_t px = dsc->header.w * y + x;
-        *px_opa =  buf_u8[px];
-        *px_color = color;
-    }
-}
-
-=======
->>>>>>> e2921088
 /**
  * Set the color of a pixel of an image. The alpha channel won't be affected.
  * @param dsc pointer to an image descriptor
