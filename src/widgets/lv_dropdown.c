--- conflicted
+++ resolved
@@ -590,181 +590,6 @@
     }
 }
 
-<<<<<<< HEAD
-=======
-static lv_draw_res_t lv_dropdown_draw(lv_obj_t * obj, const lv_area_t * clip_area, lv_draw_mode_t mode)
-{
-    /*Return false if the object is not covers the mask_p area*/
-    if(mode == LV_DRAW_MODE_COVER_CHECK) {
-        return lv_obj_draw_base(MY_CLASS, obj, clip_area, mode);
-    }
-    /*Draw the object*/
-    else if(mode == LV_DRAW_MODE_MAIN_DRAW) {
-        lv_obj_draw_base(MY_CLASS, obj, clip_area, mode);
-
-        lv_dropdown_t * dropdown = (lv_dropdown_t *)obj;
-
-        lv_coord_t left = lv_obj_get_style_pad_left(obj, LV_PART_MAIN);
-        lv_coord_t right = lv_obj_get_style_pad_right(obj, LV_PART_MAIN);
-        lv_coord_t top = lv_obj_get_style_pad_top(obj, LV_PART_MAIN);
-
-        lv_draw_label_dsc_t label_dsc;
-        lv_draw_label_dsc_init(&label_dsc);
-        lv_obj_init_draw_label_dsc(obj, LV_PART_MAIN, &label_dsc);
-
-        /*If no text specified use the selected option*/
-        const char * opt_txt;
-        if(dropdown->text) opt_txt = dropdown->text;
-        else {
-            char * buf = lv_mem_buf_get(128);
-            lv_dropdown_get_selected_str(obj, buf, 128);
-            opt_txt = buf;
-        }
-
-        bool symbol_to_left = false;
-        if(dropdown->dir == LV_DIR_LEFT) symbol_to_left = true;
-        if(lv_obj_get_base_dir(obj) == LV_BIDI_DIR_RTL) symbol_to_left = true;
-
-        if(dropdown->symbol) {
-            lv_img_src_t symbol_type = lv_img_src_get_type(dropdown->symbol);
-            lv_coord_t symbol_w;
-            lv_coord_t symbol_h;
-            if(symbol_type == LV_IMG_SRC_SYMBOL) {
-                lv_point_t size;
-                lv_txt_get_size(&size, dropdown->symbol, label_dsc.font, label_dsc.letter_space, label_dsc.line_space, LV_COORD_MAX, label_dsc.flag);
-                symbol_w = size.x;
-                symbol_h = size.y;
-            } else {
-                lv_img_header_t header;
-                lv_res_t res = lv_img_decoder_get_info(dropdown->symbol, &header);
-                if(res == LV_RES_OK) {
-                    symbol_w = header.w;
-                    symbol_h = header.h;
-                } else {
-                    symbol_w = -1;
-                    symbol_h = -1;
-                }
-            }
-
-            lv_area_t symbol_area;
-            if(symbol_to_left) {
-                symbol_area.x1 = obj->coords.x1 + left;
-                symbol_area.x2 = symbol_area.x1 + symbol_w - 1;
-            } else {
-                symbol_area.x1 = obj->coords.x2 - right - symbol_w;
-                symbol_area.x2 = symbol_area.x1 + symbol_w - 1;
-            }
-
-            if(symbol_type == LV_IMG_SRC_SYMBOL) {
-                symbol_area.y1 = obj->coords.y1 + top;
-                symbol_area.y2 = symbol_area.y1 + symbol_h - 1;
-                lv_draw_label(&symbol_area, clip_area, &label_dsc, dropdown->symbol, NULL);
-            } else {
-                symbol_area.y1 = obj->coords.y1 + (lv_obj_get_height(obj) - symbol_h) / 2;
-                symbol_area.y2 = symbol_area.y1 + symbol_h - 1;
-                lv_draw_img_dsc_t img_dsc;
-                lv_draw_img_dsc_init(&img_dsc);
-                lv_obj_init_draw_img_dsc(obj, LV_PART_MAIN, &img_dsc);
-                img_dsc.pivot.x = symbol_w / 2;
-                img_dsc.pivot.y = symbol_h / 2;
-                img_dsc.angle = lv_obj_get_style_transform_angle(obj, LV_PART_MAIN);
-                lv_draw_img(&symbol_area, clip_area, dropdown->symbol, &img_dsc);
-            }
-
-            lv_point_t size;
-            lv_txt_get_size(&size, opt_txt, label_dsc.font, label_dsc.letter_space, label_dsc.line_space, LV_COORD_MAX, label_dsc.flag);
-
-            lv_area_t txt_area;
-            txt_area.y1 = obj->coords.y1 + top;
-            txt_area.y2 = txt_area.y1 + size.y;
-            /*Center align the text if no symbol*/
-            if(dropdown->symbol == NULL) {
-                txt_area.x1 = obj->coords.x1 + (lv_obj_get_width(obj) - size.x) / 2;
-                txt_area.x2 = txt_area.x1 + size.x;
-            }
-            else {
-                /*Text to the right*/
-                if(symbol_to_left) {
-                    txt_area.x1 = obj->coords.x2 - right - size.x;
-                    txt_area.x2 = txt_area.x1 + size.x;
-                } else {
-                    txt_area.x1 = obj->coords.x1 + left;
-                    txt_area.x2 = txt_area.x1 + size.x;
-                }
-            }
-            lv_draw_label(&txt_area, clip_area, &label_dsc, opt_txt, NULL);
-        }
-
-        if(dropdown->text == NULL) {
-            lv_mem_buf_release((char *)opt_txt);
-        }
-
-    }
-    else if(mode == LV_DRAW_MODE_POST_DRAW) {
-        lv_obj_draw_base(MY_CLASS, obj, clip_area, mode);
-    }
-
-    return LV_DRAW_RES_OK;
-}
-
-/**
- * Handle the drawing related tasks of the drop down list's list
- * @param list pointer to an object
- * @param clip_area the object will be drawn only in this area
- * @param mode LV_DRAW_COVER_CHK: only check if the object fully covers the 'mask_p' area
- *                                  (return 'true' if yes)
- *             LV_DRAW_DRAW: draw the object (always return 'true')
- *             LV_DRAW_DRAW_POST: drawing after every children are drawn
- * @param return an element of `lv_draw_res_t`
- */
-static lv_draw_res_t lv_dropdown_list_draw(lv_obj_t * list_obj, const lv_area_t * clip_area, lv_draw_mode_t mode)
-{
-    /*Return false if the object is not covers the mask_p area*/
-    if(mode == LV_DRAW_MODE_COVER_CHECK) {
-        return lv_obj_draw_base(MY_CLASS_LIST, list_obj, clip_area, mode);
-    }
-    /*Draw the object*/
-    else if(mode == LV_DRAW_MODE_MAIN_DRAW) {
-        lv_obj_draw_base(MY_CLASS_LIST, list_obj, clip_area, mode);
-    }
-    /*Post draw when the children are drawn*/
-    else if(mode == LV_DRAW_MODE_POST_DRAW) {
-
-        lv_dropdown_list_t * list = (lv_dropdown_list_t *)list_obj;
-        lv_obj_t * dropdown_obj = list->dropdown;
-        lv_dropdown_t * dropdown = (lv_dropdown_t *)dropdown_obj;
-
-        /*Draw the box labels if the list is not being deleted*/
-        if(dropdown->list) {
-            /*Clip area might be too large too to shadow but
-             *the selected option can be drawn on only the background*/
-            lv_area_t clip_area_core;
-            bool has_common;
-            has_common = _lv_area_intersect(&clip_area_core, clip_area, &dropdown->list->coords);
-            if(has_common) {
-                if(dropdown->selected_highlight) {
-                    if(dropdown->pr_opt_id == dropdown->sel_opt_id) {
-                        draw_box(dropdown_obj, &clip_area_core, dropdown->pr_opt_id, LV_STATE_CHECKED | LV_STATE_PRESSED);
-                        draw_box_label(dropdown_obj, &clip_area_core, dropdown->pr_opt_id, LV_STATE_CHECKED | LV_STATE_PRESSED);
-                    } else {
-                        draw_box(dropdown_obj, &clip_area_core, dropdown->pr_opt_id, LV_STATE_PRESSED);
-                        draw_box_label(dropdown_obj, &clip_area_core, dropdown->pr_opt_id, LV_STATE_PRESSED);
-                        draw_box(dropdown_obj, &clip_area_core, dropdown->sel_opt_id, LV_STATE_CHECKED);
-                        draw_box_label(dropdown_obj, &clip_area_core, dropdown->sel_opt_id, LV_STATE_CHECKED);
-                    }
-                } else {
-                    draw_box(dropdown_obj, &clip_area_core, dropdown->pr_opt_id, LV_STATE_PRESSED);
-                    draw_box_label(dropdown_obj, &clip_area_core, dropdown->pr_opt_id, LV_STATE_PRESSED);
-                }
-            }
-        }
-        lv_obj_draw_base(MY_CLASS_LIST, list_obj, clip_area, mode);
-    }
-
-    return LV_DRAW_RES_OK;
-}
-
->>>>>>> 9254a7ea
 static void lv_dropdown_list_constructor(lv_obj_t * obj, const lv_obj_t * copy)
 {
     LV_TRACE_OBJ_CREATE("begin");
@@ -788,15 +613,9 @@
 {
     lv_res_t res;
 
-<<<<<<< HEAD
-    /* Include the ancient signal function */
+    /*Include the ancient signal function*/
     res = lv_obj_event_base(MY_CLASS, obj, e);
     if(res != LV_RES_OK) return;
-=======
-    /*Include the ancient signal function*/
-    res = lv_obj_signal_base(MY_CLASS, obj, sign, param);
-    if(res != LV_RES_OK) return res;
->>>>>>> 9254a7ea
 
     lv_dropdown_t * dropdown = (lv_dropdown_t *)obj;
 
@@ -886,15 +705,9 @@
 {
     lv_res_t res;
 
-<<<<<<< HEAD
-    /* Include the ancient signal function */
+    /*Include the ancient signal function*/
     res = lv_obj_event_base(MY_CLASS_LIST, list, e);
     if(res != LV_RES_OK) return;
-=======
-    /*Include the ancient signal function*/
-    res = lv_obj_signal_base(MY_CLASS_LIST, list, sign, param);
-    if(res != LV_RES_OK) return res;
->>>>>>> 9254a7ea
 
     lv_obj_t * dropdown_obj = ((lv_dropdown_list_t *)list)->dropdown;
     lv_dropdown_t * dropdown = (lv_dropdown_t *)dropdown_obj;
