--- conflicted
+++ resolved
@@ -311,156 +311,15 @@
     }
 
     LV_LOG_TRACE("finshed");
-<<<<<<< HEAD
-=======
-
-}
-
-static lv_draw_res_t lv_roller_draw(lv_obj_t * obj, const lv_area_t * clip_area, lv_draw_mode_t mode)
-{
-    if(mode == LV_DRAW_MODE_COVER_CHECK) {
-        return lv_obj_draw_base(MY_CLASS, obj, clip_area, mode);
-    }
-    /*Draw the object*/
-    else if(mode == LV_DRAW_MODE_MAIN_DRAW) {
-        lv_obj_draw_base(MY_CLASS, obj, clip_area, mode);
-
-        /*Draw the selected rectangle*/
-        const lv_font_t * font = lv_obj_get_style_text_font(obj, LV_PART_MAIN);
-        lv_coord_t line_space = lv_obj_get_style_text_line_space(obj, LV_PART_MAIN);
-        lv_coord_t font_h        = lv_font_get_line_height(font);
-        lv_area_t rect_area;
-        rect_area.y1 = obj->coords.y1 + (lv_obj_get_height(obj) - font_h - line_space) / 2;
-        rect_area.y2 = rect_area.y1 + font_h + line_space - 1;
-        lv_area_t roller_coords;
-        lv_obj_get_coords(obj, &roller_coords);
-
-        rect_area.x1 = roller_coords.x1;
-        rect_area.x2 = roller_coords.x2;
-
-        lv_draw_rect_dsc_t sel_dsc;
-        lv_draw_rect_dsc_init(&sel_dsc);
-        lv_obj_init_draw_rect_dsc(obj, LV_PART_SELECTED, &sel_dsc);
-        lv_draw_rect(&rect_area, clip_area, &sel_dsc);
-    }
-    /*Post draw when the children are drawn*/
-    else if(mode == LV_DRAW_MODE_POST_DRAW) {
-        lv_draw_label_dsc_t label_dsc;
-        lv_draw_label_dsc_init(&label_dsc);
-        lv_obj_init_draw_label_dsc(obj, LV_PART_SELECTED, &label_dsc);
-
-        lv_coord_t bg_font_h = lv_font_get_line_height(lv_obj_get_style_text_font(obj, LV_PART_MAIN));
-
-        /*Redraw the text on the selected area*/
-        lv_area_t rect_area;
-        rect_area.y1 = obj->coords.y1 + (lv_obj_get_height(obj) - bg_font_h - label_dsc.line_space) / 2;
-        rect_area.y2 = rect_area.y1 + bg_font_h + label_dsc.line_space - 1;
-        rect_area.x1 = obj->coords.x1;
-        rect_area.x2 = obj->coords.x2;
-        lv_area_t mask_sel;
-        bool area_ok;
-        area_ok = _lv_area_intersect(&mask_sel, clip_area, &rect_area);
-        if(area_ok) {
-            lv_obj_t * label = get_label(obj);
-
-            /*Get the size of the "selected text"*/
-            lv_point_t res_p;
-            lv_txt_get_size(&res_p, lv_label_get_text(label), label_dsc.font, label_dsc.letter_space, label_dsc.line_space,
-                             lv_obj_get_width(obj), LV_TEXT_FLAG_EXPAND);
-
-            /*Move the selected label proportionally with the background label*/
-            lv_coord_t roller_h = lv_obj_get_height(obj);
-            int32_t label_y_prop = label->coords.y1 - (roller_h / 2 +
-                    obj->coords.y1); /*label offset from the middle line of the roller*/
-            label_y_prop = (label_y_prop << 14) / lv_obj_get_height(
-                               label); /*Proportional position from the middle line (upscaled)*/
-
-            /*Apply a correction with different line heights*/
-            const lv_font_t * normal_label_font = lv_obj_get_style_text_font(obj, LV_PART_MAIN);
-            lv_coord_t corr = (label_dsc.font->line_height - normal_label_font->line_height) / 2;
-
-            /*Apply the proportional position to the selected text*/
-            res_p.y -= corr;
-            int32_t label_sel_y = roller_h / 2 + obj->coords.y1;
-            label_sel_y += (label_y_prop * res_p.y) >> 14;
-            label_sel_y -= corr;
-
-            /*Draw the selected text*/
-            lv_area_t label_sel_area;
-            label_sel_area.x1 = label->coords.x1;
-            label_sel_area.y1 = label_sel_y;
-            label_sel_area.x2 = label->coords.x2;
-            label_sel_area.y2 = label_sel_area.y1 + res_p.y;
-
-            label_dsc.flag |= LV_TEXT_FLAG_EXPAND;
-            lv_draw_label(&label_sel_area, &mask_sel, &label_dsc, lv_label_get_text(label), NULL);
-        }
-
-        lv_obj_draw_base(MY_CLASS, obj, clip_area, mode);
-    }
-
-    return LV_DRAW_RES_OK;
-}
-
-static lv_draw_res_t lv_roller_label_draw(lv_obj_t * label_obj, const lv_area_t * clip_area, lv_draw_mode_t mode)
-{
-    if(mode == LV_DRAW_MODE_COVER_CHECK) {
-        return lv_obj_draw_base(MY_CLASS_LABEL, label_obj, clip_area, mode);
-    }
-    /*Draw the object*/
-    else if(mode == LV_DRAW_MODE_MAIN_DRAW) {
-        /*Split the drawing of the label into  an upper (above the selected area)
-         *and a lower (below the selected area)*/
-        lv_obj_t * roller = lv_obj_get_parent(label_obj);
-        const lv_font_t * font = lv_obj_get_style_text_font(roller, LV_PART_MAIN);
-        lv_coord_t line_space = lv_obj_get_style_text_line_space(roller, LV_PART_MAIN);
-        lv_coord_t font_h        = lv_font_get_line_height(font);
-
-        lv_area_t rect_area;
-        rect_area.y1 = roller->coords.y1 + (lv_obj_get_height(roller) - font_h - line_space) / 2;
-        if((font_h & 0x1) && (line_space & 0x1)) rect_area.y1--; /*Compensate the two rounding error*/
-        rect_area.y2 = rect_area.y1 + font_h + line_space - 1;
-        lv_area_t roller_coords;
-        lv_obj_get_coords(roller, &roller_coords);
-
-        rect_area.x1 = roller_coords.x1;
-        rect_area.x2 = roller_coords.x2;
-
-        lv_area_t clip2;
-        clip2.x1 = label_obj->coords.x1;
-        clip2.y1 = label_obj->coords.y1;
-        clip2.x2 = label_obj->coords.x2;
-        clip2.y2 = rect_area.y1;
-        if(_lv_area_intersect(&clip2, clip_area, &clip2)) {
-            lv_obj_draw_base(MY_CLASS_LABEL, label_obj, clip_area, mode);
-        }
-
-        clip2.x1 = label_obj->coords.x1;
-        clip2.y1 = rect_area.y2;
-        clip2.x2 = label_obj->coords.x2;
-        clip2.y2 = label_obj->coords.y2;
-        if(_lv_area_intersect(&clip2, clip_area, &clip2)) {
-            lv_obj_draw_base(MY_CLASS_LABEL, label_obj, clip_area, mode);
-        }
-    }
-
-    return LV_DRAW_RES_OK;
->>>>>>> 9254a7ea
 }
 
 static void lv_roller_event(lv_obj_t * obj, lv_event_t e)
 {
     lv_res_t res;
 
-<<<<<<< HEAD
-    /* Include the ancient signal function */
+    /*Include the ancient signal function*/
     res = lv_obj_event_base(MY_CLASS, obj, e);
     if(res != LV_RES_OK) return;
-=======
-    /*Include the ancient signal function*/
-    res = lv_obj_signal_base(MY_CLASS, obj, sign, param);
-    if(res != LV_RES_OK) return res;
->>>>>>> 9254a7ea
 
     lv_roller_t * roller = (lv_roller_t*)obj;
 
@@ -558,18 +417,12 @@
 {
     lv_res_t res;
 
-<<<<<<< HEAD
     /*LV_EVENT_DRAW_MAIN will be called in the draw function*/
     if(e != LV_EVENT_DRAW_MAIN) {
         /* Include the ancient signal function */
         res = lv_obj_event_base(MY_CLASS_LABEL, label, e);
         if(res != LV_RES_OK) return;
     }
-=======
-    /*Include the ancient signal function*/
-    res = lv_obj_signal_base(MY_CLASS_LABEL, label, sign, param);
-    if(res != LV_RES_OK) return res;
->>>>>>> 9254a7ea
 
     if(e == LV_EVENT_REFR_EXT_DRAW_SIZE) {
         /*If the selected text has a larger font it needs some extra space to draw it*/
