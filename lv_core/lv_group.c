/**
 * @file lv_group.c
 *
 */

/*********************
 *      INCLUDES
 *********************/
#include "lv_group.h"
#if USE_LV_GROUP != 0
#include <stddef.h>

/*********************
 *      DEFINES
 *********************/

/**********************
 *      TYPEDEFS
 **********************/

/**********************
 *  STATIC PROTOTYPES
 **********************/
static void style_mod_def(lv_style_t * style);
static void style_mod_edit_def(lv_style_t * style);
static void lv_group_refocus(lv_group_t *g);

/**********************
 *  STATIC VARIABLES
 **********************/

/**********************
 *      MACROS
 **********************/

/**********************
 *   GLOBAL FUNCTIONS
 **********************/

/**
 * Create a new object group
 * @return pointer to the new object group
 */
lv_group_t * lv_group_create(void)
{
    lv_group_t * group = lv_mem_alloc(sizeof(lv_group_t));
    lv_mem_assert(group);
    if(group == NULL) return NULL;
    lv_ll_init(&group->obj_ll, sizeof(lv_obj_t *));

    group->style_mod = style_mod_def;
    group->style_mod_edit = style_mod_edit_def;
    group->obj_focus = NULL;
    group->frozen = 0;
    group->focus_cb = NULL;
    group->click_focus = 1;
    group->editing = 0;

    return group;
}

/**
 * Delete a group object
 * @param group pointer to a group
 */
void lv_group_del(lv_group_t * group)
{
    /*Defocus the the currently focused object*/
    if(group->obj_focus != NULL) {
        (*group->obj_focus)->signal_func(*group->obj_focus, LV_SIGNAL_DEFOCUS, NULL);
        lv_obj_invalidate(*group->obj_focus);
    }

    /*Remove the objects from the group*/
    lv_obj_t ** obj;
    LL_READ(group->obj_ll, obj) {
        (*obj)->group_p = NULL;
    }

    lv_ll_clear(&(group->obj_ll));
    lv_mem_free(group);
}

/**
 * Add an object to a group
 * @param group pointer to a group
 * @param obj pointer to an object to add
 */
void lv_group_add_obj(lv_group_t * group, lv_obj_t * obj)
{
    if(group == NULL) return;

    /*If the object is already in a group and focused then defocuse it*/
    if(obj->group_p) {
        if(lv_obj_is_focused(obj)) {
            lv_group_refocus(obj->group_p);

            LV_LOG_INFO("group: assign object to an other group");
        }
    }

    obj->group_p = group;
    lv_obj_t ** next = lv_ll_ins_tail(&group->obj_ll);
    lv_mem_assert(next);
    if(next == NULL) return;
    *next = obj;

    /* If the head and the tail is equal then there is only one object in the linked list.
     * In this case automatically activate it*/
    if(lv_ll_get_head(&group->obj_ll) == next) {
        lv_group_refocus(group);
    }
}

/**
 * Remove an object from its group
 * @param obj pointer to an object to remove
 */
void lv_group_remove_obj(lv_obj_t * obj)
{
    lv_group_t * g = obj->group_p;
    if(g == NULL) return;
    if(g->obj_focus == NULL) return;        /*Just to be sure (Not possible if there is at least one object in the group)*/

    /*Focus on the next object*/
    if(*g->obj_focus == obj) {
<<<<<<< HEAD
        lv_group_refocus(g);
=======
        /*If this is the only object in the group then focus to nothing.*/
        if(lv_ll_get_head(&g->obj_ll) == g->obj_focus && lv_ll_get_tail(&g->obj_ll) == g->obj_focus) {
            (*g->obj_focus)->signal_func(*g->obj_focus, LV_SIGNAL_DEFOCUS, NULL);
        }
        /*If there more objects in the group then focus to the next/prev object*/
        else {
            lv_group_refocus(g);
        }
>>>>>>> b44da3c2
    }

    /* If the focuses object is still the same then it was the only object in the group but it will be deleted.
     * Set the `obj_focus` to NULL to get back to the initial state of the group with zero objects*/
    if(*g->obj_focus == obj) {
        g->obj_focus = NULL;
    }

    /*Search the object and remove it from its group */
    lv_obj_t ** i;
    LL_READ(g->obj_ll, i) {
        if(*i == obj) {
            lv_ll_rem(&g->obj_ll, i);
            lv_mem_free(i);
            obj->group_p = NULL;
            break;
        }
    }
}

/**
 * Focus on an object (defocus the current)
 * @param obj pointer to an object to focus on
 */
void lv_group_focus_obj(lv_obj_t * obj)
{
    lv_group_t * g = obj->group_p;
    if(g == NULL) return;

    if(g->frozen != 0) return;

    /*On defocus edit mode must be leaved*/
    lv_group_set_editing(g, false);

    lv_obj_t ** i;
    LL_READ(g->obj_ll, i) {
        if(*i == obj) {
            if(g->obj_focus == i) return;       /*Don't focus the already focused object again*/
            if(g->obj_focus != NULL) {
                (*g->obj_focus)->signal_func(*g->obj_focus, LV_SIGNAL_DEFOCUS, NULL);
                lv_obj_invalidate(*g->obj_focus);
            }

            g->obj_focus = i;

            if(g->obj_focus != NULL) {
                (*g->obj_focus)->signal_func(*g->obj_focus, LV_SIGNAL_FOCUS, NULL);
                if(g->focus_cb) g->focus_cb(g);
                lv_obj_invalidate(*g->obj_focus);
            }
            break;
        }
    }
}

/**
 * Focus the next object in a group (defocus the current)
 * @param group pointer to a group
 */
void lv_group_focus_next(lv_group_t * group)
{
    if(group->frozen) return;

    if(group->obj_focus) {
        (*group->obj_focus)->signal_func(*group->obj_focus, LV_SIGNAL_DEFOCUS, NULL);
        lv_obj_invalidate(*group->obj_focus);
    }

    lv_obj_t ** obj_next;
    if(group->obj_focus == NULL) obj_next = lv_ll_get_head(&group->obj_ll);
    else obj_next = lv_ll_get_next(&group->obj_ll, group->obj_focus);

    if(obj_next == NULL) obj_next = lv_ll_get_head(&group->obj_ll);
    group->obj_focus = obj_next;

    if(group->obj_focus) {
        (*group->obj_focus)->signal_func(*group->obj_focus, LV_SIGNAL_FOCUS, NULL);
        lv_obj_invalidate(*group->obj_focus);

        if(group->focus_cb) group->focus_cb(group);
    }
}

/**
 * Focus the previous object in a group (defocus the current)
 * @param group pointer to a group
 */
void lv_group_focus_prev(lv_group_t * group)
{
    if(group->frozen) return;

    if(group->obj_focus) {
        (*group->obj_focus)->signal_func(*group->obj_focus, LV_SIGNAL_DEFOCUS, NULL);
        lv_obj_invalidate(*group->obj_focus);
    }

    lv_obj_t ** obj_next;
    if(group->obj_focus == NULL) obj_next = lv_ll_get_tail(&group->obj_ll);
    else obj_next = lv_ll_get_prev(&group->obj_ll, group->obj_focus);

    if(obj_next == NULL) obj_next = lv_ll_get_tail(&group->obj_ll);
    group->obj_focus = obj_next;

    if(group->obj_focus != NULL) {
        (*group->obj_focus)->signal_func(*group->obj_focus, LV_SIGNAL_FOCUS, NULL);
        lv_obj_invalidate(*group->obj_focus);

        if(group->focus_cb) group->focus_cb(group);
    }

}

/**
 * Do not let to change the focus from the current object
 * @param group pointer to a group
 * @param en true: freeze, false: release freezing (normal mode)
 */
void lv_group_focus_freeze(lv_group_t * group, bool en)
{
    if(en == false) group->frozen = 0;
    else group->frozen = 1;
}

/**
 * Send a control character to the focuses object of a group
 * @param group pointer to a group
 * @param c a character (use LV_GROUP_KEY_.. to navigate)
 */
void lv_group_send_data(lv_group_t * group, uint32_t c)
{
    lv_obj_t * act = lv_group_get_focused(group);
    if(act == NULL) return;

    act->signal_func(act, LV_SIGNAL_CONTROLL, &c);
}

/**
 * Set a function for a group which will modify the object's style if it is in focus
 * @param group pointer to a group
 * @param style_mod_func the style modifier function pointer
 */
void lv_group_set_style_mod_cb(lv_group_t * group, lv_group_style_mod_func_t style_mod_func)
{
    group->style_mod = style_mod_func;
    if(group->obj_focus != NULL) lv_obj_invalidate(*group->obj_focus);
}

/**
 * Set a function for a group which will modify the object's style if it is in focus in edit mode
 * @param group pointer to a group
 * @param style_mod_func the style modifier function pointer
 */
void lv_group_set_style_mod_edit_cb(lv_group_t * group, lv_group_style_mod_func_t style_mod_func)
{
    group->style_mod_edit = style_mod_func;
    if(group->obj_focus != NULL) lv_obj_invalidate(*group->obj_focus);
}

/**
 * Set a function for a group which will be called when a new object is focused
 * @param group pointer to a group
 * @param focus_cb the call back function or NULL if unused
 */
void lv_group_set_focus_cb(lv_group_t * group, lv_group_focus_cb_t focus_cb)
{
    group->focus_cb = focus_cb;
}

/**
 * Manually set the current mode (edit or navigate).
 * @param group pointer to group
 * @param edit: true: edit mode; false: navigate mode
 */
void lv_group_set_editing(lv_group_t * group, bool edit)
{
    uint8_t en_val = edit ? 1 : 0;

    if(en_val == group->editing) return;        /*Do not set the same mode again*/

    group->editing = en_val;
    lv_obj_t * focused = lv_group_get_focused(group);

    if(focused) focused->signal_func(focused, LV_SIGNAL_FOCUS, NULL);       /*Focus again to properly leave edit mode*/

    lv_obj_invalidate(focused);
}

/**
 * Set the `click_focus` attribute. If enabled then the object will be focused then it is clicked.
 * @param group pointer to group
 * @param en: true: enable `click_focus`
 */
void lv_group_set_click_focus(lv_group_t * group, bool en)
{
    group->click_focus = en ? 1 : 0;
}

void lv_group_set_refocus_policy(lv_group_t * group, lv_group_refocus_policy_t policy) {
    group->refocus_policy = policy & 0x01;
}

static void lv_group_refocus(lv_group_t *g) {
	if(g->refocus_policy == LV_GROUP_REFOCUS_POLICY_NEXT)
		lv_group_focus_next(g);
	else if(g->refocus_policy == LV_GROUP_REFOCUS_POLICY_PREV)
		lv_group_focus_prev(g);
}

/**
 * Modify a style with the set 'style_mod' function. The input style remains unchanged.
 * @param group pointer to group
 * @param style pointer to a style to modify
 * @return a copy of the input style but modified with the 'style_mod' function
 */
lv_style_t * lv_group_mod_style(lv_group_t * group, const lv_style_t * style)
{
    lv_style_copy(&group->style_tmp, style);

    if(group->editing) {
        if(group->style_mod_edit != NULL) group->style_mod_edit(&group->style_tmp);
        else style_mod_edit_def(&group->style_tmp);
    } else {
        if(group->style_mod != NULL) group->style_mod(&group->style_tmp);
        else style_mod_def(&group->style_tmp);
    }
    return &group->style_tmp;
}

/**
 * Get the focused object or NULL if there isn't one
 * @param group pointer to a group
 * @return pointer to the focused object
 */
lv_obj_t * lv_group_get_focused(const lv_group_t * group)
{
    if(!group) return NULL;
    if(group->obj_focus == NULL) return NULL;

    return *group->obj_focus;
}

/**
 * Get a the style modifier function of a group
 * @param group pointer to a group
 * @return pointer to the style modifier function
 */
lv_group_style_mod_func_t lv_group_get_style_mod_cb(const lv_group_t * group)
{
    if(!group) return false;
    return group->style_mod ;
}

/**
 * Get a the style modifier function of a group in edit mode
 * @param group pointer to a group
 * @return pointer to the style modifier function
 */
lv_group_style_mod_func_t lv_group_get_style_mod_edit_cb(const lv_group_t * group)
{
    if(!group) return false;
    return group->style_mod_edit;
}

/**
 * Get the focus callback function of a group
 * @param group pointer to a group
 * @return the call back function or NULL if not set
 */
lv_group_focus_cb_t lv_group_get_focus_cb(const lv_group_t * group)
{
    if(!group) return false;
    return group->focus_cb;
}

/**
 * Get the current mode (edit or navigate).
 * @param group pointer to group
 * @return true: edit mode; false: navigate mode
 */
bool lv_group_get_editing(const lv_group_t * group)
{
    if(!group) return false;
    return group->editing ? true : false;
}

/**
 * Get the `click_focus` attribute.
 * @param group pointer to group
 * @return true: `click_focus` is enabled; false: disabled
 */
bool lv_group_get_click_focus(const lv_group_t * group)
{
    if(!group) return false;
    return group->click_focus ? true : false;
}

/**********************
 *   STATIC FUNCTIONS
 **********************/

/**
 * Default style modifier function
 * @param style pointer to a style to modify. (Typically group.style_tmp) It will be OVERWRITTEN.
 */
static void style_mod_def(lv_style_t * style)
{
#if LV_COLOR_DEPTH != 1

    /*Make the style to be a little bit orange*/
    style->body.border.opa = LV_OPA_COVER;
    style->body.border.color = LV_COLOR_ORANGE;

    /*If not empty or has border then emphasis the border*/
    if(style->body.empty == 0 || style->body.border.width != 0) style->body.border.width = LV_DPI / 20;

    style->body.main_color = lv_color_mix(style->body.main_color, LV_COLOR_ORANGE, LV_OPA_70);
    style->body.grad_color = lv_color_mix(style->body.grad_color, LV_COLOR_ORANGE, LV_OPA_70);
    style->body.shadow.color = lv_color_mix(style->body.shadow.color, LV_COLOR_ORANGE, LV_OPA_60);

    style->text.color = lv_color_mix(style->text.color, LV_COLOR_ORANGE, LV_OPA_70);
#else
    style->body.border.opa = LV_OPA_COVER;
    style->body.border.color = LV_COLOR_BLACK;
    style->body.border.width = 2;

#endif

}

/**
 * Default style modifier function
 * @param style pointer to a style to modify. (Typically group.style_tmp) It will be OVERWRITTEN.
 */
static void style_mod_edit_def(lv_style_t * style)
{
#if LV_COLOR_DEPTH != 1

    /*Make the style to be a little bit orange*/
    style->body.border.opa = LV_OPA_COVER;
    style->body.border.color = LV_COLOR_GREEN;

    /*If not empty or has border then emphasis the border*/
    if(style->body.empty == 0 || style->body.border.width != 0) style->body.border.width = LV_DPI / 20;

    style->body.main_color = lv_color_mix(style->body.main_color, LV_COLOR_GREEN, LV_OPA_70);
    style->body.grad_color = lv_color_mix(style->body.grad_color, LV_COLOR_GREEN, LV_OPA_70);
    style->body.shadow.color = lv_color_mix(style->body.shadow.color, LV_COLOR_GREEN, LV_OPA_60);

    style->text.color = lv_color_mix(style->text.color, LV_COLOR_GREEN, LV_OPA_70);
#else
    style->body.border.opa = LV_OPA_COVER;
    style->body.border.color = LV_COLOR_BLACK;
    style->body.border.width = 3;

#endif

}

#endif /*USE_LV_GROUP != 0*/<|MERGE_RESOLUTION|>--- conflicted
+++ resolved
@@ -124,9 +124,6 @@
 
     /*Focus on the next object*/
     if(*g->obj_focus == obj) {
-<<<<<<< HEAD
-        lv_group_refocus(g);
-=======
         /*If this is the only object in the group then focus to nothing.*/
         if(lv_ll_get_head(&g->obj_ll) == g->obj_focus && lv_ll_get_tail(&g->obj_ll) == g->obj_focus) {
             (*g->obj_focus)->signal_func(*g->obj_focus, LV_SIGNAL_DEFOCUS, NULL);
@@ -135,7 +132,6 @@
         else {
             lv_group_refocus(g);
         }
->>>>>>> b44da3c2
     }
 
     /* If the focuses object is still the same then it was the only object in the group but it will be deleted.
