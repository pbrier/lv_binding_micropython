/**
 * @file lv_group.c
 *
 */

/*********************
 *      INCLUDES
 *********************/
#include "lv_group.h"
#if USE_LV_GROUP != 0
#include "../lv_themes/lv_theme.h"
#include <stddef.h>
#include "../lv_misc/lv_gc.h"

/*********************
 *      DEFINES
 *********************/

/**********************
 *      TYPEDEFS
 **********************/

/**********************
 *  STATIC PROTOTYPES
 **********************/
static void style_mod_def(lv_style_t * style);
static void style_mod_edit_def(lv_style_t * style);
<<<<<<< HEAD
static void refresh_theme(lv_group_t * g, lv_theme_t * th);
static void focus_next_core(lv_group_t * group, void * (*begin)(const lv_ll_t *), void * (*move)(const lv_ll_t *, const void *));
static void lv_group_refocus(lv_group_t * g);
=======
static void lv_group_refocus(lv_group_t *g);
static void obj_to_foreground(lv_obj_t * obj);
>>>>>>> 66e70afb

/**********************
 *  STATIC VARIABLES
 **********************/

/**********************
 *      MACROS
 **********************/

/**********************
 *   GLOBAL FUNCTIONS
 **********************/

/**
 * Init. the group module
 */
void lv_group_init(void)
{
    lv_ll_init(&LV_GC_ROOT(_lv_group_ll), sizeof(lv_group_t));
}

/**
 * Create a new object group
 * @return pointer to the new object group
 */
lv_group_t * lv_group_create(void)
{
    lv_group_t * group = lv_ll_ins_head(&LV_GC_ROOT(_lv_group_ll));
    lv_mem_assert(group);
    if(group == NULL) return NULL;
    lv_ll_init(&group->obj_ll, sizeof(lv_obj_t *));

    group->obj_focus = NULL;
    group->frozen = 0;
    group->focus_cb = NULL;
    group->click_focus = 1;
    group->editing = 0;
    group->refocus_policy = LV_GROUP_REFOCUS_POLICY_PREV;
    group->wrap = 1;

    /*Initialize style modification callbacks from current theme*/
    refresh_theme(group, lv_theme_get_current());

    return group;
}

/**
 * Delete a group object
 * @param group pointer to a group
 */
void lv_group_del(lv_group_t * group)
{
    /*Defocus the the currently focused object*/
    if(group->obj_focus != NULL) {
        (*group->obj_focus)->signal_func(*group->obj_focus, LV_SIGNAL_DEFOCUS, NULL);
        lv_obj_invalidate(*group->obj_focus);
    }

    /*Remove the objects from the group*/
    lv_obj_t ** obj;
    LL_READ(group->obj_ll, obj) {
        (*obj)->group_p = NULL;
    }

    lv_ll_clear(&(group->obj_ll));
    lv_mem_free(group);
}

/**
 * Add an object to a group
 * @param group pointer to a group
 * @param obj pointer to an object to add
 */
void lv_group_add_obj(lv_group_t * group, lv_obj_t * obj)
{
    if(group == NULL) return;

    /*If the object is already in a group and focused then defocus it*/
    if(obj->group_p) {
        if(lv_obj_is_focused(obj)) {
            lv_group_refocus(obj->group_p);

            LV_LOG_INFO("group: assign object to an other group");
        }
    }

    obj->group_p = group;
    lv_obj_t ** next = lv_ll_ins_tail(&group->obj_ll);
    lv_mem_assert(next);
    if(next == NULL) return;
    *next = obj;

    /* If the head and the tail is equal then there is only one object in the linked list.
     * In this case automatically activate it*/
    if(lv_ll_get_head(&group->obj_ll) == next) {
        lv_group_refocus(group);
    }
}

/**
 * Remove an object from its group
 * @param obj pointer to an object to remove
 */
void lv_group_remove_obj(lv_obj_t * obj)
{
    lv_group_t * g = obj->group_p;
    if(g == NULL) return;
    if(g->obj_focus == NULL) return;        /*Just to be sure (Not possible if there is at least one object in the group)*/

    /*Focus on the next object*/
    if(*g->obj_focus == obj) {
        /*If this is the only object in the group then focus to nothing.*/
        if(lv_ll_get_head(&g->obj_ll) == g->obj_focus && lv_ll_get_tail(&g->obj_ll) == g->obj_focus) {
            (*g->obj_focus)->signal_func(*g->obj_focus, LV_SIGNAL_DEFOCUS, NULL);
        }
        /*If there more objects in the group then focus to the next/prev object*/
        else {
            lv_group_refocus(g);
        }
    }

    /* If the focuses object is still the same then it was the only object in the group but it will be deleted.
     * Set the `obj_focus` to NULL to get back to the initial state of the group with zero objects*/
    if(*g->obj_focus == obj) {
        g->obj_focus = NULL;
    }

    /*Search the object and remove it from its group */
    lv_obj_t ** i;
    LL_READ(g->obj_ll, i) {
        if(*i == obj) {
            lv_ll_rem(&g->obj_ll, i);
            lv_mem_free(i);
            obj->group_p = NULL;
            break;
        }
    }
}

/**
 * Focus on an object (defocus the current)
 * @param obj pointer to an object to focus on
 */
void lv_group_focus_obj(lv_obj_t * obj)
{
    lv_group_t * g = obj->group_p;
    if(g == NULL) return;

    if(g->frozen != 0) return;

    /*On defocus edit mode must be leaved*/
    lv_group_set_editing(g, false);

    lv_obj_t ** i;
    LL_READ(g->obj_ll, i) {
        if(*i == obj) {
            if(g->obj_focus == i) return;       /*Don't focus the already focused object again*/
            if(g->obj_focus != NULL) {
                (*g->obj_focus)->signal_func(*g->obj_focus, LV_SIGNAL_DEFOCUS, NULL);
                lv_obj_invalidate(*g->obj_focus);
            }

            g->obj_focus = i;

            if(g->obj_focus != NULL) {
                (*g->obj_focus)->signal_func(*g->obj_focus, LV_SIGNAL_FOCUS, NULL);
                if(g->focus_cb) g->focus_cb(g);
                lv_obj_invalidate(*g->obj_focus);

                /*If the object or its parent has `top == true` bring it to the foregorund*/
                obj_to_foreground(*g->obj_focus);
            }
            break;
        }
    }
}

/**
 * Focus the next object in a group (defocus the current)
 * @param group pointer to a group
 */
void lv_group_focus_next(lv_group_t * group)
{
<<<<<<< HEAD
    focus_next_core(group, lv_ll_get_head, lv_ll_get_next);
=======
    if(group->frozen) return;

    if(group->obj_focus) {
        (*group->obj_focus)->signal_func(*group->obj_focus, LV_SIGNAL_DEFOCUS, NULL);
        lv_obj_invalidate(*group->obj_focus);
    }

    lv_obj_t ** obj_next;
    if(group->obj_focus == NULL) obj_next = lv_ll_get_head(&group->obj_ll);
    else obj_next = lv_ll_get_next(&group->obj_ll, group->obj_focus);

    if(obj_next == NULL) {
        if(group->wrap) obj_next = lv_ll_get_head(&group->obj_ll);
        else obj_next = lv_ll_get_tail(&group->obj_ll);
    }
    group->obj_focus = obj_next;

    if(group->obj_focus) {
        (*group->obj_focus)->signal_func(*group->obj_focus, LV_SIGNAL_FOCUS, NULL);
        lv_obj_invalidate(*group->obj_focus);

        if(group->focus_cb) group->focus_cb(group);

        /*If the object or its parent has `top == true` bring it to the foregorund*/
        obj_to_foreground(*group->obj_focus);
    }
>>>>>>> 66e70afb
}

/**
 * Focus the previous object in a group (defocus the current)
 * @param group pointer to a group
 */
void lv_group_focus_prev(lv_group_t * group)
{
<<<<<<< HEAD
    focus_next_core(group, lv_ll_get_tail, lv_ll_get_prev);
=======
    if(group->frozen) return;

    if(group->obj_focus) {
        (*group->obj_focus)->signal_func(*group->obj_focus, LV_SIGNAL_DEFOCUS, NULL);
        lv_obj_invalidate(*group->obj_focus);
    }

    lv_obj_t ** obj_next;
    if(group->obj_focus == NULL) obj_next = lv_ll_get_tail(&group->obj_ll);
    else obj_next = lv_ll_get_prev(&group->obj_ll, group->obj_focus);

    if(obj_next == NULL) {
        if(group->wrap) obj_next = lv_ll_get_tail(&group->obj_ll);
        else  obj_next = lv_ll_get_head(&group->obj_ll);
    }
    group->obj_focus = obj_next;

    if(group->obj_focus != NULL) {
        (*group->obj_focus)->signal_func(*group->obj_focus, LV_SIGNAL_FOCUS, NULL);
        lv_obj_invalidate(*group->obj_focus);

        if(group->focus_cb) group->focus_cb(group);

        /*If the object or its parent has `top == true` bring it to the foregorund*/
        obj_to_foreground(*group->obj_focus);
    }

>>>>>>> 66e70afb
}

/**
 * Do not let to change the focus from the current object
 * @param group pointer to a group
 * @param en true: freeze, false: release freezing (normal mode)
 */
void lv_group_focus_freeze(lv_group_t * group, bool en)
{
    if(en == false) group->frozen = 0;
    else group->frozen = 1;
}

/**
 * Send a control character to the focuses object of a group
 * @param group pointer to a group
 * @param c a character (use LV_GROUP_KEY_.. to navigate)
 * @return result of focused object in group.
 */
lv_res_t lv_group_send_data(lv_group_t * group, uint32_t c)
{
    lv_obj_t * act = lv_group_get_focused(group);
    if(act == NULL) return LV_RES_OK;

    return act->signal_func(act, LV_SIGNAL_CONTROLL, &c);
}

/**
 * Set a function for a group which will modify the object's style if it is in focus
 * @param group pointer to a group
 * @param style_mod_func the style modifier function pointer
 */
void lv_group_set_style_mod_cb(lv_group_t * group, lv_group_style_mod_func_t style_mod_func)
{
    group->style_mod = style_mod_func;
    if(group->obj_focus != NULL) lv_obj_invalidate(*group->obj_focus);
}

/**
 * Set a function for a group which will modify the object's style if it is in focus in edit mode
 * @param group pointer to a group
 * @param style_mod_func the style modifier function pointer
 */
void lv_group_set_style_mod_edit_cb(lv_group_t * group, lv_group_style_mod_func_t style_mod_func)
{
    group->style_mod_edit = style_mod_func;
    if(group->obj_focus != NULL) lv_obj_invalidate(*group->obj_focus);
}

/**
 * Set a function for a group which will be called when a new object is focused
 * @param group pointer to a group
 * @param focus_cb the call back function or NULL if unused
 */
void lv_group_set_focus_cb(lv_group_t * group, lv_group_focus_cb_t focus_cb)
{
    group->focus_cb = focus_cb;
}

/**
 * Manually set the current mode (edit or navigate).
 * @param group pointer to group
 * @param edit: true: edit mode; false: navigate mode
 */
void lv_group_set_editing(lv_group_t * group, bool edit)
{
    uint8_t en_val = edit ? 1 : 0;

    if(en_val == group->editing) return;        /*Do not set the same mode again*/

    group->editing = en_val;
    lv_obj_t * focused = lv_group_get_focused(group);

    if(focused) focused->signal_func(focused, LV_SIGNAL_FOCUS, NULL);       /*Focus again to properly leave edit mode*/

    lv_obj_invalidate(focused);
}

/**
 * Set the `click_focus` attribute. If enabled then the object will be focused then it is clicked.
 * @param group pointer to group
 * @param en: true: enable `click_focus`
 */
void lv_group_set_click_focus(lv_group_t * group, bool en)
{
    group->click_focus = en ? 1 : 0;
}

void lv_group_set_refocus_policy(lv_group_t * group, lv_group_refocus_policy_t policy) {
    group->refocus_policy = policy & 0x01;
}

static void lv_group_refocus(lv_group_t *g) {
    /*Refocus must temporarily allow wrapping to work correctly*/
    uint8_t temp_wrap = g->wrap;
    g->wrap = 1;

    if(g->refocus_policy == LV_GROUP_REFOCUS_POLICY_NEXT)
        lv_group_focus_next(g);
    else if(g->refocus_policy == LV_GROUP_REFOCUS_POLICY_PREV)
        lv_group_focus_prev(g);
    /*Restore wrap property*/
    g->wrap = temp_wrap;
}

/**
 * Set whether focus next/prev will allow wrapping from first->last or last->first.
 * @param group pointer to group
 * @param en: true: enable `click_focus`
 */
void lv_group_set_wrap(lv_group_t * group, bool en)
{
    group->wrap = en ? 1 : 0;
}

/**
 * Modify a style with the set 'style_mod' function. The input style remains unchanged.
 * @param group pointer to group
 * @param style pointer to a style to modify
 * @return a copy of the input style but modified with the 'style_mod' function
 */
lv_style_t * lv_group_mod_style(lv_group_t * group, const lv_style_t * style)
{
    lv_style_copy(&group->style_tmp, style);

    if(group->editing) {
        if(group->style_mod_edit) group->style_mod_edit(&group->style_tmp);
    } else {
        if(group->style_mod) group->style_mod(&group->style_tmp);
    }
    return &group->style_tmp;
}

/**
 * Get the focused object or NULL if there isn't one
 * @param group pointer to a group
 * @return pointer to the focused object
 */
lv_obj_t * lv_group_get_focused(const lv_group_t * group)
{
    if(!group) return NULL;
    if(group->obj_focus == NULL) return NULL;

    return *group->obj_focus;
}

/**
 * Get a the style modifier function of a group
 * @param group pointer to a group
 * @return pointer to the style modifier function
 */
lv_group_style_mod_func_t lv_group_get_style_mod_cb(const lv_group_t * group)
{
    if(!group) return false;
    return group->style_mod ;
}

/**
 * Get a the style modifier function of a group in edit mode
 * @param group pointer to a group
 * @return pointer to the style modifier function
 */
lv_group_style_mod_func_t lv_group_get_style_mod_edit_cb(const lv_group_t * group)
{
    if(!group) return false;
    return group->style_mod_edit;
}

/**
 * Get the focus callback function of a group
 * @param group pointer to a group
 * @return the call back function or NULL if not set
 */
lv_group_focus_cb_t lv_group_get_focus_cb(const lv_group_t * group)
{
    if(!group) return false;
    return group->focus_cb;
}

/**
 * Get the current mode (edit or navigate).
 * @param group pointer to group
 * @return true: edit mode; false: navigate mode
 */
bool lv_group_get_editing(const lv_group_t * group)
{
    if(!group) return false;
    return group->editing ? true : false;
}

/**
 * Get the `click_focus` attribute.
 * @param group pointer to group
 * @return true: `click_focus` is enabled; false: disabled
 */
bool lv_group_get_click_focus(const lv_group_t * group)
{
    if(!group) return false;
    return group->click_focus ? true : false;
}

/**
 * Get whether focus next/prev will allow wrapping from first->last or last->first object.
 * @param group pointer to group
 * @param en: true: wrapping enabled; false: wrapping disabled
 */
bool lv_group_get_wrap(lv_group_t * group)
{
    if(!group) return false;
    return group->wrap ? true : false;
}

/**
 * Notify the group that current theme changed and style modification callbacks need to be refreshed.
 * @param group pointer to group. If NULL then all groups are notified.
 */
void lv_group_report_style_mod(lv_group_t * group)
{
    lv_theme_t * th = lv_theme_get_current();

    if(group != NULL) {
        refresh_theme(group, th);
        return;
    }

    lv_group_t * i;
    LL_READ(LV_GC_ROOT(_lv_group_ll), i) {
        refresh_theme(i, th);
    }
}

/**********************
 *   STATIC FUNCTIONS
 **********************/

/**
 * Default style modifier function
 * @param style pointer to a style to modify. (Typically group.style_tmp) It will be OVERWRITTEN.
 */
static void style_mod_def(lv_style_t * style)
{
#if LV_COLOR_DEPTH != 1

    /*Make the style to be a little bit orange*/
    style->body.border.opa = LV_OPA_COVER;
    style->body.border.color = LV_COLOR_ORANGE;

    /*If not empty or has border then emphasis the border*/
    if(style->body.empty == 0 || style->body.border.width != 0) style->body.border.width = LV_DPI / 20;

    style->body.main_color = lv_color_mix(style->body.main_color, LV_COLOR_ORANGE, LV_OPA_70);
    style->body.grad_color = lv_color_mix(style->body.grad_color, LV_COLOR_ORANGE, LV_OPA_70);
    style->body.shadow.color = lv_color_mix(style->body.shadow.color, LV_COLOR_ORANGE, LV_OPA_60);

    style->text.color = lv_color_mix(style->text.color, LV_COLOR_ORANGE, LV_OPA_70);
#else
    style->body.border.opa = LV_OPA_COVER;
    style->body.border.color = LV_COLOR_BLACK;
    style->body.border.width = 2;

#endif

}

/**
 * Default style modifier function
 * @param style pointer to a style to modify. (Typically group.style_tmp) It will be OVERWRITTEN.
 */
static void style_mod_edit_def(lv_style_t * style)
{
#if LV_COLOR_DEPTH != 1

    /*Make the style to be a little bit orange*/
    style->body.border.opa = LV_OPA_COVER;
    style->body.border.color = LV_COLOR_GREEN;

    /*If not empty or has border then emphasis the border*/
    if(style->body.empty == 0 || style->body.border.width != 0) style->body.border.width = LV_DPI / 20;

    style->body.main_color = lv_color_mix(style->body.main_color, LV_COLOR_GREEN, LV_OPA_70);
    style->body.grad_color = lv_color_mix(style->body.grad_color, LV_COLOR_GREEN, LV_OPA_70);
    style->body.shadow.color = lv_color_mix(style->body.shadow.color, LV_COLOR_GREEN, LV_OPA_60);

    style->text.color = lv_color_mix(style->text.color, LV_COLOR_GREEN, LV_OPA_70);
#else
    style->body.border.opa = LV_OPA_COVER;
    style->body.border.color = LV_COLOR_BLACK;
    style->body.border.width = 3;

#endif

}

<<<<<<< HEAD
static void refresh_theme(lv_group_t * g, lv_theme_t * th)
{
    g->style_mod = style_mod_def;
    g->style_mod_edit = style_mod_edit_def;
    if(th) {
        if(th->group.style_mod)
            g->style_mod = th->group.style_mod;
        if(th->group.style_mod_edit)
            g->style_mod_edit = th->group.style_mod_edit;
    }
}

static void focus_next_core(lv_group_t * group, void * (*begin)(const lv_ll_t *), void * (*move)(const lv_ll_t *, const void *))
{
    if (group->frozen) return;

    lv_obj_t ** obj_next = group->obj_focus;
    lv_obj_t ** obj_sentinel = NULL;
    bool can_move = true;
    bool can_begin = true;

    for(;;) {
        if(obj_next == NULL) {
            if(group->wrap || obj_sentinel == NULL) {
                if(!can_begin) return;
                obj_next = begin(&group->obj_ll);
                can_move = false;
                can_begin = false;
            } else {
                /*Currently focused object is the last/first in the group, keep it that way*/
                return;
            }
        }

        if(obj_sentinel == NULL) {
            obj_sentinel = obj_next;
            if(obj_sentinel == NULL) return; /*Group is empty*/
        }

        if(can_move) {
            obj_next = move(&group->obj_ll, obj_next);

            /*Give up if we walked the entire list and haven't found another visible object*/
            if(obj_next == obj_sentinel) return;
        }

        can_move = true;

        if(obj_next == NULL) continue;

        /*Hidden objects don't receive focus*/
        if(!lv_obj_get_hidden(*obj_next)) break;
    }

    if(obj_next == group->obj_focus) return; /*There's only one visible object and it's already focused*/

    if(group->obj_focus) {
        (*group->obj_focus)->signal_func(*group->obj_focus, LV_SIGNAL_DEFOCUS, NULL);
        lv_obj_invalidate(*group->obj_focus);
    }

    group->obj_focus = obj_next;

    (*group->obj_focus)->signal_func(*group->obj_focus, LV_SIGNAL_FOCUS, NULL);
    lv_obj_invalidate(*group->obj_focus);

    if(group->focus_cb) group->focus_cb(group);
=======
static void obj_to_foreground(lv_obj_t * obj)
{
    /*Search for 'top' attribute*/
    lv_obj_t * i = obj;
    lv_obj_t * last_top = NULL;
    while(i != NULL) {
        if(i->top != 0) last_top = i;
        i = lv_obj_get_parent(i);
    }

    if(last_top != NULL) {
        /*Move the last_top object to the foreground*/
        lv_obj_t * par = lv_obj_get_parent(last_top);
        /*After list change it will be the new head*/
        lv_ll_chg_list(&par->child_ll, &par->child_ll, last_top);
        lv_obj_invalidate(last_top);
    }
>>>>>>> 66e70afb
}

#endif /*USE_LV_GROUP != 0*/<|MERGE_RESOLUTION|>--- conflicted
+++ resolved
@@ -25,14 +25,12 @@
  **********************/
 static void style_mod_def(lv_style_t * style);
 static void style_mod_edit_def(lv_style_t * style);
-<<<<<<< HEAD
 static void refresh_theme(lv_group_t * g, lv_theme_t * th);
 static void focus_next_core(lv_group_t * group, void * (*begin)(const lv_ll_t *), void * (*move)(const lv_ll_t *, const void *));
 static void lv_group_refocus(lv_group_t * g);
-=======
-static void lv_group_refocus(lv_group_t *g);
 static void obj_to_foreground(lv_obj_t * obj);
->>>>>>> 66e70afb
+
+
 
 /**********************
  *  STATIC VARIABLES
@@ -216,36 +214,7 @@
  */
 void lv_group_focus_next(lv_group_t * group)
 {
-<<<<<<< HEAD
     focus_next_core(group, lv_ll_get_head, lv_ll_get_next);
-=======
-    if(group->frozen) return;
-
-    if(group->obj_focus) {
-        (*group->obj_focus)->signal_func(*group->obj_focus, LV_SIGNAL_DEFOCUS, NULL);
-        lv_obj_invalidate(*group->obj_focus);
-    }
-
-    lv_obj_t ** obj_next;
-    if(group->obj_focus == NULL) obj_next = lv_ll_get_head(&group->obj_ll);
-    else obj_next = lv_ll_get_next(&group->obj_ll, group->obj_focus);
-
-    if(obj_next == NULL) {
-        if(group->wrap) obj_next = lv_ll_get_head(&group->obj_ll);
-        else obj_next = lv_ll_get_tail(&group->obj_ll);
-    }
-    group->obj_focus = obj_next;
-
-    if(group->obj_focus) {
-        (*group->obj_focus)->signal_func(*group->obj_focus, LV_SIGNAL_FOCUS, NULL);
-        lv_obj_invalidate(*group->obj_focus);
-
-        if(group->focus_cb) group->focus_cb(group);
-
-        /*If the object or its parent has `top == true` bring it to the foregorund*/
-        obj_to_foreground(*group->obj_focus);
-    }
->>>>>>> 66e70afb
 }
 
 /**
@@ -254,37 +223,7 @@
  */
 void lv_group_focus_prev(lv_group_t * group)
 {
-<<<<<<< HEAD
     focus_next_core(group, lv_ll_get_tail, lv_ll_get_prev);
-=======
-    if(group->frozen) return;
-
-    if(group->obj_focus) {
-        (*group->obj_focus)->signal_func(*group->obj_focus, LV_SIGNAL_DEFOCUS, NULL);
-        lv_obj_invalidate(*group->obj_focus);
-    }
-
-    lv_obj_t ** obj_next;
-    if(group->obj_focus == NULL) obj_next = lv_ll_get_tail(&group->obj_ll);
-    else obj_next = lv_ll_get_prev(&group->obj_ll, group->obj_focus);
-
-    if(obj_next == NULL) {
-        if(group->wrap) obj_next = lv_ll_get_tail(&group->obj_ll);
-        else  obj_next = lv_ll_get_head(&group->obj_ll);
-    }
-    group->obj_focus = obj_next;
-
-    if(group->obj_focus != NULL) {
-        (*group->obj_focus)->signal_func(*group->obj_focus, LV_SIGNAL_FOCUS, NULL);
-        lv_obj_invalidate(*group->obj_focus);
-
-        if(group->focus_cb) group->focus_cb(group);
-
-        /*If the object or its parent has `top == true` bring it to the foregorund*/
-        obj_to_foreground(*group->obj_focus);
-    }
-
->>>>>>> 66e70afb
 }
 
 /**
@@ -578,7 +517,6 @@
 
 }
 
-<<<<<<< HEAD
 static void refresh_theme(lv_group_t * g, lv_theme_t * th)
 {
     g->style_mod = style_mod_def;
@@ -643,10 +581,15 @@
     group->obj_focus = obj_next;
 
     (*group->obj_focus)->signal_func(*group->obj_focus, LV_SIGNAL_FOCUS, NULL);
+
+    /*If the object or its parent has `top == true` bring it to the foregorund*/
+    obj_to_foreground(*group->obj_focus);
+
     lv_obj_invalidate(*group->obj_focus);
 
     if(group->focus_cb) group->focus_cb(group);
-=======
+}
+
 static void obj_to_foreground(lv_obj_t * obj)
 {
     /*Search for 'top' attribute*/
@@ -664,7 +607,6 @@
         lv_ll_chg_list(&par->child_ll, &par->child_ll, last_top);
         lv_obj_invalidate(last_top);
     }
->>>>>>> 66e70afb
 }
 
 #endif /*USE_LV_GROUP != 0*/