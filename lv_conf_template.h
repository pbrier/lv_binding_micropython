/**
 * @file lv_conf.h
 *
 */

/*
 * COPY THIS FILE AS `lv_conf.h` NEXT TO the `lvgl` FOLDER
 */

#if 0 /*Set it to "1" to enable content*/

#ifndef LV_CONF_H
#define LV_CONF_H
/* clang-format off */

#include <stdint.h>

/*====================
   Graphical settings
 *====================*/

/* Maximal horizontal and vertical resolution to support by the library.*/
#define LV_HOR_RES_MAX          (480)
#define LV_VER_RES_MAX          (320)

/* Color depth:
 * - 1:  1 byte per pixel
 * - 8:  RGB233
 * - 16: RGB565
 * - 32: ARGB8888
 */
#define LV_COLOR_DEPTH     16

/* Swap the 2 bytes of RGB565 color.
 * Useful if the display has a 8 bit interface (e.g. SPI)*/
#define LV_COLOR_16_SWAP   0

/* 1: Enable screen transparency.
 * Useful for OSD or other overlapping GUIs.
 * Requires `LV_COLOR_DEPTH = 32` colors and the screen's style should be modified: `style.body.opa = ...`*/
#define LV_COLOR_SCREEN_TRANSP    0

/*Images pixels with this color will not be drawn (with chroma keying)*/
#define LV_COLOR_TRANSP    LV_COLOR_LIME         /*LV_COLOR_LIME: pure green*/

/* Enable chroma keying for indexed images. */
#define LV_INDEXED_CHROMA    1

/* Enable anti-aliasing (lines, and radiuses will be smoothed) */
#define LV_ANTIALIAS        1

/* Default display refresh period.
 * Can be changed in the display driver (`lv_disp_drv_t`).*/
#define LV_DISP_DEF_REFR_PERIOD      30      /*[ms]*/

/* Dot Per Inch: used to initialize default sizes.
 * E.g. a button with width = LV_DPI / 2 -> half inch wide
 * (Not so important, you can adjust it to modify default sizes and spaces)*/
#define LV_DPI              100     /*[px]*/

/* Type of coordinates. Should be `int16_t` (or `int32_t` for extreme cases) */
typedef int16_t lv_coord_t;

/*=========================
   Memory manager settings
 *=========================*/

/* LittelvGL's internal memory manager's settings.
 * The graphical objects and other related data are stored here. */

/* 1: use custom malloc/free, 0: use the built-in `lv_mem_alloc` and `lv_mem_free` */
#define LV_MEM_CUSTOM      0
#if LV_MEM_CUSTOM == 0
/* Size of the memory used by `lv_mem_alloc` in bytes (>= 2kB)*/
#  define LV_MEM_SIZE    (32U * 1024U)

/* Complier prefix for a big array declaration */
#  define LV_MEM_ATTR

/* Set an address for the memory pool instead of allocating it as an array.
 * Can be in external SRAM too. */
#  define LV_MEM_ADR          0

/* Automatically defrag. on free. Defrag. means joining the adjacent free cells. */
#  define LV_MEM_AUTO_DEFRAG  1
#else       /*LV_MEM_CUSTOM*/
#  define LV_MEM_CUSTOM_INCLUDE <stdlib.h>   /*Header for the dynamic memory function*/
#  define LV_MEM_CUSTOM_ALLOC   malloc       /*Wrapper to malloc*/
#  define LV_MEM_CUSTOM_FREE    free         /*Wrapper to free*/
#endif     /*LV_MEM_CUSTOM*/

/* Garbage Collector settings
 * Used if lvgl is binded to higher level language and the memory is managed by that language */
#define LV_ENABLE_GC 0
#if LV_ENABLE_GC != 0
#  define LV_GC_INCLUDE "gc.h"                           /*Include Garbage Collector related things*/
#  define LV_MEM_CUSTOM_REALLOC   your_realloc           /*Wrapper to realloc*/
#  define LV_MEM_CUSTOM_GET_SIZE  your_mem_get_size      /*Wrapper to lv_mem_get_size*/
#endif /* LV_ENABLE_GC */

/*=======================
   Input device settings
 *=======================*/

/* Input device default settings.
 * Can be changed in the Input device driver (`lv_indev_drv_t`)*/

/* Input device read period in milliseconds */
#define LV_INDEV_DEF_READ_PERIOD          30

/* Drag threshold in pixels */
#define LV_INDEV_DEF_DRAG_LIMIT           10

/* Drag throw slow-down in [%]. Greater value -> faster slow-down */
#define LV_INDEV_DEF_DRAG_THROW           20

/* Long press time in milliseconds.
 * Time to send `LV_EVENT_LONG_PRESSSED`) */
#define LV_INDEV_DEF_LONG_PRESS_TIME      400

/* Repeated trigger period in long press [ms]
 * Time between `LV_EVENT_LONG_PRESSED_REPEAT */
#define LV_INDEV_DEF_LONG_PRESS_REP_TIME  100

/*==================
 * Feature usage
 *==================*/

/*1: Enable the Animations */
#define LV_USE_ANIMATION        1
#if LV_USE_ANIMATION

/*Declare the type of the user data of animations (can be e.g. `void *`, `int`, `struct`)*/
typedef void * lv_anim_user_data_t;

#endif

/* 1: Enable shadow drawing*/
#define LV_USE_SHADOW           1

/* 1: Enable object groups (for keyboard/encoder navigation) */
#define LV_USE_GROUP            1
#if LV_USE_GROUP
typedef void * lv_group_user_data_t;
#endif  /*LV_USE_GROUP*/

/* 1: Enable GPU interface*/
#define LV_USE_GPU              1

/* 1: Enable file system (might be required for images */
#define LV_USE_FILESYSTEM       1
#if LV_USE_FILESYSTEM
/*Declare the type of the user data of file system drivers (can be e.g. `void *`, `int`, `struct`)*/
typedef void * lv_fs_drv_user_data_t;
#endif

/*1: Add a `user_data` to drivers and objects*/
#define LV_USE_USER_DATA        0

/*========================
 * Image decoder and cache
 *========================*/

/* 1: Enable indexed (palette) images */
#define LV_IMG_CF_INDEXED       1

/* 1: Enable alpha indexed images */
#define LV_IMG_CF_ALPHA         1

/* Default image cache size. Image caching keeps the images opened.
 * If only the built-in image formats are used there is no real advantage of caching.
 * (I.e. no new image decoder is added)
 * With complex image decoders (e.g. PNG or JPG) caching can save the continuous open/decode of images.
 * However the opened images might consume additional RAM.
 * LV_IMG_CACHE_DEF_SIZE must be >= 1 */
#define LV_IMG_CACHE_DEF_SIZE       1

/*Declare the type of the user data of image decoder (can be e.g. `void *`, `int`, `struct`)*/
typedef void * lv_img_decoder_user_data_t;

/*=====================
 *  Compiler settings
 *====================*/
/* Define a custom attribute to `lv_tick_inc` function */
#define LV_ATTRIBUTE_TICK_INC

/* Define a custom attribute to `lv_task_handler` function */
#define LV_ATTRIBUTE_TASK_HANDLER

/* With size optimization (-Os) the compiler might not align data to
 * 4 or 8 byte boundary. This alignment will be explicitly applied where needed.
 * E.g. __attribute__((aligned(4))) */
#define LV_ATTRIBUTE_MEM_ALIGN

/* Attribute to mark large constant arrays for example
 * font's bitmaps */
#define LV_ATTRIBUTE_LARGE_CONST

/* Export integer constant to binding.
 * This macro is used with constants in the form of LV_<CONST> that
 * should also appear on lvgl binding API such as Micropython
<<<<<<< HEAD
 */
#define LV_EXPORT_CONST_INT(int_value)
=======
 *
 * The default value just prevents a GCC warning.
 */
#define LV_EXPORT_CONST_INT(int_value) struct _silence_gcc_warning
>>>>>>> cfb72d5b

/*===================
 *  HAL settings
 *==================*/

/* 1: use a custom tick source.
 * It removes the need to manually update the tick with `lv_tick_inc`) */
#define LV_TICK_CUSTOM     0
#if LV_TICK_CUSTOM == 1
#define LV_TICK_CUSTOM_INCLUDE  "something.h"       /*Header for the sys time function*/
#define LV_TICK_CUSTOM_SYS_TIME_EXPR (millis())     /*Expression evaluating to current systime in ms*/
#endif   /*LV_TICK_CUSTOM*/

typedef void * lv_disp_drv_user_data_t;             /*Type of user data in the display driver*/
typedef void * lv_indev_drv_user_data_t;            /*Type of user data in the input device driver*/

/*================
 * Log settings
 *===============*/

/*1: Enable the log module*/
#define LV_USE_LOG      0
#if LV_USE_LOG
/* How important log should be added:
 * LV_LOG_LEVEL_TRACE       A lot of logs to give detailed information
 * LV_LOG_LEVEL_INFO        Log important events
 * LV_LOG_LEVEL_WARN        Log if something unwanted happened but didn't cause a problem
 * LV_LOG_LEVEL_ERROR       Only critical issue, when the system may fail
 * LV_LOG_LEVEL_NONE        Do not log anything
 */
#  define LV_LOG_LEVEL    LV_LOG_LEVEL_WARN

/* 1: Print the log with 'printf';
 * 0: user need to register a callback with `lv_log_register_print`*/
#  define LV_LOG_PRINTF   0
#endif  /*LV_USE_LOG*/

/*=================
 * Debug settings
 *================*/

/* If Debug is enabled LittelvGL validates the parameters of the functions.
 * If an invalid parameter is found an error log message is printed and
 * the MCU halts at the error. (`LV_USE_LOG` should be enabled)
 * If you are debugging the MCU you can pause
 * the debugger to see exactly where  the issue is.
 *
 * The behavior of asserts can be overwritten by redefining them here.
 * E.g. #define LV_ASSERT_MEM(p)  <my_assert_code>
 */
#define LV_USE_DEBUG        1
#if LV_USE_DEBUG

/*Check if the parameter is NULL. (Quite fast) */
#define LV_USE_ASSERT_NULL      1

/*Checks is the memory is successfully allocated or no. (Quite fast)*/
#define LV_USE_ASSERT_MEM       1

/* Check the strings.
 * Search for NULL, very long strings, invalid characters, and unnatural repetitions. (Slow)
 * If disabled `LV_USE_ASSERT_NULL` will be performed instead (if it's enabled) */
#define LV_USE_ASSERT_STR       0

/* Check NULL, the object's type and existence (e.g. not deleted). (Quite slow)
 * If disabled `LV_USE_ASSERT_NULL` will be performed instead (if it's enabled) */
#define LV_USE_ASSERT_OBJ       0

/*Check if the styles are properly initialized. (Fast)*/
#define LV_USE_ASSERT_STYLE     1

#endif /*LV_USE_DEBUG*/

/*================
 *  THEME USAGE
 *================*/
#define LV_THEME_LIVE_UPDATE    0   /*1: Allow theme switching at run time. Uses 8..10 kB of RAM*/

#define LV_USE_THEME_TEMPL      0   /*Just for test*/
#define LV_USE_THEME_DEFAULT    0   /*Built mainly from the built-in styles. Consumes very few RAM*/
#define LV_USE_THEME_ALIEN      0   /*Dark futuristic theme*/
#define LV_USE_THEME_NIGHT      0   /*Dark elegant theme*/
#define LV_USE_THEME_MONO       0   /*Mono color theme for monochrome displays*/
#define LV_USE_THEME_MATERIAL   0   /*Flat theme with bold colors and light shadows*/
#define LV_USE_THEME_ZEN        0   /*Peaceful, mainly light theme */
#define LV_USE_THEME_NEMO       0   /*Water-like theme based on the movie "Finding Nemo"*/

/*==================
 *    FONT USAGE
 *===================*/

/* The built-in fonts contains the ASCII range and some Symbols with  4 bit-per-pixel.
 * The symbols are available via `LV_SYMBOL_...` defines
 * More info about fonts: https://docs.littlevgl.com/#Fonts
 * To create a new font go to: https://littlevgl.com/ttf-font-to-c-array
 */

/* Robot fonts with bpp = 4
 * https://fonts.google.com/specimen/Roboto  */
#define LV_FONT_ROBOTO_12    0
#define LV_FONT_ROBOTO_16    1
#define LV_FONT_ROBOTO_22    0
#define LV_FONT_ROBOTO_28    0

/*Pixel perfect monospace font
 * http://pelulamu.net/unscii/ */
#define LV_FONT_UNSCII_8     0

/* Optionally declare your custom fonts here.
 * You can use these fonts as default font too
 * and they will be available globally. E.g.
 * #define LV_FONT_CUSTOM_DECLARE LV_FONT_DECLARE(my_font_1) \
 *                                LV_FONT_DECLARE(my_font_2)
 */
#define LV_FONT_CUSTOM_DECLARE

/*Always set a default font from the built-in fonts*/
#define LV_FONT_DEFAULT        &lv_font_roboto_16

/* Enable it if you have fonts with a lot of characters.
 * The limit depends on the font size, font face and bpp
 * but with > 10,000 characters if you see issues probably you need to enable it.*/
#define LV_FONT_FMT_TXT_LARGE   0

/*Declare the type of the user data of fonts (can be e.g. `void *`, `int`, `struct`)*/
typedef void * lv_font_user_data_t;

/*=================
 *  Text settings
 *=================*/

/* Select a character encoding for strings.
 * Your IDE or editor should have the same character encoding
 * - LV_TXT_ENC_UTF8
 * - LV_TXT_ENC_ASCII
 * */
#define LV_TXT_ENC LV_TXT_ENC_UTF8

 /*Can break (wrap) texts on these chars*/
#define LV_TXT_BREAK_CHARS                  " ,.;:-_"

 /* If a character is at least this long, will break wherever "prettiest" */
 #define LV_TXT_LINE_BREAK_LONG_LEN          12

 /* Minimum number of characters of a word to put on a line before a break */
 #define LV_TXT_LINE_BREAK_LONG_PRE_MIN_LEN  3

 /* Minimum number of characters of a word to put on a line after a break */
 #define LV_TXT_LINE_BREAK_LONG_POST_MIN_LEN 3

/* Support bidirectional texts.
 * Allows mixing Left-to-Right and Right-to-Left texts.
 * The direction will be processed according to the Unicode Bidirectioanl Algorithm:
 * https://www.w3.org/International/articles/inline-bidi-markup/uba-basics*/
#define LV_USE_BIDI     0
#if LV_USE_BIDI
/* Set the default direction. Supported values:
 * `LV_BIDI_DIR_LTR` Left-to-Right
 * `LV_BIDI_DIR_RTL` Right-to-Left
 * `LV_BIDI_DIR_AUTO` detect texts base direction */
#define LV_BIDI_BASE_DIR_DEF  LV_BIDI_DIR_AUTO
#endif

/*Change the built in (v)snprintf functions*/
#define LV_SPRINTF_CUSTOM   0
#if LV_SPRINTF_CUSTOM
#  define LV_SPRINTF_INCLUDE <stdio.h>
#  define lv_snprintf     snprintf
#  define lv_vsnprintf    vsnprintf
#endif  /*LV_SPRINTF_CUSTOM*/

 /* Set the pixel order of the display.
  * Important only if "subpx fonts" are used.
  * With "normal" font it doesn't matter.
  */
 #define LV_SUBPX_BGR    0

/*===================
 *  LV_OBJ SETTINGS
 *==================*/

/*Declare the type of the user data of object (can be e.g. `void *`, `int`, `struct`)*/
typedef void * lv_obj_user_data_t;

/*1: enable `lv_obj_realaign()` based on `lv_obj_align()` parameters*/
#define LV_USE_OBJ_REALIGN          1

/* Enable to make the object clickable on a larger area.
 * LV_EXT_CLICK_AREA_OFF or 0: Disable this feature
 * LV_EXT_CLICK_AREA_TINY: The extra area can be adjusted horizontally and vertically (0..255 px)
 * LV_EXT_CLICK_AREA_FULL: The extra area can be adjusted in all 4 directions (-32k..+32k px)
 */
#define LV_USE_EXT_CLICK_AREA  LV_EXT_CLICK_AREA_OFF

/*==================
 *  LV OBJ X USAGE
 *================*/
/*
 * Documentation of the object types: https://docs.littlevgl.com/#Object-types
 */

/*Arc (dependencies: -)*/
#define LV_USE_ARC      1

/*Bar (dependencies: -)*/
#define LV_USE_BAR      1

/*Button (dependencies: lv_cont*/
#define LV_USE_BTN      1
#if LV_USE_BTN != 0
/*Enable button-state animations - draw a circle on click (dependencies: LV_USE_ANIMATION)*/
#  define LV_BTN_INK_EFFECT   0
#endif

/*Button matrix (dependencies: -)*/
#define LV_USE_BTNM     1

/*Calendar (dependencies: -)*/
#define LV_USE_CALENDAR 1

/*Canvas (dependencies: lv_img)*/
#define LV_USE_CANVAS   1

/*Check box (dependencies: lv_btn, lv_label)*/
#define LV_USE_CB       1

/*Chart (dependencies: -)*/
#define LV_USE_CHART    1
#if LV_USE_CHART
#  define LV_CHART_AXIS_TICK_LABEL_MAX_LEN    20
#endif

/*Container (dependencies: -*/
#define LV_USE_CONT     1

/*Color picker (dependencies: -*/
#define LV_USE_CPICKER   1

/*Drop down list (dependencies: lv_page, lv_label, lv_symbol_def.h)*/
#define LV_USE_DDLIST    1
#if LV_USE_DDLIST != 0
/*Open and close default animation time [ms] (0: no animation)*/
#  define LV_DDLIST_DEF_ANIM_TIME     200
#endif

/*Gauge (dependencies:lv_bar, lv_lmeter)*/
#define LV_USE_GAUGE    1

/*Image (dependencies: lv_label*/
#define LV_USE_IMG      1

/*Image Button (dependencies: lv_btn*/
#define LV_USE_IMGBTN   1
#if LV_USE_IMGBTN
/*1: The imgbtn requires left, mid and right parts and the width can be set freely*/
#  define LV_IMGBTN_TILED 0
#endif

/*Keyboard (dependencies: lv_btnm)*/
#define LV_USE_KB       1

/*Label (dependencies: -*/
#define LV_USE_LABEL    1
#if LV_USE_LABEL != 0
/*Hor, or ver. scroll speed [px/sec] in 'LV_LABEL_LONG_ROLL/ROLL_CIRC' mode*/
#  define LV_LABEL_DEF_SCROLL_SPEED       25

/* Waiting period at beginning/end of animation cycle */
#  define LV_LABEL_WAIT_CHAR_COUNT        3

/*Enable selecting text of the label */
#  define LV_LABEL_TEXT_SEL               0

/*Store extra some info in labels (12 bytes) to speed up drawing of very long texts*/
#  define LV_LABEL_LONG_TXT_HINT          0
#endif

/*LED (dependencies: -)*/
#define LV_USE_LED      1

/*Line (dependencies: -*/
#define LV_USE_LINE     1

/*List (dependencies: lv_page, lv_btn, lv_label, (lv_img optionally for icons ))*/
#define LV_USE_LIST     1
#if LV_USE_LIST != 0
/*Default animation time of focusing to a list element [ms] (0: no animation)  */
#  define LV_LIST_DEF_ANIM_TIME  100
#endif

/*Line meter (dependencies: *;)*/
#define LV_USE_LMETER   1

/*Message box (dependencies: lv_rect, lv_btnm, lv_label)*/
#define LV_USE_MBOX     1

/*Page (dependencies: lv_cont)*/
#define LV_USE_PAGE     1
#if LV_USE_PAGE != 0
/*Focus default animation time [ms] (0: no animation)*/
#  define LV_PAGE_DEF_ANIM_TIME     400
#endif

/*Preload (dependencies: lv_arc, lv_anim)*/
#define LV_USE_PRELOAD      1
#if LV_USE_PRELOAD != 0
#  define LV_PRELOAD_DEF_ARC_LENGTH   60      /*[deg]*/
#  define LV_PRELOAD_DEF_SPIN_TIME    1000    /*[ms]*/
#  define LV_PRELOAD_DEF_ANIM         LV_PRELOAD_TYPE_SPINNING_ARC
#endif

/*Roller (dependencies: lv_ddlist)*/
#define LV_USE_ROLLER    1
#if LV_USE_ROLLER != 0
/*Focus animation time [ms] (0: no animation)*/
#  define LV_ROLLER_DEF_ANIM_TIME     200

/*Number of extra "pages" when the roller is infinite*/
#  define LV_ROLLER_INF_PAGES         7
#endif

/*Slider (dependencies: lv_bar)*/
#define LV_USE_SLIDER    1

/*Spinbox (dependencies: lv_ta)*/
#define LV_USE_SPINBOX       1

/*Switch (dependencies: lv_slider)*/
#define LV_USE_SW       1

/*Text area (dependencies: lv_label, lv_page)*/
#define LV_USE_TA       1
#if LV_USE_TA != 0
#  define LV_TA_DEF_CURSOR_BLINK_TIME 400     /*ms*/
#  define LV_TA_DEF_PWD_SHOW_TIME     1500    /*ms*/
#endif

/*Table (dependencies: lv_label)*/
#define LV_USE_TABLE    1
#if LV_USE_TABLE
#  define LV_TABLE_COL_MAX    12
#endif

/*Tab (dependencies: lv_page, lv_btnm)*/
#define LV_USE_TABVIEW      1
#  if LV_USE_TABVIEW != 0
/*Time of slide animation [ms] (0: no animation)*/
#  define LV_TABVIEW_DEF_ANIM_TIME    300
#endif

/*Tileview (dependencies: lv_page) */
#define LV_USE_TILEVIEW     1
#if LV_USE_TILEVIEW
/*Time of slide animation [ms] (0: no animation)*/
#  define LV_TILEVIEW_DEF_ANIM_TIME   300
#endif

/*Window (dependencies: lv_cont, lv_btn, lv_label, lv_img, lv_page)*/
#define LV_USE_WIN      1

/*==================
 * Non-user section
 *==================*/

#if defined(_MSC_VER) && !defined(_CRT_SECURE_NO_WARNINGS)    /* Disable warnings for Visual Studio*/
#  define _CRT_SECURE_NO_WARNINGS
#endif

/*--END OF LV_CONF_H--*/

/*Be sure every define has a default value*/
#include "lvgl/src/lv_conf_checker.h"

#endif /*LV_CONF_H*/

#endif /*End of "Content enable"*/<|MERGE_RESOLUTION|>--- conflicted
+++ resolved
@@ -199,15 +199,10 @@
 /* Export integer constant to binding.
  * This macro is used with constants in the form of LV_<CONST> that
  * should also appear on lvgl binding API such as Micropython
-<<<<<<< HEAD
- */
-#define LV_EXPORT_CONST_INT(int_value)
-=======
  *
  * The default value just prevents a GCC warning.
  */
 #define LV_EXPORT_CONST_INT(int_value) struct _silence_gcc_warning
->>>>>>> cfb72d5b
 
 /*===================
  *  HAL settings
