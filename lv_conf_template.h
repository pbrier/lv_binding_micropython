--- conflicted
+++ resolved
@@ -353,11 +353,8 @@
 #if LV_USE_LABEL != 0
 /*Hor, or ver. scroll speed [px/sec] in 'LV_LABEL_LONG_ROLL/ROLL_CIRC' mode*/
 #  define LV_LABEL_DEF_SCROLL_SPEED       25
-<<<<<<< HEAD
 #  define LV_LABEL_WAIT_CHAR_COUNT        3 /* Waiting period at beginning/end of animation cycle */
-=======
-#  define LV_LABEL_SELECTION_EN       1
->>>>>>> d7b193d3
+#  define LV_LABEL_TEXT_SELECTION       1
 #endif
 
 /*LED (dependencies: -)*/
