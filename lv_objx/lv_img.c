--- conflicted
+++ resolved
@@ -76,14 +76,9 @@
     ext->w = lv_obj_get_width(new_img);
     ext->h = lv_obj_get_height(new_img);
     ext->auto_size = 1;
-<<<<<<< HEAD
     ext->offset.x = 0;
     ext->offset.y = 0;
-#if USE_LV_MULTI_LANG
-    ext->lang_txt_id = LV_LANG_TXT_ID_NONE;
-#endif
-=======
->>>>>>> bff65c21
+
 
     /*Init the new object*/
     lv_obj_set_signal_cb(new_img, lv_img_signal);
