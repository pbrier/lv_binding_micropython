#include <lvgl.h>
#include <TFT_eSPI.h>
/* If you want to use the LVGL examples,
   make sure to install the lv_examples Arduino library
   and uncomment the following line.
#include <lv_examples.h> */

TFT_eSPI tft = TFT_eSPI(); /* TFT instance */
static lv_disp_buf_t disp_buf;
static lv_color_t buf[LV_HOR_RES_MAX * 10];

/* Change to your screen resolution */
static uint32_t screenWidth = 320;
static uint32_t screenHeight = 240;

#if LV_USE_LOG != 0
/* Serial debugging */
void my_print(lv_log_level_t level, const char *file, uint32_t line, const char *fn_name, const char *dsc)
{
    Serial.printf("%s(%s)@%d->%s\r\n", file, fn_name, line, dsc);
    Serial.flush();
}
#endif

/* Display flushing */
void my_disp_flush(lv_disp_drv_t *disp, const lv_area_t *area, lv_color_t *color_p)
{
    uint32_t w = (area->x2 - area->x1 + 1);
    uint32_t h = (area->y2 - area->y1 + 1);

    tft.startWrite();
    tft.setAddrWindow(area->x1, area->y1, w, h);
    tft.pushColors(&color_p->full, w * h, true);
    tft.endWrite();

    lv_disp_flush_ready(disp);
}

/*Read the touchpad*/
bool my_touchpad_read(lv_indev_drv_t *indev_driver, lv_indev_data_t *data)
{
    uint16_t touchX, touchY;

    bool touched = tft.getTouch(&touchX, &touchY, 600);

<<<<<<< HEAD
    if (!touched)
    {
        data->state = LV_INDEV_STATE_REL;
        return false;
    }
    else
    {
        data->state = LV_INDEV_STATE_PR;
    }

    if (touchX > screenWidth || touchY > screenHeight)
    {
        Serial.println("Y or y outside of expected parameters..");
        Serial.print("y:");
        Serial.print(touchX);
        Serial.print(" x:");
        Serial.print(touchY);
    }
    else
    {
        /*Set the coordinates*/
        data->point.x = touchX;
        data->point.y = touchY;

        Serial.print("Data x");
        Serial.println(touchX);

        Serial.print("Data y");
        Serial.println(touchY);
=======
    if(!touched) {
      data->state = LV_INDEV_STATE_REL;
    } else {
      data->state = LV_INDEV_STATE_PR;
	    
      /*Set the coordinates*/
      data->point.x = touchX;
      data->point.y = touchY;
  
      Serial.print("Data x");
      Serial.println(touchX);
      
      Serial.print("Data y");
      Serial.println(touchY);
>>>>>>> c52482ef
    }

    return false; /*Return `false` because we are not buffering and no more data to read*/
}

void setup()
{
    Serial.begin(115200); /* prepare for possible serial debug */

    lv_init();

#if LV_USE_LOG != 0
    lv_log_register_print_cb(my_print); /* register print function for debugging */
#endif

    tft.begin();        /* TFT init */
    tft.setRotation(1); /* Landscape orientation */

    /* Set the touchscreen calibration data,
     the actual data for your display can be aquired using
     the Generic -> Touch_calibrate example from the TFT_eSPI library */
    uint16_t calData[5] = {275, 3620, 264, 3532, 1};
    tft.setTouch(calData);

    lv_disp_buf_init(&disp_buf, buf, NULL, LV_HOR_RES_MAX * 10);

    /* Initialize the display */
    lv_disp_drv_t disp_drv;
    lv_disp_drv_init(&disp_drv);
    /* Change the following line to your display resolution */
    disp_drv.hor_res = 320;
    disp_drv.ver_res = 240;
    disp_drv.flush_cb = my_disp_flush;
    disp_drv.buffer = &disp_buf;
    lv_disp_drv_register(&disp_drv);

    /* Initialize the (dummy) input device driver */
    lv_indev_drv_t indev_drv;
    lv_indev_drv_init(&indev_drv);
    indev_drv.type = LV_INDEV_TYPE_POINTER;
    indev_drv.read_cb = my_touchpad_read;
    lv_indev_drv_register(&indev_drv);

    /* Try an example from the lv_examples Arduino library
       make sure to include it as written above.
    lv_ex_btn_1(); */
}

void loop()
{
    lv_task_handler(); /* let the GUI do its work */
    delay(5);
}<|MERGE_RESOLUTION|>--- conflicted
+++ resolved
@@ -43,37 +43,6 @@
 
     bool touched = tft.getTouch(&touchX, &touchY, 600);
 
-<<<<<<< HEAD
-    if (!touched)
-    {
-        data->state = LV_INDEV_STATE_REL;
-        return false;
-    }
-    else
-    {
-        data->state = LV_INDEV_STATE_PR;
-    }
-
-    if (touchX > screenWidth || touchY > screenHeight)
-    {
-        Serial.println("Y or y outside of expected parameters..");
-        Serial.print("y:");
-        Serial.print(touchX);
-        Serial.print(" x:");
-        Serial.print(touchY);
-    }
-    else
-    {
-        /*Set the coordinates*/
-        data->point.x = touchX;
-        data->point.y = touchY;
-
-        Serial.print("Data x");
-        Serial.println(touchX);
-
-        Serial.print("Data y");
-        Serial.println(touchY);
-=======
     if(!touched) {
       data->state = LV_INDEV_STATE_REL;
     } else {
@@ -88,7 +57,6 @@
       
       Serial.print("Data y");
       Serial.println(touchY);
->>>>>>> c52482ef
     }
 
     return false; /*Return `false` because we are not buffering and no more data to read*/
