import lvgl as lv

# lvgl must be initialized before any lvgl function is called or object/struct is constructed!

lv.init()

##############################################################################
# Styles
##############################################################################

class ColorStyle(lv.style_t):
    def __init__(self, color):
        super().__init__()
        self.set_bg_opa(lv.STATE.DEFAULT, lv.OPA.COVER);
        self.set_bg_color(lv.STATE.DEFAULT, lv.color_hex3(color))
        self.set_bg_grad_color(lv.STATE.DEFAULT, lv.color_hex3(0xFFF));
        self.set_bg_grad_dir(lv.STATE.DEFAULT, lv.GRAD_DIR.VER);
        self.set_bg_main_stop(lv.STATE.DEFAULT, 0);
        self.set_bg_grad_stop(lv.STATE.DEFAULT, 128);

class ChartPaddingStyle(lv.style_t):
    def __init__(self):
        super().__init__()
        self.set_pad_left(lv.STATE.DEFAULT, 40);
        self.set_pad_right(lv.STATE.DEFAULT, 20);
        self.set_pad_bottom(lv.STATE.DEFAULT, 50);
        self.set_pad_top(lv.STATE.DEFAULT, 20);

class ShadowStyle(lv.style_t):
    def __init__(self):
        super().__init__()
        self.set_shadow_opa(lv.STATE.DEFAULT, lv.OPA.COVER);
        self.set_shadow_width(lv.STATE.DEFAULT, 3);
        self.set_shadow_color(lv.STATE.DEFAULT, lv.color_hex3(0xAAA));
        self.set_shadow_ofs_x(lv.STATE.DEFAULT, 5);
        self.set_shadow_ofs_y(lv.STATE.DEFAULT, 3);
        self.set_shadow_spread(lv.STATE.DEFAULT, 0);

# A square button with a shadow when not pressed
class ButtonStyle(lv.style_t):
    def __init__(self):
        super().__init__()
        self.set_radius(lv.STATE.DEFAULT, lv.dpx(8))
        self.set_shadow_opa(lv.STATE.DEFAULT, lv.OPA.COVER);
        self.set_shadow_width(lv.STATE.DEFAULT, lv.dpx(10));
        self.set_shadow_color(lv.STATE.DEFAULT, lv.color_hex3(0xAAA));
        self.set_shadow_ofs_x(lv.STATE.DEFAULT, lv.dpx(10));
        self.set_shadow_ofs_y(lv.STATE.DEFAULT, lv.dpx(10));
        self.set_shadow_spread(lv.STATE.DEFAULT, 0);

        self.set_shadow_ofs_x(lv.STATE.PRESSED, lv.dpx(0));
        self.set_shadow_ofs_y(lv.STATE.PRESSED, lv.dpx(0));


##############################################################################
# Themes
##############################################################################

class AdvancedDemoTheme(lv.theme_t):

    def __init__(self):
        super().__init__()
        self.button_style = ButtonStyle()

        # This theme is based on active theme (material)
        base_theme = lv.theme_get_act()
        self.copy(base_theme)

        # This theme will be applied only after base theme is applied
        self.set_base(base_theme)

        # Set the "apply" callback of this theme to our custom callback
        self.set_apply_cb(self.apply)

        # Activate this theme
        self.set_act()
    
    def apply(self, theme, obj, name):
        if name == lv.THEME.BTN:
            obj.add_style(obj.PART.MAIN, self.button_style)

<<<<<<< HEAD
##############################################################################
=======
symbolstyle.text.color = lv.color_hex(0xFFFFFF)
symbolstyle.text.color = lv.color_make(0xFF, 0xFF, 0xFF)
if hasattr(symbolstyle.text.color.ch, "alpha"):
    symbolstyle.text.color.ch.alpha = 0xFF  # Only has alpha when color is 32 bit

>>>>>>> 6980758a

def get_member_name(obj, value):
    for member in dir(obj):
        if getattr(obj, member) == value:
            return member


class SymbolButton(lv.btn):
    def __init__(self, parent, symbol, text):
        super().__init__(parent)
        self.symbol = lv.label(self)
        self.symbol.set_text(symbol)
<<<<<<< HEAD
        
=======
        self.symbol.set_style(lv.label.STYLE.MAIN, symbolstyle)

>>>>>>> 6980758a
        self.label = lv.label(self)
        self.label.set_text(text)


class Page_Buttons:
    def __init__(self, app, page):
        self.app = app
        self.page = page

        self.btn1 = SymbolButton(page, lv.SYMBOL.PLAY, "Play")
        self.btn1.set_size(80, 80)
        self.btn1.align(page, lv.ALIGN.IN_TOP_LEFT, 30, 30)

        self.btn2 = SymbolButton(page, lv.SYMBOL.PAUSE, "Pause")
        self.btn2.set_size(80, 80)
        self.btn2.align(page, lv.ALIGN.IN_TOP_RIGHT, -30, 30)

        self.label = lv.label(page)
        self.label.align(page, lv.ALIGN.IN_BOTTOM_LEFT, 30, -30)

<<<<<<< HEAD
        for btn, name in [(self.btn1, 'Play'), (self.btn2, 'Pause')]:
            btn.set_event_cb(lambda obj=None, event=-1, name=name: self.label.set_text('%s %s' % (name, get_member_name(lv.EVENT, event))))
=======
        # Currently only single callback per object is supported

        for btn, name in [(self.btn1, "Play"), (self.btn2, "Pause")]:
            btn.set_event_cb(
                lambda obj=None, event=-1, name=name: self.label.set_text(
                    "%s %s" % (name, get_member_name(lv.EVENT, event))
                )
            )
>>>>>>> 6980758a


class Page_Simple:
    def __init__(self, app, page):
        self.app = app
        self.page = page

        # slider
        self.slider = lv.slider(page)
        self.slider.align(page, lv.ALIGN.IN_TOP_LEFT, 20, 20)
        self.slider_label = lv.label(page)
        self.slider_label.align(self.slider, lv.ALIGN.OUT_RIGHT_MID, 15, 0)
        self.slider.set_event_cb(self.on_slider_changed)
        self.on_slider_changed(None)

        # style selector
<<<<<<< HEAD
        self.styles = [('Gray', ColorStyle(0xCCC)),
                       ('Red', ColorStyle(0xF88)), 
                       ('Green',ColorStyle(0x8F8)),
                       ('Blue', ColorStyle(0x88F))] 
    
        self.style_selector = lv.dropdown(page)
        self.style_selector.add_style(self.style_selector.PART.MAIN, ShadowStyle())
        self.style_selector.align(self.slider, lv.ALIGN.OUT_BOTTOM_LEFT, 0, 40)
        self.style_selector.set_options('\n'.join(x[0] for x in self.styles))
=======
        self.styles = [
            ("Plain", lv.style_plain),
            ("Plain color", lv.style_plain_color),
            ("Pretty", lv.style_pretty),
            ("Pretty color", lv.style_pretty_color),
        ]

        self.style_selector = lv.ddlist(page)
        self.style_selector.align(self.slider, lv.ALIGN.IN_BOTTOM_LEFT, 0, 40)
        self.style_selector.set_options("\n".join(x[0] for x in self.styles))
>>>>>>> 6980758a
        self.style_selector.set_event_cb(self.on_style_selector_changed)

        # counter button
        self.counter_btn = lv.btn(page)
<<<<<<< HEAD
        self.counter_btn.set_size(80,80)
        self.counter_btn.align(self.page, lv.ALIGN.CENTER, 0, 0)
=======
        self.counter_btn.set_size(80, 80)
        self.counter_btn.align(self.style_selector, lv.ALIGN.OUT_RIGHT_TOP, 40, 0)
>>>>>>> 6980758a
        self.counter_label = lv.label(self.counter_btn)
        self.counter_label.set_text("Count")
        self.counter_btn.set_event_cb(self.on_counter_btn)
        self.counter = 0

    def on_slider_changed(self, obj=None, event=-1):
        self.slider_label.set_text(str(self.slider.get_value()))

    def on_style_selector_changed(self, obj=None, event=-1):
        selected = self.style_selector.get_selected()
<<<<<<< HEAD
        tabview = self.app.screen_main.tabview
        if hasattr(self, 'selected_style'): tabview.remove_style(tabview.PART.BG, self.selected_style)
        self.selected_style = self.styles[selected][1]
        tabview.add_style(tabview.PART.BG, self.selected_style)
=======
        self.app.screen_main.tabview.set_style(lv.tabview.STYLE.BG, self.styles[selected][1])
>>>>>>> 6980758a

    def on_counter_btn(self, obj, event):
        if event == lv.EVENT.CLICKED:
            self.counter += 1
            self.counter_label.set_text(str(self.counter))


class Anim(lv.anim_t):
    def __init__(self, obj, val, size, exec_cb, path_cb, time=500, playback=False, ready_cb=None):
        super().__init__()
<<<<<<< HEAD
        self.init()
        self.set_time(time)
        self.set_values(val, val+size)
=======
        lv.anim_init(self)
        lv.anim_set_time(self, time, 0)
        lv.anim_set_values(self, val, val + size)
>>>>>>> 6980758a
        if callable(exec_cb):
            self.set_custom_exec_cb(exec_cb)
        else:
<<<<<<< HEAD
            self.set_exec_cb(obj, exec_cb)
        path = lv.anim_path_t({'cb': path_cb})
        self.set_path(path)
        if playback: self.set_playback(0)
        if ready_cb: self.set_ready_cb(ready_cb)
        self.start()
        
=======
            lv.anim_set_exec_cb(self, obj, exec_cb)
        lv.anim_set_path_cb(self, path_cb)
        if playback:
            lv.anim_set_playback(self, 0)
        if ready_cb:
            lv.anim_set_ready_cb(self, ready_cb)
        lv.anim_create(self)


>>>>>>> 6980758a
class AnimatedChart(lv.chart):
    def __init__(self, parent, val, size):
        super().__init__(parent)
        self.val = val
        self.size = size
        self.max = 2000
        self.min = 500
        self.factor = 100
        self.anim_phase1()

    def anim_phase1(self):
        self.phase1 = Anim(
            self,
            self.val,
            self.size,
            lambda a, val: self.set_range(0, val),
<<<<<<< HEAD
            lv.anim_path_t.ease_in,
            ready_cb=lambda a:self.anim_phase2(),
            time=(self.max * self.factor) // 100)
=======
            lv.anim_path_ease_in,
            ready_cb=lambda a: self.anim_phase2(),
            time=(self.max * self.factor) // 100,
        )
>>>>>>> 6980758a

    def anim_phase2(self):
        self.phase2 = Anim(
            self,
            self.val + self.size,
            -self.size,
            lambda a, val: self.set_range(0, val),
<<<<<<< HEAD
            lv.anim_path_t.ease_out,
            ready_cb=lambda a:self.anim_phase1(),
            time=(self.min * self.factor) // 100)
=======
            lv.anim_path_ease_out,
            ready_cb=lambda a: self.anim_phase1(),
            time=(self.min * self.factor) // 100,
        )
>>>>>>> 6980758a


class Page_Chart:
    def __init__(self, app, page):
        self.app = app
        self.page = page
        self.chart = AnimatedChart(page, 100, 1000)
        self.chart.set_width(page.get_width() - 100)
        self.series1 = self.chart.add_series(lv.color_hex(0xFF0000))
<<<<<<< HEAD
        self.chart.set_type(self.chart.TYPE.LINE)
        self.chart.set_style_local_line_width(self.chart.PART.SERIES, lv.STATE.DEFAULT, 3)
        self.chart.add_style(self.chart.PART.SERIES, ColorStyle(0x055))
        self.chart.add_style(self.chart.PART.BG, ChartPaddingStyle())
        self.chart.set_range(0,100)
=======
        self.chart.set_type(self.chart.TYPE.POINT | self.chart.TYPE.LINE)
        self.chart.set_series_width(3)
        self.chart.set_range(0, 100)
>>>>>>> 6980758a
        self.chart.init_points(self.series1, 10)
        self.chart.set_points(self.series1, [10, 20, 30, 20, 10, 40, 50, 90, 95, 90])
        self.chart.set_x_tick_texts("a\nb\nc\nd\ne", 2, lv.chart.AXIS.DRAW_LAST_TICK)
        self.chart.set_x_tick_length(10, 5)
        self.chart.set_y_tick_texts("1\n2\n3\n4\n5", 2, lv.chart.AXIS.DRAW_LAST_TICK)
        self.chart.set_y_tick_length(10, 5)
        self.chart.set_div_line_count(3, 3)
        self.chart.set_height(self.page.get_height() - 60)
        self.chart.align(page, lv.ALIGN.CENTER, 0, 0)

        # Create a slider that controls the chart animation speed

        def on_slider_changed(obj=None, event=-1):
            self.chart.factor = self.slider.get_value()

        self.slider = lv.slider(page)
        self.slider.align(self.chart, lv.ALIGN.OUT_RIGHT_TOP, 10, 0)
        self.slider.set_width(10)
        self.slider.set_height(self.chart.get_height())
        self.slider.set_range(10, 200)
        self.slider.set_value(self.chart.factor, 0)
        self.slider.set_event_cb(on_slider_changed)


class Screen_Main(lv.obj):
    def __init__(self, app, *args, **kwds):
        self.app = app
        super().__init__(*args, **kwds)
<<<<<<< HEAD
        self.theme = AdvancedDemoTheme()
        
=======

>>>>>>> 6980758a
        self.tabview = lv.tabview(self)
        self.page_simple = Page_Simple(self.app, self.tabview.add_tab("Simple"))
        self.page_buttons = Page_Buttons(self.app, self.tabview.add_tab("Buttons"))
        self.page_chart = Page_Chart(self.app, self.tabview.add_tab("Chart"))


class AdvancedDemoApplication:
    def init_gui_SDL(self):

        import SDL

        SDL.init()

        # Register SDL display driver.

        disp_buf1 = lv.disp_buf_t()
<<<<<<< HEAD
        buf1_1 = bytes(480*10)
        disp_buf1.init(buf1_1, None, len(buf1_1)//4)
=======
        buf1_1 = bytes(480 * 10)
        lv.disp_buf_init(disp_buf1, buf1_1, None, len(buf1_1) // lv.color_t.SIZE)
>>>>>>> 6980758a
        disp_drv = lv.disp_drv_t()
        disp_drv.init()
        disp_drv.buffer = disp_buf1
        disp_drv.flush_cb = SDL.monitor_flush
        disp_drv.hor_res = 480
        disp_drv.ver_res = 320
        disp_drv.register()

        # Regsiter SDL mouse driver

        indev_drv = lv.indev_drv_t()
<<<<<<< HEAD
        indev_drv.init() 
        indev_drv.type = lv.INDEV_TYPE.POINTER;
        indev_drv.read_cb = SDL.mouse_read;
        indev_drv.register();
        
=======
        lv.indev_drv_init(indev_drv)
        indev_drv.type = lv.INDEV_TYPE.POINTER
        indev_drv.read_cb = SDL.mouse_read
        lv.indev_drv_register(indev_drv)

>>>>>>> 6980758a
    def init_gui_esp32(self):

        import lvesp32

        # Initialize ILI9341 display

        from ili9341 import ili9341

        self.disp = ili9341(dc=32, cs=33, power=-1, backlight=-1)

        # Register raw resistive touch driver

        """
        import rtch
        self.touch = rtch.touch(xp = 32, yp = 33, xm = 25, ym = 26, touch_rail = 27, touch_sense = 33)
        self.touch.init()
        indev_drv = lv.indev_drv_t()
        lv.indev_drv_init(indev_drv) 
        indev_drv.type = lv.INDEV_TYPE.POINTER;
        indev_drv.read_cb = self.touch.read;
        lv.indev_drv_register(indev_drv);
        """

        # Register xpt2046 touch driver

        from xpt2046 import xpt2046

        self.touch = xpt2046()

    def init_gui_stm32(self):
        import rk043fn48h as lcd
        import lvstm32

        hres = 480
        vres = 272

        # Register display driver
        tick = lvstm32.lvstm32()
        lcd.init(w=hres, h=vres)
        disp_buf1 = lv.disp_buf_t()
        buf1_1 = lcd.framebuffer(1)
        buf1_2 = lcd.framebuffer(2)
        lv.disp_buf_init(disp_buf1, buf1_1, buf1_2, len(buf1_1) // lv.color_t.SIZE)
        disp_drv = lv.disp_drv_t()
        lv.disp_drv_init(disp_drv)
        disp_drv.buffer = disp_buf1
        disp_drv.flush_cb = lcd.flush
        disp_drv.gpu_blend_cb = lcd.gpu_blend
        disp_drv.gpu_fill_cb = lcd.gpu_fill
        disp_drv.hor_res = hres
        disp_drv.ver_res = vres
        lv.disp_drv_register(disp_drv)

        # Register touch sensor
        indev_drv = lv.indev_drv_t()
        lv.indev_drv_init(indev_drv)
        indev_drv.type = lv.INDEV_TYPE.POINTER
        indev_drv.read_cb = lcd.ts_read
        lv.indev_drv_register(indev_drv)

    def init_gui(self):

        # Identify platform and initialize it

        try:
            self.init_gui_esp32()
        except ImportError:
            pass

        try:
            self.init_gui_SDL()
        except ImportError:
            pass

        try:
            self.init_gui_stm32()
        except ImportError:
            pass

        # Create the main screen and load it.

        self.screen_main = Screen_Main(self)
        lv.scr_load(self.screen_main)


app = AdvancedDemoApplication()
app.init_gui()

# if __name__ == '__main__':
#    while True:
#        pass<|MERGE_RESOLUTION|>--- conflicted
+++ resolved
@@ -79,15 +79,7 @@
         if name == lv.THEME.BTN:
             obj.add_style(obj.PART.MAIN, self.button_style)
 
-<<<<<<< HEAD
-##############################################################################
-=======
-symbolstyle.text.color = lv.color_hex(0xFFFFFF)
-symbolstyle.text.color = lv.color_make(0xFF, 0xFF, 0xFF)
-if hasattr(symbolstyle.text.color.ch, "alpha"):
-    symbolstyle.text.color.ch.alpha = 0xFF  # Only has alpha when color is 32 bit
-
->>>>>>> 6980758a
+##############################################################################
 
 def get_member_name(obj, value):
     for member in dir(obj):
@@ -100,12 +92,6 @@
         super().__init__(parent)
         self.symbol = lv.label(self)
         self.symbol.set_text(symbol)
-<<<<<<< HEAD
-        
-=======
-        self.symbol.set_style(lv.label.STYLE.MAIN, symbolstyle)
-
->>>>>>> 6980758a
         self.label = lv.label(self)
         self.label.set_text(text)
 
@@ -126,19 +112,8 @@
         self.label = lv.label(page)
         self.label.align(page, lv.ALIGN.IN_BOTTOM_LEFT, 30, -30)
 
-<<<<<<< HEAD
         for btn, name in [(self.btn1, 'Play'), (self.btn2, 'Pause')]:
             btn.set_event_cb(lambda obj=None, event=-1, name=name: self.label.set_text('%s %s' % (name, get_member_name(lv.EVENT, event))))
-=======
-        # Currently only single callback per object is supported
-
-        for btn, name in [(self.btn1, "Play"), (self.btn2, "Pause")]:
-            btn.set_event_cb(
-                lambda obj=None, event=-1, name=name: self.label.set_text(
-                    "%s %s" % (name, get_member_name(lv.EVENT, event))
-                )
-            )
->>>>>>> 6980758a
 
 
 class Page_Simple:
@@ -155,7 +130,6 @@
         self.on_slider_changed(None)
 
         # style selector
-<<<<<<< HEAD
         self.styles = [('Gray', ColorStyle(0xCCC)),
                        ('Red', ColorStyle(0xF88)), 
                        ('Green',ColorStyle(0x8F8)),
@@ -165,29 +139,12 @@
         self.style_selector.add_style(self.style_selector.PART.MAIN, ShadowStyle())
         self.style_selector.align(self.slider, lv.ALIGN.OUT_BOTTOM_LEFT, 0, 40)
         self.style_selector.set_options('\n'.join(x[0] for x in self.styles))
-=======
-        self.styles = [
-            ("Plain", lv.style_plain),
-            ("Plain color", lv.style_plain_color),
-            ("Pretty", lv.style_pretty),
-            ("Pretty color", lv.style_pretty_color),
-        ]
-
-        self.style_selector = lv.ddlist(page)
-        self.style_selector.align(self.slider, lv.ALIGN.IN_BOTTOM_LEFT, 0, 40)
-        self.style_selector.set_options("\n".join(x[0] for x in self.styles))
->>>>>>> 6980758a
         self.style_selector.set_event_cb(self.on_style_selector_changed)
 
         # counter button
         self.counter_btn = lv.btn(page)
-<<<<<<< HEAD
         self.counter_btn.set_size(80,80)
         self.counter_btn.align(self.page, lv.ALIGN.CENTER, 0, 0)
-=======
-        self.counter_btn.set_size(80, 80)
-        self.counter_btn.align(self.style_selector, lv.ALIGN.OUT_RIGHT_TOP, 40, 0)
->>>>>>> 6980758a
         self.counter_label = lv.label(self.counter_btn)
         self.counter_label.set_text("Count")
         self.counter_btn.set_event_cb(self.on_counter_btn)
@@ -198,14 +155,10 @@
 
     def on_style_selector_changed(self, obj=None, event=-1):
         selected = self.style_selector.get_selected()
-<<<<<<< HEAD
         tabview = self.app.screen_main.tabview
         if hasattr(self, 'selected_style'): tabview.remove_style(tabview.PART.BG, self.selected_style)
         self.selected_style = self.styles[selected][1]
         tabview.add_style(tabview.PART.BG, self.selected_style)
-=======
-        self.app.screen_main.tabview.set_style(lv.tabview.STYLE.BG, self.styles[selected][1])
->>>>>>> 6980758a
 
     def on_counter_btn(self, obj, event):
         if event == lv.EVENT.CLICKED:
@@ -216,37 +169,22 @@
 class Anim(lv.anim_t):
     def __init__(self, obj, val, size, exec_cb, path_cb, time=500, playback=False, ready_cb=None):
         super().__init__()
-<<<<<<< HEAD
         self.init()
         self.set_time(time)
-        self.set_values(val, val+size)
-=======
-        lv.anim_init(self)
-        lv.anim_set_time(self, time, 0)
-        lv.anim_set_values(self, val, val + size)
->>>>>>> 6980758a
+        self.set_values(val, val + size)
         if callable(exec_cb):
             self.set_custom_exec_cb(exec_cb)
         else:
-<<<<<<< HEAD
             self.set_exec_cb(obj, exec_cb)
         path = lv.anim_path_t({'cb': path_cb})
         self.set_path(path)
-        if playback: self.set_playback(0)
-        if ready_cb: self.set_ready_cb(ready_cb)
+        if playback:
+            self.set_playback(0)
+        if ready_cb:
+            self.set_ready_cb(ready_cb)
         self.start()
         
-=======
-            lv.anim_set_exec_cb(self, obj, exec_cb)
-        lv.anim_set_path_cb(self, path_cb)
-        if playback:
-            lv.anim_set_playback(self, 0)
-        if ready_cb:
-            lv.anim_set_ready_cb(self, ready_cb)
-        lv.anim_create(self)
-
-
->>>>>>> 6980758a
+
 class AnimatedChart(lv.chart):
     def __init__(self, parent, val, size):
         super().__init__(parent)
@@ -263,16 +201,10 @@
             self.val,
             self.size,
             lambda a, val: self.set_range(0, val),
-<<<<<<< HEAD
             lv.anim_path_t.ease_in,
             ready_cb=lambda a:self.anim_phase2(),
-            time=(self.max * self.factor) // 100)
-=======
-            lv.anim_path_ease_in,
-            ready_cb=lambda a: self.anim_phase2(),
             time=(self.max * self.factor) // 100,
         )
->>>>>>> 6980758a
 
     def anim_phase2(self):
         self.phase2 = Anim(
@@ -280,16 +212,10 @@
             self.val + self.size,
             -self.size,
             lambda a, val: self.set_range(0, val),
-<<<<<<< HEAD
             lv.anim_path_t.ease_out,
             ready_cb=lambda a:self.anim_phase1(),
-            time=(self.min * self.factor) // 100)
-=======
-            lv.anim_path_ease_out,
-            ready_cb=lambda a: self.anim_phase1(),
             time=(self.min * self.factor) // 100,
         )
->>>>>>> 6980758a
 
 
 class Page_Chart:
@@ -299,17 +225,11 @@
         self.chart = AnimatedChart(page, 100, 1000)
         self.chart.set_width(page.get_width() - 100)
         self.series1 = self.chart.add_series(lv.color_hex(0xFF0000))
-<<<<<<< HEAD
         self.chart.set_type(self.chart.TYPE.LINE)
         self.chart.set_style_local_line_width(self.chart.PART.SERIES, lv.STATE.DEFAULT, 3)
         self.chart.add_style(self.chart.PART.SERIES, ColorStyle(0x055))
         self.chart.add_style(self.chart.PART.BG, ChartPaddingStyle())
         self.chart.set_range(0,100)
-=======
-        self.chart.set_type(self.chart.TYPE.POINT | self.chart.TYPE.LINE)
-        self.chart.set_series_width(3)
-        self.chart.set_range(0, 100)
->>>>>>> 6980758a
         self.chart.init_points(self.series1, 10)
         self.chart.set_points(self.series1, [10, 20, 30, 20, 10, 40, 50, 90, 95, 90])
         self.chart.set_x_tick_texts("a\nb\nc\nd\ne", 2, lv.chart.AXIS.DRAW_LAST_TICK)
@@ -338,12 +258,7 @@
     def __init__(self, app, *args, **kwds):
         self.app = app
         super().__init__(*args, **kwds)
-<<<<<<< HEAD
         self.theme = AdvancedDemoTheme()
-        
-=======
-
->>>>>>> 6980758a
         self.tabview = lv.tabview(self)
         self.page_simple = Page_Simple(self.app, self.tabview.add_tab("Simple"))
         self.page_buttons = Page_Buttons(self.app, self.tabview.add_tab("Buttons"))
@@ -360,13 +275,8 @@
         # Register SDL display driver.
 
         disp_buf1 = lv.disp_buf_t()
-<<<<<<< HEAD
-        buf1_1 = bytes(480*10)
+        buf1_1 = bytes(480 * 10)
         disp_buf1.init(buf1_1, None, len(buf1_1)//4)
-=======
-        buf1_1 = bytes(480 * 10)
-        lv.disp_buf_init(disp_buf1, buf1_1, None, len(buf1_1) // lv.color_t.SIZE)
->>>>>>> 6980758a
         disp_drv = lv.disp_drv_t()
         disp_drv.init()
         disp_drv.buffer = disp_buf1
@@ -378,19 +288,11 @@
         # Regsiter SDL mouse driver
 
         indev_drv = lv.indev_drv_t()
-<<<<<<< HEAD
         indev_drv.init() 
-        indev_drv.type = lv.INDEV_TYPE.POINTER;
-        indev_drv.read_cb = SDL.mouse_read;
+        indev_drv.type = lv.INDEV_TYPE.POINTER
+        indev_drv.read_cb = SDL.mouse_read
         indev_drv.register();
         
-=======
-        lv.indev_drv_init(indev_drv)
-        indev_drv.type = lv.INDEV_TYPE.POINTER
-        indev_drv.read_cb = SDL.mouse_read
-        lv.indev_drv_register(indev_drv)
-
->>>>>>> 6980758a
     def init_gui_esp32(self):
 
         import lvesp32
@@ -428,28 +330,28 @@
         vres = 272
 
         # Register display driver
-        tick = lvstm32.lvstm32()
+        self.tick = lvstm32.lvstm32()
         lcd.init(w=hres, h=vres)
         disp_buf1 = lv.disp_buf_t()
         buf1_1 = lcd.framebuffer(1)
         buf1_2 = lcd.framebuffer(2)
-        lv.disp_buf_init(disp_buf1, buf1_1, buf1_2, len(buf1_1) // lv.color_t.SIZE)
+        disp_buf1.init(buf1_1, buf1_2, len(buf1_1) // lv.color_t.SIZE)
         disp_drv = lv.disp_drv_t()
-        lv.disp_drv_init(disp_drv)
+        disp_drv.init()
         disp_drv.buffer = disp_buf1
         disp_drv.flush_cb = lcd.flush
         disp_drv.gpu_blend_cb = lcd.gpu_blend
         disp_drv.gpu_fill_cb = lcd.gpu_fill
         disp_drv.hor_res = hres
         disp_drv.ver_res = vres
-        lv.disp_drv_register(disp_drv)
+        disp_drv.register()
 
         # Register touch sensor
         indev_drv = lv.indev_drv_t()
-        lv.indev_drv_init(indev_drv)
+        indev_drv.init()
         indev_drv.type = lv.INDEV_TYPE.POINTER
         indev_drv.read_cb = lcd.ts_read
-        lv.indev_drv_register(indev_drv)
+        indev_drv.register()
 
     def init_gui(self):
 
