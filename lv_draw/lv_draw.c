--- conflicted
+++ resolved
@@ -118,1196 +118,4 @@
 
  }
 
-#endif
-<<<<<<< HEAD
-=======
-        uint8_t edge_top_refr = 0;
-        uint8_t mid_top_refr = 0;
-        uint8_t mid_bot_refr = 0;
-        uint8_t edge_bot_refr = 0;
-
-        /* If a new row coming draw the previous
-         * The y coordinate can remain the same so wait for a new*/
-        if(mid_bot_area.y1 != LV_CIRC_OCT4_Y(cir) + lb_origo.y ) mid_bot_refr = 1;
-
-        if(edge_bot_area.y1 != LV_CIRC_OCT2_Y(cir) + lb_origo.y) edge_bot_refr = 1;
-
-        if(mid_top_area.y1 != LV_CIRC_OCT8_Y(cir) + lt_origo.y) mid_top_refr = 1;
-
-        if(edge_top_area.y1 != LV_CIRC_OCT7_Y(cir) + lt_origo.y) edge_top_refr = 1;
-
-        /*Draw the areas which are not disabled*/
-        if(edge_top_refr != 0){
-            if(mcolor.full == gcolor.full) act_color = mcolor;
-            else {
-                mix = (uint32_t)((uint32_t)(coords->y2 - edge_top_area.y1)  * 255) / height;
-                act_color = lv_color_mix(mcolor, gcolor, mix);
-            }
-            fill_fp(&edge_top_area, mask, act_color, opa);
-        }
-
-        if(mid_top_refr != 0) {
-            if(mcolor.full == gcolor.full) act_color = mcolor;
-            else {
-                mix = (uint32_t)((uint32_t)(coords->y2 - mid_top_area.y1) * 255) / height;
-                act_color = lv_color_mix(mcolor, gcolor, mix);
-            }
-            fill_fp(&mid_top_area, mask, act_color, opa);
-        }
-
-        if(mid_bot_refr != 0) {
-            if(mcolor.full == gcolor.full) act_color = mcolor;
-            else {
-                mix = (uint32_t)((uint32_t)(coords->y2 - mid_bot_area.y1) * 255) / height;
-                act_color = lv_color_mix(mcolor, gcolor, mix);
-            }
-            fill_fp(&mid_bot_area, mask, act_color, opa);
-        }
-
-        if(edge_bot_refr != 0) {
-
-            if(mcolor.full == gcolor.full) act_color = mcolor;
-            else {
-                mix = (uint32_t)((uint32_t)(coords->y2 - edge_bot_area.y1) * 255) / height;
-                act_color = lv_color_mix(mcolor, gcolor, mix);
-            }
-            fill_fp(&edge_bot_area, mask, act_color, opa);
-        }
-
-         /*Save the current coordinates*/
-        lv_area_set(&mid_bot_area,  lb_origo.x + LV_CIRC_OCT4_X(cir),
-                                 lb_origo.y + LV_CIRC_OCT4_Y(cir),
-                                 rb_origo.x + LV_CIRC_OCT1_X(cir),
-                                 rb_origo.y + LV_CIRC_OCT1_Y(cir));
-
-        lv_area_set(&edge_bot_area, lb_origo.x + LV_CIRC_OCT3_X(cir),
-                                 lb_origo.y + LV_CIRC_OCT3_Y(cir),
-                                 rb_origo.x + LV_CIRC_OCT2_X(cir),
-                                 rb_origo.y + LV_CIRC_OCT2_Y(cir));
-
-        lv_area_set(&mid_top_area,  lt_origo.x + LV_CIRC_OCT5_X(cir),
-                                 lt_origo.y + LV_CIRC_OCT5_Y(cir),
-                                 rt_origo.x + LV_CIRC_OCT8_X(cir),
-                                 rt_origo.y + LV_CIRC_OCT8_Y(cir));
-
-        lv_area_set(&edge_top_area, lt_origo.x + LV_CIRC_OCT6_X(cir),
-                                 lt_origo.y + LV_CIRC_OCT6_Y(cir),
-                                 rt_origo.x + LV_CIRC_OCT7_X(cir),
-                                 rt_origo.y + LV_CIRC_OCT7_Y(cir));
-
-        lv_circ_next(&cir, &cir_tmp);
-    }
-
-    if(mcolor.full == gcolor.full) act_color = mcolor;
-    else {
-        mix = (uint32_t)((uint32_t)(coords->y2 - edge_top_area.y1)  * 255) / height;
-        act_color = lv_color_mix(mcolor, gcolor, mix);
-    }
-	fill_fp(&edge_top_area, mask, act_color, opa);
-
-	if(edge_top_area.y1 != mid_top_area.y1) {
-
-        if(mcolor.full == gcolor.full) act_color = mcolor;
-        else {
-            mix = (uint32_t)((uint32_t)(coords->y2 - mid_top_area.y1) * 255) / height;
-            act_color = lv_color_mix(mcolor, gcolor, mix);
-	    }
-		fill_fp(&mid_top_area, mask, act_color, opa);
-	}
-
-    if(mcolor.full == gcolor.full) act_color = mcolor;
-    else {
-        mix = (uint32_t)((uint32_t)(coords->y2 - mid_bot_area.y1) * 255) / height;
-        act_color = lv_color_mix(mcolor, gcolor, mix);
-    }
-	fill_fp(&mid_bot_area, mask, act_color, opa);
-
-	if(edge_bot_area.y1 != mid_bot_area.y1) {
-
-        if(mcolor.full == gcolor.full) act_color = mcolor;
-        else {
-            mix = (uint32_t)((uint32_t)(coords->y2 - edge_bot_area.y1) * 255) / height;
-            act_color = lv_color_mix(mcolor, gcolor, mix);
-        }
-		fill_fp(&edge_bot_area, mask, act_color, opa);
-	}
-
-
-#if LV_ANTIALIAS
-	/*The first and the last line is not drawn*/
-	edge_top_area.x1 = coords->x1 + radius + 2;
-    edge_top_area.x2 = coords->x2 - radius - 2;
-    edge_top_area.y1 = coords->y1;
-    edge_top_area.y2 = coords->y1;
-    fill_fp(&edge_top_area, mask, style->body.main_color, opa);
-
-    edge_top_area.y1 = coords->y2;
-    edge_top_area.y2 = coords->y2;
-    fill_fp(&edge_top_area, mask, style->body.grad_color, opa);
-
-    /*Last parts of the anti-alias*/
-    out_y_seg_end = cir.y;
-    lv_coord_t seg_size = out_y_seg_end - out_y_seg_start;
-    lv_point_t aa_p;
-
-    aa_p.x = out_x_last;
-    aa_p.y = out_y_seg_start;
-
-    mix = (uint32_t)((uint32_t)(radius - out_x_last) * 255) / height;
-    aa_color_hor_bottom = lv_color_mix(gcolor, mcolor, mix);
-    aa_color_hor_top = lv_color_mix(mcolor, gcolor, mix);
-
-    lv_coord_t i;
-    for(i = 0; i  < seg_size; i++) {
-        lv_opa_t aa_opa = opa - antialias_get_opa(seg_size, i, opa);
-        px_fp(rb_origo.x + LV_CIRC_OCT2_X(aa_p) + i, rb_origo.y + LV_CIRC_OCT2_Y(aa_p) + 1, mask, aa_color_hor_top, aa_opa);
-        px_fp(lb_origo.x + LV_CIRC_OCT3_X(aa_p) - i, lb_origo.y + LV_CIRC_OCT3_Y(aa_p) + 1, mask, aa_color_hor_top, aa_opa);
-        px_fp(lt_origo.x + LV_CIRC_OCT6_X(aa_p) - i, lt_origo.y + LV_CIRC_OCT6_Y(aa_p) - 1, mask, aa_color_hor_bottom, aa_opa);
-        px_fp(rt_origo.x + LV_CIRC_OCT7_X(aa_p) + i, rt_origo.y + LV_CIRC_OCT7_Y(aa_p) - 1, mask, aa_color_hor_bottom, aa_opa);
-
-        mix = (uint32_t)((uint32_t)(radius - out_y_seg_start + i) * 255) / height;
-        aa_color_ver = lv_color_mix(mcolor, gcolor, mix);
-        px_fp(rb_origo.x + LV_CIRC_OCT1_X(aa_p) + 1, rb_origo.y + LV_CIRC_OCT1_Y(aa_p) + i, mask, aa_color_ver, aa_opa);
-        px_fp(lb_origo.x + LV_CIRC_OCT4_X(aa_p) - 1, lb_origo.y + LV_CIRC_OCT4_Y(aa_p) + i, mask, aa_color_ver, aa_opa);
-
-        aa_color_ver = lv_color_mix(gcolor, mcolor, mix);
-        px_fp(lt_origo.x + LV_CIRC_OCT5_X(aa_p) - 1, lt_origo.y + LV_CIRC_OCT5_Y(aa_p) - i, mask, aa_color_ver, aa_opa);
-        px_fp(rt_origo.x + LV_CIRC_OCT8_X(aa_p) + 1, rt_origo.y + LV_CIRC_OCT8_Y(aa_p) - i, mask, aa_color_ver, aa_opa);
-    }
-
-    /*In some cases the last pixel is not drawn*/
-    if(LV_MATH_ABS(aa_p.x - aa_p.y) == seg_size) {
-        aa_p.x = out_x_last;
-        aa_p.y = out_x_last;
-
-        mix = (uint32_t)((uint32_t)(out_x_last) * 255) / height;
-        aa_color_hor_top = lv_color_mix(gcolor, mcolor, mix);
-        aa_color_hor_bottom = lv_color_mix(mcolor, gcolor, mix);
-
-        lv_opa_t aa_opa = style->body.opa >> 1;
-        px_fp(rb_origo.x + LV_CIRC_OCT2_X(aa_p), rb_origo.y + LV_CIRC_OCT2_Y(aa_p), mask, aa_color_hor_bottom, aa_opa);
-        px_fp(lb_origo.x + LV_CIRC_OCT4_X(aa_p), lb_origo.y + LV_CIRC_OCT4_Y(aa_p), mask, aa_color_hor_bottom, aa_opa);
-        px_fp(lt_origo.x + LV_CIRC_OCT6_X(aa_p), lt_origo.y + LV_CIRC_OCT6_Y(aa_p), mask, aa_color_hor_top, aa_opa);
-        px_fp(rt_origo.x + LV_CIRC_OCT8_X(aa_p), rt_origo.y + LV_CIRC_OCT8_Y(aa_p), mask, aa_color_hor_top, aa_opa);
-    }
-
-#endif
-
-
-}
-
-/**
- * Draw the straight parts of a rectangle border
- * @param coords the coordinates of the original rectangle
- * @param mask_ the rectangle will be drawn only  on this area
- * @param rstyle pointer to a rectangle style
- */
-static void lv_draw_rect_border_straight(const lv_area_t * coords, const lv_area_t * mask, const lv_style_t * style)
-{
-    uint16_t radius = style->body.radius;
-
-    lv_coord_t width = lv_area_get_width(coords);
-    lv_coord_t height = lv_area_get_height(coords);
-    uint16_t bwidth = style->body.border.width;
-    lv_opa_t opa = style->body.border.opa;
-    lv_border_part_t part = style->body.border.part;
-    lv_color_t color = style->body.border.color;
-    lv_area_t work_area;
-    lv_coord_t length_corr = 0;
-    lv_coord_t corner_size = 0;
-
-    /*the 0 px border width drawn as 1 px, so decrement the b_width*/
-    bwidth--;
-
-    radius = lv_draw_cont_radius_corr(radius, width, height);
-
-    if(radius < bwidth) {
-        length_corr = bwidth - radius - LV_ANTIALIAS;
-        corner_size = bwidth;
-    } else {
-        corner_size = radius + LV_ANTIALIAS;
-    }
-
-    /* Modify the corner_size if corner is drawn */
-    corner_size ++;
-
-    /*If radius == 0 is a special case*/
-	if(style->body.radius == 0) {
-		/*Left top corner*/
-		if(part & LV_BORDER_TOP) {
-			work_area.x1 = coords->x1;
-			work_area.x2 = coords->x2;
-			work_area.y1 = coords->y1;
-			work_area.y2 = coords->y1 + bwidth;
-			fill_fp(&work_area, mask, color, opa);
-		}
-
-		/*Right top corner*/
-		if(part & LV_BORDER_RIGHT) {
-			work_area.x1 = coords->x2 - bwidth;
-			work_area.x2 = coords->x2;
-			work_area.y1 = coords->y1 + (part & LV_BORDER_TOP ? bwidth + 1 : 0);
-			work_area.y2 = coords->y2 - (part & LV_BORDER_BOTTOM ? bwidth + 1 : 0);
-			fill_fp(&work_area, mask, color, opa);
-		}
-
-		/*Left bottom corner*/
-		if(part & LV_BORDER_LEFT) {
-			work_area.x1 = coords->x1;
-			work_area.x2 = coords->x1 + bwidth;
-			work_area.y1 = coords->y1 + (part & LV_BORDER_TOP ? bwidth + 1 : 0);
-			work_area.y2 = coords->y2 - (part & LV_BORDER_BOTTOM ? bwidth + 1 : 0);
-			fill_fp(&work_area, mask, color, opa);
-		}
-
-		/*Right bottom corner*/
-		if(part & LV_BORDER_BOTTOM) {
-			work_area.x1 = coords->x1;
-			work_area.x2 = coords->x2;
-			work_area.y1 = coords->y2 - bwidth;
-			work_area.y2 = coords->y2;
-			fill_fp(&work_area, mask, color, opa);
-		}
-		return;
-	}
-
-
-
-    /*Depending one which part's are drawn modify the area lengths */
-    if(part & LV_BORDER_TOP) work_area.y1 = coords->y1 + corner_size;
-    else  work_area.y1 = coords->y1 + radius;
-
-    if(part & LV_BORDER_BOTTOM) work_area.y2 = coords->y2 - corner_size;
-    else work_area.y2 = coords->y2 - radius;
-
-    /*Left border*/
-    if(part & LV_BORDER_LEFT) {
-        work_area.x1 = coords->x1;
-        work_area.x2 = work_area.x1 + bwidth;
-        fill_fp(&work_area, mask, color, opa);
-    }
-
-    /*Right border*/
-    if(part & LV_BORDER_RIGHT) {
-        work_area.x2 = coords->x2;
-        work_area.x1 = work_area.x2 - bwidth;
-        fill_fp(&work_area, mask, color, opa);
-    }
-
-    work_area.x1 = coords->x1 + corner_size - length_corr;
-    work_area.x2 = coords->x2 - corner_size + length_corr;
-
-    /*Upper border*/
-    if(part & LV_BORDER_TOP) {
-        work_area.y1 = coords->y1;
-        work_area.y2 = coords->y1 + bwidth;
-        fill_fp(&work_area, mask, color, opa);
-    }
-
-    /*Lower border*/
-    if(part & LV_BORDER_BOTTOM) {
-        work_area.y2 = coords->y2;
-        work_area.y1 = work_area.y2 - bwidth;
-        fill_fp(&work_area, mask, color, opa);
-    }
-
-    color.full += 0x123456;
-
-    /*Draw the a remaining rectangles if the radius is smaller then bwidth */
-    if(length_corr != 0) {
-        /*Left top correction*/
-        if((part & LV_BORDER_TOP) && (part & LV_BORDER_LEFT)) {
-            work_area.x1 = coords->x1;
-            work_area.x2 = coords->x1 + radius + LV_ANTIALIAS;
-            work_area.y1 = coords->y1 + radius + 1 + LV_ANTIALIAS;
-            work_area.y2 = coords->y1 + bwidth;
-            fill_fp(&work_area, mask, color, opa);
-        }
-
-        /*Right top correction*/
-        if((part & LV_BORDER_TOP) && (part & LV_BORDER_RIGHT)) {
-            work_area.x1 = coords->x2 - radius - LV_ANTIALIAS;
-            work_area.x2 = coords->x2;
-            work_area.y1 = coords->y1 + radius + 1 + LV_ANTIALIAS;
-            work_area.y2 = coords->y1 + bwidth;
-            fill_fp(&work_area, mask, color, opa);
-        }
-
-        /*Left bottom correction*/
-        if((part & LV_BORDER_BOTTOM) && (part & LV_BORDER_LEFT)) {
-            work_area.x1 = coords->x1;
-            work_area.x2 = coords->x1 + radius + LV_ANTIALIAS;
-            work_area.y1 = coords->y2 - bwidth;
-            work_area.y2 = coords->y2 - radius - 1 - LV_ANTIALIAS;
-            fill_fp(&work_area, mask, color, opa);
-        }
-
-        /*Right bottom correction*/
-        if((part & LV_BORDER_BOTTOM) && (part & LV_BORDER_RIGHT)) {
-            work_area.x1 = coords->x2 - radius - LV_ANTIALIAS;
-            work_area.x2 = coords->x2;
-            work_area.y1 = coords->y2 - bwidth;
-            work_area.y2 = coords->y2 - radius - 1 - LV_ANTIALIAS;
-            fill_fp(&work_area, mask, color, opa);
-        }
-    }
-
-}
-
-
-/**
- * Draw the corners of a rectangle border
- * @param coords the coordinates of the original rectangle
- * @param mask the rectangle will be drawn only  on this area
- * @param rects_p pointer to a rectangle style
- * @param opa opacity of the rectangle (0..255)
- */
-static void lv_draw_rect_border_corner(const lv_area_t * coords, const lv_area_t * mask, const  lv_style_t * style)
-{
-    uint16_t radius = style->body.radius ;
-    uint16_t bwidth = style->body.border.width;
-    lv_color_t color = style->body.border.color;
-    lv_opa_t opa = style->body.border.opa;
-    lv_border_part_t part = style->body.border.part;
-
-    /*0 px border width drawn as 1 px, so decrement the bwidth*/
-    bwidth--;
-
-#if LV_ANTIALIAS
-    bwidth--;    /*Because of anti-aliasing the border seems one pixel ticker*/
-#endif
-
-    lv_coord_t width = lv_area_get_width(coords);
-    lv_coord_t height = lv_area_get_height(coords);
-
-    radius = lv_draw_cont_radius_corr(radius, width, height);
-
-    lv_point_t lt_origo;   /*Left  Top    origo*/
-    lv_point_t lb_origo;   /*Left  Bottom origo*/
-    lv_point_t rt_origo;   /*Right Top    origo*/
-    lv_point_t rb_origo;   /*Left  Bottom origo*/
-
-    lt_origo.x = coords->x1 + radius + LV_ANTIALIAS;
-    lt_origo.y = coords->y1 + radius + LV_ANTIALIAS;
-
-    lb_origo.x = coords->x1 + radius + LV_ANTIALIAS;
-    lb_origo.y = coords->y2 - radius - LV_ANTIALIAS;
-
-    rt_origo.x = coords->x2 - radius - LV_ANTIALIAS;
-    rt_origo.y = coords->y1 + radius + LV_ANTIALIAS;
-
-    rb_origo.x = coords->x2 - radius - LV_ANTIALIAS;
-    rb_origo.y = coords->y2 - radius - LV_ANTIALIAS;
-
-    lv_point_t cir_out;
-    lv_coord_t tmp_out;
-    lv_circ_init(&cir_out, &tmp_out, radius);
-
-    lv_point_t cir_in;
-    lv_coord_t tmp_in;
-    lv_coord_t radius_in = radius - bwidth;
-
-    if(radius_in < 0){
-        radius_in = 0;
-    }
-
-    lv_circ_init(&cir_in, &tmp_in, radius_in);
-
-    lv_area_t circ_area;
-    lv_coord_t act_w1;
-    lv_coord_t act_w2;
-
-#if LV_ANTIALIAS
-    /*Store some internal states for anti-aliasing*/
-    lv_coord_t out_y_seg_start = 0;
-    lv_coord_t out_y_seg_end = 0;
-    lv_coord_t out_x_last = radius;
-
-
-    lv_coord_t in_y_seg_start = 0;
-    lv_coord_t in_y_seg_end = 0;
-    lv_coord_t in_x_last = radius - bwidth;
-#endif
-
-    while( cir_out.y <= cir_out.x) {
-
-        /*Calculate the actual width to avoid overwriting pixels*/
-        if(cir_in.y < cir_in.x) {
-            act_w1 = cir_out.x - cir_in.x;
-            act_w2 = act_w1;
-        } else {
-            act_w1 = cir_out.x - cir_out.y;
-            act_w2 = act_w1 - 1;
-        }
-
-#if LV_ANTIALIAS != 0
-        /*New step in y on the outter circle*/
-        if(out_x_last != cir_out.x) {
-            out_y_seg_end = cir_out.y;
-            lv_coord_t seg_size = out_y_seg_end - out_y_seg_start;
-            lv_point_t aa_p;
-
-            aa_p.x = out_x_last;
-            aa_p.y = out_y_seg_start;
-
-            lv_coord_t i;
-            for(i = 0; i  < seg_size; i++) {
-                lv_opa_t aa_opa;
-
-                if(seg_size > CIRCLE_AA_NON_LINEAR_OPA_THRESHOLD) {    /*Use non-linear opa mapping on the first segment*/
-                    aa_opa = antialias_get_opa_circ(seg_size, i, style->body.border.opa);
-                } else {
-                    aa_opa = style->body.border.opa - antialias_get_opa(seg_size, i, style->body.border.opa);
-                }
-
-                if((part & LV_BORDER_BOTTOM) && (part & LV_BORDER_RIGHT)) {
-                    px_fp(rb_origo.x + LV_CIRC_OCT1_X(aa_p) + 1, rb_origo.y + LV_CIRC_OCT1_Y(aa_p) + i, mask, style->body.border.color, aa_opa);
-                    px_fp(rb_origo.x + LV_CIRC_OCT2_X(aa_p) + i, rb_origo.y + LV_CIRC_OCT2_Y(aa_p) + 1, mask, style->body.border.color, aa_opa);
-                }
-
-                if((part & LV_BORDER_BOTTOM) && (part & LV_BORDER_LEFT)) {
-                    px_fp(lb_origo.x + LV_CIRC_OCT3_X(aa_p) - i, lb_origo.y + LV_CIRC_OCT3_Y(aa_p) + 1, mask, style->body.border.color, aa_opa);
-                    px_fp(lb_origo.x + LV_CIRC_OCT4_X(aa_p) - 1, lb_origo.y + LV_CIRC_OCT4_Y(aa_p) + i, mask, style->body.border.color, aa_opa);
-                }
-
-
-                if((part & LV_BORDER_TOP) && (part & LV_BORDER_LEFT)) {
-                    px_fp(lt_origo.x + LV_CIRC_OCT5_X(aa_p) - 1, lt_origo.y + LV_CIRC_OCT5_Y(aa_p) - i, mask, style->body.border.color, aa_opa);
-                    px_fp(lt_origo.x + LV_CIRC_OCT6_X(aa_p) - i, lt_origo.y + LV_CIRC_OCT6_Y(aa_p) - 1, mask, style->body.border.color, aa_opa);
-                }
-
-                if((part & LV_BORDER_TOP) && (part & LV_BORDER_RIGHT)) {
-                    px_fp(rt_origo.x + LV_CIRC_OCT7_X(aa_p) + i, rt_origo.y + LV_CIRC_OCT7_Y(aa_p) - 1, mask, style->body.border.color, aa_opa);
-                    px_fp(rt_origo.x + LV_CIRC_OCT8_X(aa_p) + 1, rt_origo.y + LV_CIRC_OCT8_Y(aa_p) - i, mask, style->body.border.color, aa_opa);
-                }
-            }
-
-            out_x_last = cir_out.x;
-            out_y_seg_start = out_y_seg_end;
-        }
-
-        /*New step in y on the inner circle*/
-       if(in_x_last != cir_in.x) {
-           in_y_seg_end = cir_out.y;
-           lv_coord_t seg_size = in_y_seg_end - in_y_seg_start;
-           lv_point_t aa_p;
-
-           aa_p.x = in_x_last;
-           aa_p.y = in_y_seg_start;
-
-           lv_coord_t i;
-           for(i = 0; i  < seg_size; i++) {
-               lv_opa_t aa_opa;
-
-               if(seg_size > CIRCLE_AA_NON_LINEAR_OPA_THRESHOLD) {    /*Use non-linear opa mapping on the first segment*/
-                   aa_opa = style->body.border.opa - antialias_get_opa_circ(seg_size, i, style->body.border.opa);
-               } else {
-                   aa_opa = antialias_get_opa(seg_size, i, style->body.border.opa);
-               }
-
-               if((part & LV_BORDER_BOTTOM) && (part & LV_BORDER_RIGHT)) {
-                   px_fp(rb_origo.x + LV_CIRC_OCT1_X(aa_p) - 1, rb_origo.y + LV_CIRC_OCT1_Y(aa_p) + i, mask, style->body.border.color, aa_opa);
-               }
-
-               if((part & LV_BORDER_BOTTOM) && (part & LV_BORDER_LEFT)) {
-                   px_fp(lb_origo.x + LV_CIRC_OCT3_X(aa_p) - i, lb_origo.y + LV_CIRC_OCT3_Y(aa_p) - 1, mask, style->body.border.color, aa_opa);
-               }
-
-               if((part & LV_BORDER_TOP) && (part & LV_BORDER_LEFT)) {
-                   px_fp(lt_origo.x + LV_CIRC_OCT5_X(aa_p) + 1, lt_origo.y + LV_CIRC_OCT5_Y(aa_p) - i, mask, style->body.border.color, aa_opa);
-               }
-
-               if((part & LV_BORDER_TOP) && (part & LV_BORDER_RIGHT)) {
-                  px_fp(rt_origo.x + LV_CIRC_OCT7_X(aa_p) + i, rt_origo.y + LV_CIRC_OCT7_Y(aa_p) + 1, mask, style->body.border.color, aa_opa);
-               }
-
-               /*Be sure the pixels on the middle are not drawn twice*/
-               if(LV_CIRC_OCT1_X(aa_p) - 1 != LV_CIRC_OCT2_X(aa_p) + i) {
-                   if((part & LV_BORDER_BOTTOM) && (part & LV_BORDER_RIGHT)) {
-                       px_fp(rb_origo.x + LV_CIRC_OCT2_X(aa_p) + i, rb_origo.y + LV_CIRC_OCT2_Y(aa_p) - 1, mask, style->body.border.color, aa_opa);
-                   }
-
-                   if((part & LV_BORDER_BOTTOM) && (part & LV_BORDER_LEFT)) {
-                       px_fp(lb_origo.x + LV_CIRC_OCT4_X(aa_p) + 1, lb_origo.y + LV_CIRC_OCT4_Y(aa_p) + i, mask, style->body.border.color, aa_opa);
-                   }
-
-                   if((part & LV_BORDER_TOP) && (part & LV_BORDER_LEFT)) {
-                       px_fp(lt_origo.x + LV_CIRC_OCT6_X(aa_p) - i, lt_origo.y + LV_CIRC_OCT6_Y(aa_p) + 1, mask, style->body.border.color, aa_opa);
-                   }
-
-                   if((part & LV_BORDER_TOP) && (part & LV_BORDER_RIGHT)) {
-                       px_fp(rt_origo.x + LV_CIRC_OCT8_X(aa_p) - 1, rt_origo.y + LV_CIRC_OCT8_Y(aa_p) - i, mask, style->body.border.color, aa_opa);
-                   }
-               }
-
-           }
-
-           in_x_last = cir_in.x;
-           in_y_seg_start = in_y_seg_end;
-
-       }
-
-#endif
-
-
-        /*Draw the octets to the right bottom corner*/
-        if((part & LV_BORDER_BOTTOM) && (part & LV_BORDER_RIGHT)) {
-            circ_area.x1 = rb_origo.x + LV_CIRC_OCT1_X(cir_out) - act_w2;
-            circ_area.x2 = rb_origo.x + LV_CIRC_OCT1_X(cir_out);
-            circ_area.y1 = rb_origo.y + LV_CIRC_OCT1_Y(cir_out);
-            circ_area.y2 = rb_origo.y + LV_CIRC_OCT1_Y(cir_out);
-            fill_fp(&circ_area, mask, color, opa);
-
-            circ_area.x1 = rb_origo.x + LV_CIRC_OCT2_X(cir_out);
-            circ_area.x2 = rb_origo.x + LV_CIRC_OCT2_X(cir_out);
-            circ_area.y1 = rb_origo.y + LV_CIRC_OCT2_Y(cir_out)- act_w1;
-            circ_area.y2 = rb_origo.y + LV_CIRC_OCT2_Y(cir_out);
-            fill_fp(&circ_area, mask, color, opa);
-        }
-
-        /*Draw the octets to the left bottom corner*/
-        if((part & LV_BORDER_BOTTOM) && (part & LV_BORDER_LEFT)) {
-            circ_area.x1 = lb_origo.x + LV_CIRC_OCT3_X(cir_out);
-            circ_area.x2 = lb_origo.x + LV_CIRC_OCT3_X(cir_out);
-            circ_area.y1 = lb_origo.y + LV_CIRC_OCT3_Y(cir_out) - act_w2;
-            circ_area.y2 = lb_origo.y + LV_CIRC_OCT3_Y(cir_out);
-            fill_fp(&circ_area, mask, color, opa);
-
-            circ_area.x1 = lb_origo.x + LV_CIRC_OCT4_X(cir_out);
-            circ_area.x2 = lb_origo.x + LV_CIRC_OCT4_X(cir_out) + act_w1;
-            circ_area.y1 = lb_origo.y + LV_CIRC_OCT4_Y(cir_out);
-            circ_area.y2 = lb_origo.y + LV_CIRC_OCT4_Y(cir_out);
-            fill_fp(&circ_area, mask, color, opa);
-        }
-
-        /*Draw the octets to the left top corner*/
-        if((part & LV_BORDER_TOP) && (part & LV_BORDER_LEFT)) {
-            if(lb_origo.y + LV_CIRC_OCT4_Y(cir_out) > lt_origo.y + LV_CIRC_OCT5_Y(cir_out)) {
-                /*Don't draw if the lines are common in the middle*/
-                circ_area.x1 = lt_origo.x + LV_CIRC_OCT5_X(cir_out);
-                circ_area.x2 = lt_origo.x + LV_CIRC_OCT5_X(cir_out) + act_w2;
-                circ_area.y1 = lt_origo.y + LV_CIRC_OCT5_Y(cir_out);
-                circ_area.y2 = lt_origo.y + LV_CIRC_OCT5_Y(cir_out);
-                fill_fp(&circ_area, mask, color, opa);
-            }
-
-            circ_area.x1 = lt_origo.x + LV_CIRC_OCT6_X(cir_out);
-            circ_area.x2 = lt_origo.x + LV_CIRC_OCT6_X(cir_out);
-            circ_area.y1 = lt_origo.y + LV_CIRC_OCT6_Y(cir_out);
-            circ_area.y2 = lt_origo.y + LV_CIRC_OCT6_Y(cir_out) + act_w1;
-            fill_fp(&circ_area, mask, color, opa);
-        }
-
-        /*Draw the octets to the right top corner*/
-        if((part & LV_BORDER_TOP) && (part & LV_BORDER_RIGHT)) {
-            circ_area.x1 = rt_origo.x + LV_CIRC_OCT7_X(cir_out);
-            circ_area.x2 = rt_origo.x + LV_CIRC_OCT7_X(cir_out);
-            circ_area.y1 = rt_origo.y + LV_CIRC_OCT7_Y(cir_out);
-            circ_area.y2 = rt_origo.y + LV_CIRC_OCT7_Y(cir_out) + act_w2;
-            fill_fp(&circ_area, mask, color, opa);
-
-            /*Don't draw if the lines are common in the middle*/
-            if(rb_origo.y + LV_CIRC_OCT1_Y(cir_out) > rt_origo.y + LV_CIRC_OCT8_Y(cir_out)) {
-                circ_area.x1 = rt_origo.x + LV_CIRC_OCT8_X(cir_out) - act_w1;
-                circ_area.x2 = rt_origo.x + LV_CIRC_OCT8_X(cir_out);
-                circ_area.y1 = rt_origo.y + LV_CIRC_OCT8_Y(cir_out);
-                circ_area.y2 = rt_origo.y + LV_CIRC_OCT8_Y(cir_out);
-                fill_fp(&circ_area, mask, color, opa);
-            }
-        }
-        lv_circ_next(&cir_out, &tmp_out);
-
-        /*The internal circle will be ready faster
-         * so check it! */
-        if(cir_in.y < cir_in.x) {
-            lv_circ_next(&cir_in, &tmp_in);
-        }
-    }
-
-
-#if LV_ANTIALIAS != 0
-
-    /*Last parts of the outer anti-alias*/
-    out_y_seg_end = cir_out.y;
-    lv_coord_t seg_size = out_y_seg_end - out_y_seg_start;
-    lv_point_t aa_p;
-
-    aa_p.x = out_x_last;
-    aa_p.y = out_y_seg_start;
-
-    lv_coord_t i;
-    for(i = 0; i  < seg_size; i++) {
-        lv_opa_t aa_opa = style->body.border.opa - antialias_get_opa(seg_size, i, style->body.border.opa);
-        if((part & LV_BORDER_BOTTOM) && (part & LV_BORDER_RIGHT)) {
-            px_fp(rb_origo.x + LV_CIRC_OCT1_X(aa_p) + 1, rb_origo.y + LV_CIRC_OCT1_Y(aa_p) + i, mask, style->body.border.color, aa_opa);
-            px_fp(rb_origo.x + LV_CIRC_OCT2_X(aa_p) + i, rb_origo.y + LV_CIRC_OCT2_Y(aa_p) + 1, mask, style->body.border.color, aa_opa);
-        }
-
-        if((part & LV_BORDER_BOTTOM) && (part & LV_BORDER_LEFT)) {
-            px_fp(lb_origo.x + LV_CIRC_OCT3_X(aa_p) - i, lb_origo.y + LV_CIRC_OCT3_Y(aa_p) + 1, mask, style->body.border.color, aa_opa);
-            px_fp(lb_origo.x + LV_CIRC_OCT4_X(aa_p) - 1, lb_origo.y + LV_CIRC_OCT4_Y(aa_p) + i, mask, style->body.border.color, aa_opa);
-        }
-
-        if((part & LV_BORDER_TOP) && (part & LV_BORDER_LEFT)) {
-            px_fp(lt_origo.x + LV_CIRC_OCT5_X(aa_p) - 1, lt_origo.y + LV_CIRC_OCT5_Y(aa_p) - i, mask, style->body.border.color, aa_opa);
-            px_fp(lt_origo.x + LV_CIRC_OCT6_X(aa_p) - i, lt_origo.y + LV_CIRC_OCT6_Y(aa_p) - 1, mask, style->body.border.color, aa_opa);
-        }
-
-        if((part & LV_BORDER_TOP) && (part & LV_BORDER_RIGHT)) {
-            px_fp(rt_origo.x + LV_CIRC_OCT7_X(aa_p) + i, rt_origo.y + LV_CIRC_OCT7_Y(aa_p) - 1, mask, style->body.border.color, aa_opa);
-            px_fp(rt_origo.x + LV_CIRC_OCT8_X(aa_p) + 1, rt_origo.y + LV_CIRC_OCT8_Y(aa_p) - i, mask, style->body.border.color, aa_opa);
-        }
-    }
-
-    /*In some cases the last pixel in the outer middle is not drawn*/
-    if(LV_MATH_ABS(aa_p.x - aa_p.y) == seg_size) {
-        aa_p.x = out_x_last;
-        aa_p.y = out_x_last;
-
-        lv_opa_t aa_opa = style->body.border.opa >> 1;
-
-        if((part & LV_BORDER_BOTTOM) && (part & LV_BORDER_RIGHT)) {
-            px_fp(rb_origo.x + LV_CIRC_OCT2_X(aa_p), rb_origo.y + LV_CIRC_OCT2_Y(aa_p), mask, style->body.border.color, aa_opa);
-        }
-
-        if((part & LV_BORDER_BOTTOM) && (part & LV_BORDER_LEFT)) {
-            px_fp(lb_origo.x + LV_CIRC_OCT4_X(aa_p), lb_origo.y + LV_CIRC_OCT4_Y(aa_p), mask, style->body.border.color, aa_opa);
-        }
-
-        if((part & LV_BORDER_TOP) && (part & LV_BORDER_LEFT)) {
-            px_fp(lt_origo.x + LV_CIRC_OCT6_X(aa_p), lt_origo.y + LV_CIRC_OCT6_Y(aa_p), mask, style->body.border.color, aa_opa);
-        }
-
-        if((part & LV_BORDER_TOP) && (part & LV_BORDER_RIGHT)) {
-            px_fp(rt_origo.x + LV_CIRC_OCT8_X(aa_p), rt_origo.y + LV_CIRC_OCT8_Y(aa_p), mask, style->body.border.color, aa_opa);
-        }
-    }
-
-    /*Last parts of the inner anti-alias*/
-    in_y_seg_end = cir_in.y;
-    aa_p.x = in_x_last;
-    aa_p.y = in_y_seg_start;
-    seg_size = in_y_seg_end - in_y_seg_start;
-
-    for(i = 0; i  < seg_size; i++) {
-        lv_opa_t aa_opa =  antialias_get_opa(seg_size, i, style->body.border.opa);
-        if((part & LV_BORDER_BOTTOM) && (part & LV_BORDER_RIGHT)) {
-            px_fp(rb_origo.x + LV_CIRC_OCT1_X(aa_p) - 1, rb_origo.y + LV_CIRC_OCT1_Y(aa_p) + i, mask, style->body.border.color, aa_opa);
-        }
-
-        if((part & LV_BORDER_BOTTOM) && (part & LV_BORDER_LEFT)) {
-            px_fp(lb_origo.x + LV_CIRC_OCT3_X(aa_p) - i, lb_origo.y + LV_CIRC_OCT3_Y(aa_p) - 1, mask, style->body.border.color, aa_opa);
-        }
-
-        if((part & LV_BORDER_TOP) && (part & LV_BORDER_LEFT)) {
-            px_fp(lt_origo.x + LV_CIRC_OCT5_X(aa_p) + 1, lt_origo.y + LV_CIRC_OCT5_Y(aa_p) - i, mask, style->body.border.color, aa_opa);
-        }
-
-        if((part & LV_BORDER_TOP) && (part & LV_BORDER_RIGHT)) {
-            px_fp(rt_origo.x + LV_CIRC_OCT7_X(aa_p) + i, rt_origo.y + LV_CIRC_OCT7_Y(aa_p) + 1, mask, style->body.border.color, aa_opa);
-        }
-
-        if(LV_CIRC_OCT1_X(aa_p) - 1 != LV_CIRC_OCT2_X(aa_p) + i) {
-            if((part & LV_BORDER_BOTTOM) && (part & LV_BORDER_RIGHT)) {
-                px_fp(rb_origo.x + LV_CIRC_OCT2_X(aa_p) + i, rb_origo.y + LV_CIRC_OCT2_Y(aa_p) - 1, mask, style->body.border.color, aa_opa);
-            }
-
-            if((part & LV_BORDER_BOTTOM) && (part & LV_BORDER_LEFT)) {
-                px_fp(lb_origo.x + LV_CIRC_OCT4_X(aa_p) + 1, lb_origo.y + LV_CIRC_OCT4_Y(aa_p) + i, mask, style->body.border.color, aa_opa);
-            }
-
-            if((part & LV_BORDER_TOP) && (part & LV_BORDER_LEFT)) {
-                px_fp(lt_origo.x + LV_CIRC_OCT6_X(aa_p) - i, lt_origo.y + LV_CIRC_OCT6_Y(aa_p) + 1, mask, style->body.border.color, aa_opa);
-            }
-
-            if((part & LV_BORDER_TOP) && (part & LV_BORDER_RIGHT)) {
-                px_fp(rt_origo.x + LV_CIRC_OCT8_X(aa_p) - 1, rt_origo.y + LV_CIRC_OCT8_Y(aa_p) - i, mask, style->body.border.color, aa_opa);
-            }
-        }
-    }
-
-#endif
-
-}
-
-#if USE_LV_SHADOW && LV_VDB_SIZE
-
-/**
- * Draw a shadow
- * @param rect pointer to rectangle object
- * @param mask pointer to a mask area (from the design functions)
- */
-static void lv_draw_shadow(const lv_area_t * coords, const lv_area_t * mask, const  lv_style_t * style)
-{
-    /* If mask is in the middle of cords do not draw shadow*/
-    lv_coord_t radius = style->body.radius;
-    lv_coord_t width = lv_area_get_width(coords);
-    lv_coord_t height = lv_area_get_height(coords);
-    radius = lv_draw_cont_radius_corr(radius, width, height);
-    lv_area_t area_tmp;
-
-    /*Check horizontally without radius*/
-    lv_area_copy(&area_tmp, coords);
-    area_tmp.x1 += radius;
-    area_tmp.x2 -= radius;
-    if(lv_area_is_in(mask, &area_tmp) != false) return;
-
-    /*Check vertically without radius*/
-    lv_area_copy(&area_tmp, coords);
-    area_tmp.y1 += radius;
-    area_tmp.y2 -= radius;
-    if(lv_area_is_in(mask, &area_tmp) != false) return;
-
-    if(style->body.shadow.type == LV_SHADOW_FULL) {
-        lv_draw_shadow_full(coords, mask, style);
-    } else if(style->body.shadow.type == LV_SHADOW_BOTTOM) {
-        lv_draw_shadow_bottom(coords, mask, style);
-    }
-}
-
-static void lv_draw_shadow_full(const lv_area_t * coords, const lv_area_t * mask, const lv_style_t * style)
-{
-
-    lv_coord_t radius = style->body.radius;
-    lv_coord_t swidth = style->body.shadow.width;
-
-    lv_coord_t width = lv_area_get_width(coords);
-    lv_coord_t height = lv_area_get_height(coords);
-
-    radius = lv_draw_cont_radius_corr(radius, width, height);
-
-    if(radius != 0) radius -= LV_ANTIALIAS;
-    swidth += LV_ANTIALIAS;
-
-#if LV_COMPILER_VLA_SUPPORTED
-    lv_coord_t curve_x[radius + swidth + 1];     /*Stores the 'x' coordinates of a quarter circle.*/
-#else
-# if LV_HOR_RES > LV_VER_RES
-    lv_coord_t curve_x[LV_HOR_RES];
-# else
-    lv_coord_t curve_x[LV_VER_RES];
-# endif
-#endif
-    memset(curve_x, 0, sizeof(curve_x));
-    lv_point_t circ;
-    lv_coord_t circ_tmp;
-    lv_circ_init(&circ, &circ_tmp, radius);
-    while(lv_circ_cont(&circ)) {
-        curve_x[LV_CIRC_OCT1_Y(circ)] = LV_CIRC_OCT1_X(circ);
-        curve_x[LV_CIRC_OCT2_Y(circ)] = LV_CIRC_OCT2_X(circ);
-        lv_circ_next(&circ, &circ_tmp);
-    }
-    int16_t line;
-
-    int16_t filter_width = 2 * swidth + 1;
-#if LV_COMPILER_VLA_SUPPORTED
-    uint32_t line_1d_blur[filter_width];
-#else
-# if LV_HOR_RES > LV_VER_RES
-    uint32_t line_1d_blur[LV_HOR_RES];
-# else
-    uint32_t line_1d_blur[LV_VER_RES];
-# endif
-#endif
-    /*1D Blur horizontally*/
-    for(line = 0; line < filter_width; line++) {
-        line_1d_blur[line] = (uint32_t)((uint32_t)(filter_width - line) * (style->body.opa * 2)  << SHADOW_OPA_EXTRA_PRECISION) / (filter_width * filter_width);
-    }
-
-    uint16_t col;
-#if LV_COMPILER_VLA_SUPPORTED
-    lv_opa_t line_2d_blur[radius + swidth];
-#else
-# if LV_HOR_RES > LV_VER_RES
-    lv_opa_t line_2d_blur[LV_HOR_RES];
-# else
-    lv_opa_t line_2d_blur[LV_VER_RES];
-# endif
-#endif
-
-    lv_point_t point_rt;
-    lv_point_t point_rb;
-    lv_point_t point_lt;
-    lv_point_t point_lb;
-    lv_point_t ofs_rb;
-    lv_point_t ofs_rt;
-    lv_point_t ofs_lb;
-    lv_point_t ofs_lt;
-    ofs_rb.x = coords->x2 - radius - LV_ANTIALIAS;
-    ofs_rb.y = coords->y2 - radius - LV_ANTIALIAS;
-
-    ofs_rt.x = coords->x2 - radius - LV_ANTIALIAS;
-    ofs_rt.y = coords->y1 + radius + LV_ANTIALIAS;
-
-    ofs_lb.x = coords->x1 + radius + LV_ANTIALIAS;
-    ofs_lb.y = coords->y2 - radius - LV_ANTIALIAS;
-
-    ofs_lt.x = coords->x1 + radius + LV_ANTIALIAS;
-    ofs_lt.y = coords->y1 + radius + LV_ANTIALIAS;
-    bool line_ready;
-    for(line = 1; line <= radius + swidth; line++) {        /*Check all rows and make the 1D blur to 2D*/
-        line_ready = false;
-        for(col = 1; col < radius + swidth + 10; col++) {        /*Check all pixels in a 1D blur line (from the origo to last shadow pixel (radius + swidth))*/
-
-            /*Sum the opacities from the lines above and below this 'row'*/
-            int16_t line_rel;
-            uint32_t px_opa_sum = 0;
-            for(line_rel = -swidth; line_rel <= swidth; line_rel ++) {
-                /*Get the relative x position of the 'line_rel' to 'line'*/
-                int16_t col_rel;
-                if(line + line_rel < 0) {                       /*Below the radius, here is the blur of the edge */
-                    col_rel = radius - curve_x[line] - col;
-                } else if(line + line_rel > radius) {           /*Above the radius, here won't be more 1D blur*/
-                    break;
-                } else {                                        /*Blur from the curve*/
-                    col_rel = curve_x[line + line_rel] - curve_x[line] - col;
-                }
-
-                /*Add the value of the 1D blur on 'col_rel' position*/
-                if(col_rel < -swidth) {                         /*Outside of the burred area. */
-                    if(line_rel == -swidth) line_ready = true;  /*If no data even on the very first line then it wont't be anything else in this line*/
-                    break;                                      /*Break anyway because only smaller 'col_rel' values will come */
-                }
-                else if (col_rel > swidth) px_opa_sum += line_1d_blur[0];       /*Inside the not blurred area*/
-                else px_opa_sum += line_1d_blur[swidth - col_rel];              /*On the 1D blur (+ swidth to align to the center)*/
-            }
-
-            line_2d_blur[col] = px_opa_sum >> SHADOW_OPA_EXTRA_PRECISION;
-            if(line_ready) break;
-
-        }
-
-        /*Flush the line*/
-        point_rt.x = curve_x[line] + ofs_rt.x + 1;
-        point_rt.y = ofs_rt.y - line;
-
-        point_rb.x = curve_x[line] + ofs_rb.x + 1;
-        point_rb.y = ofs_rb.y + line;
-
-        point_lt.x = ofs_lt.x -  curve_x[line] - 1;
-        point_lt.y = ofs_lt.y - line;
-
-        point_lb.x = ofs_lb.x - curve_x[line] - 1;
-        point_lb.y = ofs_lb.y + line;
-
-        uint16_t d;
-        for(d = 1; d <= col; d++) {
-
-            if(point_rt.x != point_lt.x) {
-                px_fp(point_lt.x,point_lt.y , mask, style->body.shadow.color, line_2d_blur[d]);
-            }
-
-            if(point_rb.x != point_lb.x && point_lt.y != point_lb.y) {
-                px_fp(point_lb.x,point_lb.y , mask, style->body.shadow.color, line_2d_blur[d]);
-            }
-
-            if(point_lt.y != point_lb.y) {
-                px_fp(point_rb.x,point_rb.y , mask, style->body.shadow.color, line_2d_blur[d]);
-            }
-
-            px_fp(point_rt.x,point_rt.y , mask, style->body.shadow.color, line_2d_blur[d]);
-
-
-            point_rb.x++;
-            point_lb.x--;
-
-            point_rt.x++;
-            point_lt.x--;
-        }
-
-        /* Put the first line to the edges too.
-         * It is not correct because blur should be done below the corner too
-         * but is is simple, fast and gives a good enough result*/
-        if(line == 1) lv_draw_shadow_full_straight(coords, mask, style, line_2d_blur);
-    }
-}
-
-
-static void lv_draw_shadow_bottom(const lv_area_t * coords, const lv_area_t * mask, const lv_style_t * style)
-{
-    lv_coord_t radius = style->body.radius;
-    lv_coord_t swidth = style->body.shadow.width;
-    lv_coord_t width = lv_area_get_width(coords);
-    lv_coord_t height = lv_area_get_height(coords);
-
-    radius = lv_draw_cont_radius_corr(radius, width, height);
-    radius += LV_ANTIALIAS * SHADOW_BOTTOM_AA_EXTRA_RADIUS;
-    swidth += LV_ANTIALIAS;
-#if LV_COMPILER_VLA_SUPPORTED
-    lv_coord_t curve_x[radius + 1];             /*Stores the 'x' coordinates of a quarter circle.*/
-#else
-# if LV_HOR_RES > LV_VER_RES
-    lv_coord_t curve_x[LV_HOR_RES];
-# else
-    lv_coord_t curve_x[LV_VER_RES];
-# endif
-#endif
-    lv_point_t circ;
-    lv_coord_t circ_tmp;
-    lv_circ_init(&circ, &circ_tmp, radius);
-    while(lv_circ_cont(&circ)) {
-        curve_x[LV_CIRC_OCT1_Y(circ)] = LV_CIRC_OCT1_X(circ);
-        curve_x[LV_CIRC_OCT2_Y(circ)] = LV_CIRC_OCT2_X(circ);
-        lv_circ_next(&circ, &circ_tmp);
-    }
-
-    int16_t col;
-    #if LV_COMPILER_VLA_SUPPORTED
-    lv_opa_t line_1d_blur[swidth];
-#else
-# if LV_HOR_RES > LV_VER_RES
-    lv_opa_t line_1d_blur[LV_HOR_RES];
-# else
-    lv_opa_t line_1d_blur[LV_VER_RES];
-# endif
-#endif
-
-    for(col = 0; col < swidth; col++) {
-        line_1d_blur[col] = (uint32_t)((uint32_t)(swidth - col) * style->body.opa / 2) / (swidth);
-    }
-
-    lv_point_t point_l;
-    lv_point_t point_r;
-    lv_area_t area_mid;
-    lv_point_t ofs_l;
-    lv_point_t ofs_r;
-
-    ofs_l.x = coords->x1 + radius;
-    ofs_l.y = coords->y2 - radius + 1 - LV_ANTIALIAS;
-
-    ofs_r.x = coords->x2 - radius;
-    ofs_r.y = coords->y2 - radius + 1 - LV_ANTIALIAS;
-
-    for(col = 0; col <= radius; col++) {
-        point_l.x = ofs_l.x - col ;
-        point_l.y = ofs_l.y + curve_x[col];
-
-        point_r.x = ofs_r.x + col;
-        point_r.y = ofs_r.y + curve_x[col];
-
-        lv_opa_t px_opa;
-        int16_t diff = col == 0 ? 0 : curve_x[col-1] - curve_x[col];
-        uint16_t d;
-        for(d = 0; d < swidth; d++) {
-            /*When stepping a pixel in y calculate the average with the pixel from the prev. column to make a blur */
-            if(diff == 0) {
-                px_opa = line_1d_blur[d];
-            } else {
-                px_opa = (uint16_t)((uint16_t)line_1d_blur[d] + line_1d_blur[d - diff]) >> 1;
-            }
-            px_fp(point_l.x, point_l.y, mask, style->body.shadow.color, px_opa);
-            point_l.y ++;
-
-            /*Don't overdraw the pixel on the middle*/
-            if(point_r.x > ofs_l.x) {
-                px_fp(point_r.x, point_r.y, mask, style->body.shadow.color, px_opa);
-            }
-            point_r.y ++;
-        }
-
-    }
-
-    area_mid.x1 = ofs_l.x + 1;
-    area_mid.y1 = ofs_l.y + radius;
-    area_mid.x2 = ofs_r.x - 1;
-    area_mid.y2 = area_mid.y1;
-
-    uint16_t d;
-    for(d = 0; d < swidth; d++) {
-        fill_fp(&area_mid, mask, style->body.shadow.color, line_1d_blur[d]);
-        area_mid.y1 ++;
-        area_mid.y2 ++;
-    }
-}
-
-static void lv_draw_shadow_full_straight(const lv_area_t * coords, const lv_area_t * mask, const lv_style_t * style, const lv_opa_t * map)
-{
-    lv_coord_t radius = style->body.radius;
-    lv_coord_t swidth = style->body.shadow.width + LV_ANTIALIAS;
-    lv_coord_t width = lv_area_get_width(coords);
-    lv_coord_t height = lv_area_get_height(coords);
-
-    radius = lv_draw_cont_radius_corr(radius, width, height);
-    if(radius == 0) radius += LV_ANTIALIAS;
-
-    lv_area_t right_area;
-    right_area.x1 = coords->x2 + 1 - LV_ANTIALIAS;
-    right_area.y1 = coords->y1 + radius;
-    right_area.x2 = right_area.x1;
-    right_area.y2 = coords->y2 -  radius;
-
-    lv_area_t left_area;
-    left_area.x1 = coords->x1 - 1 + LV_ANTIALIAS;
-    left_area.y1 = coords->y1 + radius;
-    left_area.x2 = left_area.x1;
-    left_area.y2 = coords->y2 - radius;
-
-    lv_area_t top_area;
-    top_area.x1 = coords->x1 + radius;
-    top_area.y1 = coords->y1 - 1 + LV_ANTIALIAS;
-    top_area.x2 = coords->x2 - radius;
-    top_area.y2 = top_area.y1;
-
-    lv_area_t bottom_area;
-    bottom_area.x1 = coords->x1 + radius;
-    bottom_area.y1 = coords->y2 + 1 - LV_ANTIALIAS;
-    bottom_area.x2 = coords->x2 - radius;
-    bottom_area.y2 = bottom_area.y1;
-
-    lv_opa_t opa_act;
-    int16_t d;
-    for(d = 1; d <= swidth; d++) {
-        opa_act = map[d];
-        fill_fp(&right_area, mask, style->body.shadow.color, opa_act);
-        right_area.x1++;
-        right_area.x2++;
-
-        fill_fp(&left_area, mask, style->body.shadow.color, opa_act);
-        left_area.x1--;
-        left_area.x2--;
-
-        fill_fp(&top_area, mask, style->body.shadow.color, opa_act);
-        top_area.y1--;
-        top_area.y2--;
-
-        fill_fp(&bottom_area, mask, style->body.shadow.color, opa_act);
-        bottom_area.y1++;
-        bottom_area.y2++;
-    }
-
-}
-
-#endif
-
-static uint16_t lv_draw_cont_radius_corr(uint16_t r, lv_coord_t w, lv_coord_t h)
-{
-	if(r >= (w >> 1)){
-		r = (w >> 1);
-		if(r != 0) r--;
-	}
-	if(r >= (h >> 1)) {
-		r = (h >> 1);
-		if(r != 0) r--;
-	}
-
-    if(r > 0) r -= LV_ANTIALIAS;
-
-	return r;
-}
-
-#if LV_ANTIALIAS != 0
-static lv_opa_t antialias_get_opa(lv_coord_t seg, lv_coord_t px_id, lv_opa_t line_opa)
-{
-    /* How to calculate the opacity of pixels on the edges which makes the anti-aliasing?
-     * For example we have a line like this (y = -0.5 * x):
-     *
-     *  | _ _
-     *    * * |
-     *
-     * Anti-aliased pixels come to the '*' characters
-     * Calculate what percentage of the pixels should be covered if real line (not rasterized) would be drawn:
-     * 1. A real line should start on (0;0) and end on (2;1)
-     * 2. So the line intersection coordinates on the first pixel: (0;0) (1;0.5) -> 25% covered pixel in average
-     * 3. For the second pixel: (1;0.5) (2;1) -> 75% covered pixel in average
-     * 4. The equation: (px_id * 2 + 1) / (segment_width * 2)
-     *                   segment_width: the line segment which is being anti-aliased (was 2 in the example)
-     *                   px_id: pixel ID from 0 to  (segment_width - 1)
-     *                   result: [0..1] coverage of the pixel
-     */
-
-    /*Accelerate the common segment sizes to avoid division*/
-    static const  lv_opa_t seg1[1] = {128};
-    static const  lv_opa_t seg2[2] = {64, 192};
-    static const  lv_opa_t seg3[3] = {42, 128, 212};
-    static const  lv_opa_t seg4[4] = {32, 96, 159, 223};
-    static const  lv_opa_t seg5[5] = {26,  76, 128, 178, 230};
-    static const  lv_opa_t seg6[6] = {21,  64, 106, 148, 191, 234};
-    static const  lv_opa_t seg7[7] = {18,  55, 91, 128, 164, 200, 237};
-    static const  lv_opa_t seg8[8] = {16,  48, 80, 112, 143, 175, 207, 239};
-
-    static const lv_opa_t * seg_map[] = {seg1, seg2, seg3, seg4,
-                                         seg5, seg6, seg7, seg8};
-
-    if(seg == 0) return LV_OPA_TRANSP;
-    else if(seg < 8) return (uint32_t)((uint32_t)seg_map[seg - 1][px_id] * line_opa) >> 8;
-    else {
-        return ((px_id * 2 + 1) * line_opa) / (2 * seg);
-    }
-
-}
-
-/**
- * Approximate the opacity for anti-aliasing.
- * Used  the first segment of a circle which is the longest and have the most non-linearity (cos)
- * @param seg
- * @param px_id
- * @param line_opa
- * @return
- */
-static lv_opa_t antialias_get_opa_circ(lv_coord_t seg, lv_coord_t px_id, lv_opa_t opa)
-{
-    static const  lv_opa_t opa_map[8] = {250, 242, 221, 196, 163, 122, 74, 18};
-
-    if(seg == 0) return LV_OPA_TRANSP;
-    else if(seg == 1) return LV_OPA_80;
-    else {
-
-        uint8_t id = (uint32_t) ((uint32_t)px_id * (sizeof(opa_map) - 1)) / (seg - 1);
-        return (uint32_t) ((uint32_t) opa_map[id] * opa) >> 8;
-
-    }
-
-}
-
-#endif
-
-
-/**
- * Convert a hexadecimal characters to a number (0..15)
- * @param hex Pointer to a hexadecimal character (0..9, A..F)
- * @return the numerical value of `hex` or 0 on error
- */
-static uint8_t hex_char_to_num(char hex)
-{
-    if(hex >= '0' && hex <= '9') {
-        return hex - '0';
-    }
-
-    if(hex >= 'a') hex -= 'a' - 'A';    /*Convert to upper case*/
-
-    switch(hex) {
-        case 'A': return 10;
-        case 'B': return 11;
-        case 'C': return 12;
-        case 'D': return 13;
-        case 'E': return 14;
-        case 'F': return 15;
-        default: return 0;
-    }
-
-    return 0;
-
-}
-
-#if USE_LV_TRIANGLE != 0
-/**
- * Swap two points
- * p1 pointer to the first point
- * p2 pointer to the second point
- */
-static void point_swap(lv_point_t * p1, lv_point_t * p2)
-{
-    lv_point_t tmp;
-    tmp.x = p1->x;
-    tmp.y = p1->y;
-
-    p1->x = p2->x;
-    p1->y = p2->y;
-
-    p2->x = tmp.x;
-    p2->y = tmp.y;
-
-}
-
-#endif
->>>>>>> c17df70f
+#endif