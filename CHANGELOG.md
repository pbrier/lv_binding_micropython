# Changelog

## v7.2.0 (planned on 04.08.2020)
Available in the `dev` branch

### New features
- Add `LV_CALENDAR_WEEK_STARTS_MONDAY`
- Add `lv_chart_set_x_start_point()` function - Set the index of the x-axis start point in the data array
- Add `lv_chart_set_ext_array()` function - Set an external array of data points to use for the chart
- Add `lv_chart_set_point_id()` function - Set an individual point value in the chart series directly based on index
- Add `lv_chart_get_x_start_point()` function - Get the current index of the x-axis start point in the data array
- Add `lv_chart_get_point_id()` function - Get an individual point value in the chart series directly based on index
- Add `ext_buf_assigned` bit field to `lv_chart_series_t` structure - it's true if external buffer is assigned to series
- Add `lv_chart_set_series_axis()` to assign series to primary or secondary axis
- Add `lv_chart_set_y_range()` to allow setting range of secondary y axis (based on `lv_chart_set_range` but extended with an axis parameter)
- Allow setting different font for the selected text in `lv_roller`
- Add `theme->apply_cb` to replace `theme->apply_xcb` to make it compatible with the MicroPython binding
- Add `lv_theme_set_base()` to allow easy extension of built-in (or any) themes
- Add `lv_obj_align_x()` and `lv_obj_align_y()` functions
- Add `lv_obj_align_origo_x()` and `lv_obj_align_origo_y()` functions

## v7.1.0 (planned on 07.07.2020)
*Available in the `master` branch*

### New features
- Add `focus_parent` attribute to `lv_obj`
- Allow using buttons in encoder input device
- Add lv_btnmatrix_set/get_align capability
- DMA2D: Remove dependency on ST CubeMX HAL
- Added `max_used` propriety to `lv_mem_monitor_t` struct
- In `lv_init` test if the the strings are UTF-8 encoded.
- Add `user_data` to themes
- Add LV_BIG_ENDIAN_SYSTEM flag to lv_conf.h in order to fix displaying images on big endian systems.
- Add inline function lv_checkbox_get_state(const lv_obj_t * cb) to extend the checkbox functionality.
- Add inline function lv_checkbox_set_state(const lv_obj_t * cb, lv_btn_state_t state ) to extend the checkbox functionality.

### Bugfixes
- `lv_img` fix invalidation area when angle or zoom changes
- Update the style handling to support Big endian MCUs
- Change some methods to support big endian hardware.
<<<<<<< HEAD
- remove use of c++ keyword 'new' in parameter of function lv_theme_set_base().
=======
- Add LV_BIG_ENDIAN_SYSTEM flag to lv_conf.h in order to fix displaying images on big endian systems.
- Fix inserting chars in text area in big endian hardware.
>>>>>>> 1051e3f5

## v7.0.2 (16.06.2020)

### Bugfixes
- `lv_textarea` fix wrong cursor position when clicked after the last character
- Change all text related indices from 16-bit to 32-bit integers throughout whole library. #1545
- Fix gestures
- Do not call `set_px_cb` for transparent pixel
- Fix list button focus in material theme
- Fix crash when the a text area is cleared with the backspace of a keyboard
- Add version number to `lv_conf_template.h`
- Add log in true double buffering mode with `set_px_cb`
- `lv_dropdown`: fix missing `LV_EVENT_VALUE_CHANGED` event when used with encoder
- `lv_tileview`: fix if not the {0;0} tile is created first
- `lv_debug`: restructure to allow asserting in from `lv_misc` too
- add assert if `_lv_mem_buf_get()` fails
- `lv_textarea`: fix character delete in password mode
- Update `LV_OPA_MIN` and `LV_OPA_MAX` to widen the opacity processed range
- `lv_btnm` fix sending events for hidden buttons
- `lv_gaguge` make `lv_gauge_set_angle_offset` offset the labels and needles too
- Fix typo in the API `scrllable` -> `scrollable`
- `tabview` by default allow auto expanding the page only to right and bottom (#1573)
- fix crash when drawing gradient to the same color
- chart: fix memory leak

## v7.0.1 (01.06.2020)

### Bugfixes
- Make the Microptyhon working by adding the required variables as GC_ROOT
- Prefix some internal API functions with `_` to reduce the API of LVGL 
- Fix built-in SimSun CJK font
- Fix UTF-8 encoding when `LV_USE_ARABIC_PERSIAN_CHARS` is enabled
- Fix DMA2D usage when 32 bit images directly blended
- Fix lv_roller in infinite mode when used with encoder
- Add `lv_theme_get_color_secondary()`
- Add `LV_COLOR_MIX_ROUND_OFS` to adjust color mixing to make it compatible with the GPU
- Improve DMA2D blending
- Remove memcpy from `lv_ll` (caused issues with some optimization settings)
- `lv_chart` fix X tick drawing
- Fix vertical dashed line drawing
- Some additonal minor fixes and formattings

## v7.0.0 (18.05.2020)

### Documentation
The docs for v7 is available at https://docs.littlevgl.com/v7/en/html/index.html

### Legal changes

The name of the project is changed to LVGL and the new website is on https://lvgl.io

LVGL remains free under the same conditions (MIT license) and a company is created to manage LVGL and offer services.


### New drawing system
Complete rework of LVGL's draw engine to use "masks" for more advanced and higher quality graphical effects. 
A possible use-case of this system is to remove the overflowing content from the rounded edges.
It also allows drawing perfectly anti-aliased circles, lines, and arcs.
Internally, the drawings happen by defining masks (such as rounded rectangle, line, angle). 
When something is drawn the currently active masks can make some pixels transparent. 
For example, rectangle borders are drawn by using 2 rectangle masks: one mask removes the inner part and another the outer part. 

The API in this regard remained the same but some new functions were added:
- `lv_img_set_zoom`: set image object's zoom factor
- `lv_img_set_angle`: set image object's angle without using canvas
- `lv_img_set_pivot`: set the pivot point of rotation


The new drawing engine brought new drawing features too. They are highlighted in the "style" section.

### New style system
The old style system is replaced with a new more flexible and lightweighted one. 
It uses an approach similar to CSS: support cascading styles, inheriting properties and local style properties per object. 
As part of these updates, a lot of objects were reworked and the APIs have been changed. 

- more shadows options: *offset* and *spread*
- gradient stop position to shift the gradient area and horizontal gradient 
- `LV_BLEND_MODE_NORMAL/ADDITIVE/SUBTRACTIVE` blending modes
- *clip corner*: crop the content on the rounded corners
- *text underline* and *strikethrough*
- dashed vertical and horizontal lines (*dash gap*, *dash_width*)
- *outline*: a border-like part drawn out of the background. Can have spacing to the background.
- *pattern*: display and image in the middle of the background or repeat it
- *value* display a text which is stored in the style. It can be used e.g. as a lighweighted text on buttons too.
- *margin*: similar to *padding* but used to keep space outside of the object

Read the [Style](https://docs.littlevgl.com/v7/en/html/overview/style.html) section of the documentation to learn how the new styles system works.

### GPU integration
To better utilize GPUs, from this version GPU usage can be integrated into LVGL. In `lv_conf.h` any supported GPUs can be enabled with a single configuration option.

Right now, only ST's DMA2D (Chrom-ART) is integrated. More will in the upcoming releases.

### Renames
The following object types are renamed:
- sw -> switch
- ta -> textarea
- cb -> checkbox
- lmeter -> linemeter
- mbox -> msgbox
- ddlist -> dropdown
- btnm -> btnmatrix
- kb -> keyboard
- preload -> spinner
- lv_objx folder -> lv_widgets
- LV_FIT_FILL -> LV_FIT_PARENT
- LV_FIT_FLOOD -> LV_FLOOD_MAX
- LV_LAYOUT_COL_L/M/R -> LV_LAYOUT_COLUMN_LEFT/MID/RIGHT
- LV_LAYOUT_ROW_T/M/B -> LV_LAYOUT_ROW_TOP/MID/BOTTOM

### Reworked and improved object
- `dropdown`: Completely reworked. Now creates a separate list when opened and can be dropped to down/up/left/right.
- `label`: `body_draw` is removed, instead, if its style has a visible background/border/shadow etc it will be drawn. Padding really makes the object larger (not just virtually as before)
- `arc`: can draw bacground too.
- `btn`: doesn't store styles for each state because it's done naturally in the new style system.
- `calendar`: highlight the pressed datum. The used styles are changed: use `LV_CALENDAR_PART_DATE` normal for normal dates, checked for highlighted, focused for today, pressed for the being pressed. (checked+pressed, focused+pressed also work)
- `chart`: only has `LINE` and `COLUMN` types because with new styles all the others can be described. LV_CHART_PART_SERIES sets the style of the series. bg_opa > 0 draws an area in LINE mode. `LV_CHART_PART_SERIES_BG` also added to set a different style for the series area. Padding in `LV_CHART_PART_BG` makes the series area smaller, and it ensures space for axis labels/numbers.
- `linemeter`, `gauge`: can have background if the related style properties are set. Padding makes the scale/lines smaller. scale_border_width and scale_end_border_width allow to draw an arc on the outer part of the scale lines.
- `gauge`: `lv_gauge_set_needle_img` allows use image as needle
- `canvas`: allow drawing to true color alpha and alpha only canvas, add `lv_canvas_blur_hor/ver` and rename `lv_canvas_rotate` to `lv_canvas_transform`
- `textarea`: If available in the font use bullet (`U+2022`) character in text area password 

### New object types
- `lv_objmask`: masks can be added to it. The children will be masked accordingly. 

### Others
- Change the built-in fonts to [Montserrat](https://fonts.google.com/specimen/Montserrat) and add built-in fonts from 12 px to 48 px for every 2nd size.
- Add example CJK and Arabic/Persian/Hebrew built-in font
- Add ° and "bullet" to the built-in fonts
- Add Arabic/Persian script support: change the character according to its position in the text. 
- Add `playback_time` to animations.
- Add `repeat_count` to animations instead of the current "repeat forever".
- Replace `LV_LAYOUT_PRETTY` with `LV_LAYOUT_PRETTY_TOP/MID/BOTTOM`

### Demos
- [lv_examples](https://github.com/littlevgl/lv_examples) was reworked and new examples and demos were added

### New release policy
- Maintain this Changelog for every release
- Save old major version in new branches. E.g. `release/v6`
- Merge new features and fixes directly into `master` and release a patch or minor releases every 2 weeks.

### Migrating from v6 to v7
- First and foremost, create a new `lv_conf.h` based on `lv_conf_templ.h`.
- To try the new version it suggested using a simulator project and see the examples.
- If you have a running project, the most difficult part of the migration is updating to the new style system. Unfortunately, there is no better way than manually updating to the new format.
- The other parts are mainly minor renames and refactoring as described above. <|MERGE_RESOLUTION|>--- conflicted
+++ resolved
@@ -38,12 +38,9 @@
 - `lv_img` fix invalidation area when angle or zoom changes
 - Update the style handling to support Big endian MCUs
 - Change some methods to support big endian hardware.
-<<<<<<< HEAD
 - remove use of c++ keyword 'new' in parameter of function lv_theme_set_base().
-=======
 - Add LV_BIG_ENDIAN_SYSTEM flag to lv_conf.h in order to fix displaying images on big endian systems.
 - Fix inserting chars in text area in big endian hardware.
->>>>>>> 1051e3f5
 
 ## v7.0.2 (16.06.2020)
 
