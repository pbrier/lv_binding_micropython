/**
 * @file lvgl.h
 * Include all LittleV GL related headers
 */

#ifndef LV_GL_H
#define LV_GL_H

/*********************
 *      INCLUDES
 *********************/
#include <lvgl/lv_objx/lv_chart.h>
#include "lv_obj/lv_obj.h"
#include "lv_objx/lv_btn.h"
#include "lv_objx/lv_img.h"
#include "lv_objx/lv_label.h"
#include "lv_objx/lv_line.h"
#include "lv_objx/lv_page.h"
#include "lv_objx/lv_rect.h"
#include "lv_objx/lv_list.h"
#include "lv_objx/lv_cb.h"
#include "lv_objx/lv_pb.h"

/*********************
 *      DEFINES
 *********************/
#define LVGL_VERSION_MAJOR 1
<<<<<<< HEAD
#define LVGL_VERSION_MINOR 1
#define LVGL_VERSION_BUGFIX 2
=======
#define LVGL_VERSION_MINOR 2
#define LVGL_VERSION_BUGFIX 0
>>>>>>> ede8e919

/**********************
 *      TYPEDEFS
 **********************/

/**********************
 * GLOBAL PROTOTYPES
 **********************/

/**********************
 *      MACROS
 **********************/

#endif<|MERGE_RESOLUTION|>--- conflicted
+++ resolved
@@ -25,13 +25,8 @@
  *      DEFINES
  *********************/
 #define LVGL_VERSION_MAJOR 1
-<<<<<<< HEAD
-#define LVGL_VERSION_MINOR 1
-#define LVGL_VERSION_BUGFIX 2
-=======
 #define LVGL_VERSION_MINOR 2
 #define LVGL_VERSION_BUGFIX 0
->>>>>>> ede8e919
 
 /**********************
  *      TYPEDEFS
