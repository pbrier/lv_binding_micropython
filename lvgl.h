/**
 * @file lvgl.h
 * Include all LittleV GL related headers
 */

#ifndef LVGL_H
#define LVGL_H

#ifdef __cplusplus
extern "C" {
#endif

/***************************
 * CURRENT VERSION OF LVGL
 ***************************/
#define LVGL_VERSION_MAJOR 7
<<<<<<< HEAD
#define LVGL_VERSION_MINOR 11
#define LVGL_VERSION_PATCH 0
#define LVGL_VERSION_INFO ""
=======
#define LVGL_VERSION_MINOR 10
#define LVGL_VERSION_PATCH 1
#define LVGL_VERSION_INFO "dev"
>>>>>>> fe47caf1

/*********************
 *      INCLUDES
 *********************/

#include "src/lv_misc/lv_log.h"
#include "src/lv_misc/lv_task.h"
#include "src/lv_misc/lv_math.h"
#include "src/lv_misc/lv_async.h"

#include "src/lv_hal/lv_hal.h"

#include "src/lv_core/lv_obj.h"
#include "src/lv_core/lv_group.h"
#include "src/lv_core/lv_indev.h"

#include "src/lv_core/lv_refr.h"
#include "src/lv_core/lv_disp.h"

#include "src/lv_themes/lv_theme.h"

#include "src/lv_font/lv_font.h"
#include "src/lv_font/lv_font_loader.h"
#include "src/lv_font/lv_font_fmt_txt.h"
#include "src/lv_misc/lv_printf.h"

#include "src/lv_widgets/lv_btn.h"
#include "src/lv_widgets/lv_imgbtn.h"
#include "src/lv_widgets/lv_img.h"
#include "src/lv_widgets/lv_label.h"
#include "src/lv_widgets/lv_line.h"
#include "src/lv_widgets/lv_page.h"
#include "src/lv_widgets/lv_cont.h"
#include "src/lv_widgets/lv_list.h"
#include "src/lv_widgets/lv_chart.h"
#include "src/lv_widgets/lv_table.h"
#include "src/lv_widgets/lv_checkbox.h"
#include "src/lv_widgets/lv_cpicker.h"
#include "src/lv_widgets/lv_bar.h"
#include "src/lv_widgets/lv_slider.h"
#include "src/lv_widgets/lv_led.h"
#include "src/lv_widgets/lv_btnmatrix.h"
#include "src/lv_widgets/lv_keyboard.h"
#include "src/lv_widgets/lv_dropdown.h"
#include "src/lv_widgets/lv_roller.h"
#include "src/lv_widgets/lv_textarea.h"
#include "src/lv_widgets/lv_canvas.h"
#include "src/lv_widgets/lv_win.h"
#include "src/lv_widgets/lv_tabview.h"
#include "src/lv_widgets/lv_tileview.h"
#include "src/lv_widgets/lv_msgbox.h"
#include "src/lv_widgets/lv_objmask.h"
#include "src/lv_widgets/lv_gauge.h"
#include "src/lv_widgets/lv_linemeter.h"
#include "src/lv_widgets/lv_switch.h"
#include "src/lv_widgets/lv_arc.h"
#include "src/lv_widgets/lv_spinner.h"
#include "src/lv_widgets/lv_calendar.h"
#include "src/lv_widgets/lv_spinbox.h"

#include "src/lv_draw/lv_img_cache.h"

#include "src/lv_api_map.h"

/*********************
 *      DEFINES
 *********************/

/**********************
 *      TYPEDEFS
 **********************/

/**********************
 * GLOBAL PROTOTYPES
 **********************/

/**********************
 *      MACROS
 **********************/

/** Gives 1 if the x.y.z version is supported in the current version
 * Usage:
 *
 * - Require v6
 * #if LV_VERSION_CHECK(6,0,0)
 *   new_func_in_v6();
 * #endif
 *
 *
 * - Require at least v5.3
 * #if LV_VERSION_CHECK(5,3,0)
 *   new_feature_from_v5_3();
 * #endif
 *
 *
 * - Require v5.3.2 bugfixes
 * #if LV_VERSION_CHECK(5,3,2)
 *   bugfix_in_v5_3_2();
 * #endif
 *
 * */
#define LV_VERSION_CHECK(x,y,z) (x == LVGL_VERSION_MAJOR && (y < LVGL_VERSION_MINOR || (y == LVGL_VERSION_MINOR && z <= LVGL_VERSION_PATCH)))

/**
 * Wrapper functions for VERSION macros
 */

static inline int lv_version_major(void)
{
    return LVGL_VERSION_MAJOR;
}

static inline int lv_version_minor(void)
{
    return LVGL_VERSION_MINOR;
}

static inline int lv_version_patch(void)
{
    return LVGL_VERSION_PATCH;
}

static inline const char *lv_version_info(void)
{
    return LVGL_VERSION_INFO;
}

#ifdef __cplusplus
}
#endif

#endif /*LVGL_H*/<|MERGE_RESOLUTION|>--- conflicted
+++ resolved
@@ -14,15 +14,9 @@
  * CURRENT VERSION OF LVGL
  ***************************/
 #define LVGL_VERSION_MAJOR 7
-<<<<<<< HEAD
 #define LVGL_VERSION_MINOR 11
 #define LVGL_VERSION_PATCH 0
-#define LVGL_VERSION_INFO ""
-=======
-#define LVGL_VERSION_MINOR 10
-#define LVGL_VERSION_PATCH 1
 #define LVGL_VERSION_INFO "dev"
->>>>>>> fe47caf1
 
 /*********************
  *      INCLUDES
