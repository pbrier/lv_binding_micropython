/**
 * @file lvgl.h
 * Include all LittleV GL related headers
 */
 
#ifndef LVGL_H
#define LVGL_H

#ifdef __cplusplus
extern "C" {
#endif


/***************************
 * CURRENT VERSION OF LVGL
 ***************************/
<<<<<<< HEAD
#define LVGL_VERSION_MAJOR 7
#define LVGL_VERSION_MINOR 6
#define LVGL_VERSION_PATCH 0
#define LVGL_VERSION_INFO "dev"
=======
#define LVGL_VERSION_MAJOR   7
#define LVGL_VERSION_MINOR   5
#define LVGL_VERSION_PATCH   0
#define LVGL_VERSION_INFO ""
>>>>>>> c5bacff2

/*********************
 *      INCLUDES
 *********************/

#include "src/lv_misc/lv_log.h"
#include "src/lv_misc/lv_task.h"
#include "src/lv_misc/lv_math.h"
#include "src/lv_misc/lv_async.h"

#include "src/lv_hal/lv_hal.h"

#include "src/lv_core/lv_obj.h"
#include "src/lv_core/lv_group.h"
#include "src/lv_core/lv_indev.h"

#include "src/lv_core/lv_refr.h"
#include "src/lv_core/lv_disp.h"

#include "src/lv_themes/lv_theme.h"

#include "src/lv_font/lv_font.h"
#include "src/lv_font/lv_font_loader.h"
#include "src/lv_font/lv_font_fmt_txt.h"
#include "src/lv_misc/lv_printf.h"

#include "src/lv_widgets/lv_btn.h"
#include "src/lv_widgets/lv_imgbtn.h"
#include "src/lv_widgets/lv_img.h"
#include "src/lv_widgets/lv_label.h"
#include "src/lv_widgets/lv_line.h"
#include "src/lv_widgets/lv_page.h"
#include "src/lv_widgets/lv_cont.h"
#include "src/lv_widgets/lv_list.h"
#include "src/lv_widgets/lv_chart.h"
#include "src/lv_widgets/lv_table.h"
#include "src/lv_widgets/lv_checkbox.h"
#include "src/lv_widgets/lv_cpicker.h"
#include "src/lv_widgets/lv_bar.h"
#include "src/lv_widgets/lv_slider.h"
#include "src/lv_widgets/lv_led.h"
#include "src/lv_widgets/lv_btnmatrix.h"
#include "src/lv_widgets/lv_keyboard.h"
#include "src/lv_widgets/lv_dropdown.h"
#include "src/lv_widgets/lv_roller.h"
#include "src/lv_widgets/lv_textarea.h"
#include "src/lv_widgets/lv_canvas.h"
#include "src/lv_widgets/lv_win.h"
#include "src/lv_widgets/lv_tabview.h"
#include "src/lv_widgets/lv_tileview.h"
#include "src/lv_widgets/lv_msgbox.h"
#include "src/lv_widgets/lv_objmask.h"
#include "src/lv_widgets/lv_gauge.h"
#include "src/lv_widgets/lv_linemeter.h"
#include "src/lv_widgets/lv_switch.h"
#include "src/lv_widgets/lv_arc.h"
#include "src/lv_widgets/lv_spinner.h"
#include "src/lv_widgets/lv_calendar.h"
#include "src/lv_widgets/lv_spinbox.h"

#include "src/lv_draw/lv_img_cache.h"

#include "src/lv_api_map.h"

//#define LV_BUILD_TEST 1

/*********************
 *      DEFINES
 *********************/

/**********************
 *      TYPEDEFS
 **********************/

/**********************
 * GLOBAL PROTOTYPES
 **********************/

/**********************
 *      MACROS
 **********************/

/** Gives 1 if the x.y.z version is supported in the current version
 * Usage:
 *
 * - Require v6
 * #if LV_VERSION_CHECK(6,0,0)
 *   new_func_in_v6();
 * #endif
 *
 *
 * - Require at least v5.3
 * #if LV_VERSION_CHECK(5,3,0)
 *   new_feature_from_v5_3();
 * #endif
 *
 *
 * - Require v5.3.2 bugfixes
 * #if LV_VERSION_CHECK(5,3,2)
 *   bugfix_in_v5_3_2();
 * #endif
 *
 * */
#define LV_VERSION_CHECK(x,y,z) (x == LVGL_VERSION_MAJOR && (y < LVGL_VERSION_MINOR || (y == LVGL_VERSION_MINOR && z <= LVGL_VERSION_PATCH)))


#ifdef __cplusplus
}
#endif

#endif /*LVGL_H*/<|MERGE_RESOLUTION|>--- conflicted
+++ resolved
@@ -14,17 +14,10 @@
 /***************************
  * CURRENT VERSION OF LVGL
  ***************************/
-<<<<<<< HEAD
-#define LVGL_VERSION_MAJOR 7
-#define LVGL_VERSION_MINOR 6
-#define LVGL_VERSION_PATCH 0
-#define LVGL_VERSION_INFO "dev"
-=======
 #define LVGL_VERSION_MAJOR   7
 #define LVGL_VERSION_MINOR   5
 #define LVGL_VERSION_PATCH   0
 #define LVGL_VERSION_INFO ""
->>>>>>> c5bacff2
 
 /*********************
  *      INCLUDES
